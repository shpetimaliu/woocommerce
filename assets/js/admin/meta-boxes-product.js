--- conflicted
+++ resolved
@@ -355,13 +355,8 @@
 	});
 
 	$( '.product_attributes' ).on( 'click', 'button.select_all_attributes', function() {
-<<<<<<< HEAD
-		$( this ).closest( 'td' ).find( 'select option' ).attr( 'selected', 'selected' );
+		$( this ).closest( 'td' ).find( 'select option' ).prop( 'selected', 'selected' );
 		$( this ).closest( 'td' ).find( 'select' ).trigger( 'change' );
-=======
-		$( this ).closest( 'td' ).find( 'select option' ).prop( 'selected', 'selected' );
-		$( this ).closest( 'td' ).find( 'select' ).change();
->>>>>>> a07eea80
 		return false;
 	});
 
