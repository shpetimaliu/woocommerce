--- conflicted
+++ resolved
@@ -282,14 +282,10 @@
 					}
 
 					// Trigger click e on selected payment method
-<<<<<<< HEAD
-					$( '.woocommerce-checkout' ).find( 'input[name=payment_method]:checked' ).trigger( 'click' );
-=======
 					if ( $( '.woocommerce-checkout' ).find( 'input[name=payment_method]:checked' ).size() === 0 ) {
 						$( '.woocommerce-checkout' ).find( 'input[name=payment_method]:eq(0)' ).attr( 'checked', 'checked' );
 					}
 					$( '.woocommerce-checkout' ).find( 'input[name=payment_method]:checked' ).eq(0).trigger( 'click' );
->>>>>>> f2fc3b15
 
 					// Fire updated_checkout e
 					$( 'body' ).trigger( 'updated_checkout' );
