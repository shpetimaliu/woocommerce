<?php
/**
 * Contains the query functions for WooCommerce which alter the front-end post queries and loops.
 *
 * @class 		WC_Query
 * @version		1.6.4
 * @package		WooCommerce/Classes
 * @author 		WooThemes
 */
class WC_Query {

	/** @public array Unfiltered product ids (before layered nav etc) */
	public $unfiltered_product_ids 	= array();

	/** @public array Filtered product ids (after layered nav) */
	public $filtered_product_ids 		= array();

	/** @public array Product IDs that match the layered nav + price filter */
	public $post__in 					= array();

	/** @public array The meta query for the page */
	public $meta_query 				= '';

	/** @public array Post IDs matching layered nav only */
	public $layered_nav_post__in 		= array();

	/** @public array Stores post IDs matching layered nav, so price filter can find max price in view */
	public $layered_nav_product_ids 	= array();

	/**
	 * Constructor for the query class. Hooks in methods.
	 *
	 * @access public
	 * @return void
	 */
<<<<<<< HEAD
	function __construct() {
		add_filter( 'pre_get_posts', array( $this, 'pre_get_posts') );
		add_filter( 'the_posts', array( $this, 'the_posts'), 11, 2 );
		add_filter( 'wp', array( $this, 'remove_product_query') );
=======
	public function __construct() {
		add_filter( 'pre_get_posts', array( &$this, 'pre_get_posts') );
		add_filter( 'the_posts', array( &$this, 'the_posts'), 11, 2 );
		add_filter( 'wp', array( &$this, 'remove_product_query') );
>>>>>>> cc08f08b
	}


	/**
	 * Hook into pre_get_posts to do the main product query
	 *
	 * @access public
	 * @param mixed $q query object
	 * @return void
	 */
	public function pre_get_posts( $q ) {
		global $woocommerce;

		// We only want to affect the main query
		if ( ! $q->is_main_query() )
			return;

		// Special check for shops with the product archive on front
		if ( $q->is_page() && 'page' == get_option( 'show_on_front' ) && $q->get('page_id') == woocommerce_get_page_id('shop') ) {

			// This is a front-page shop
			$q->set( 'post_type', 'product' );
			$q->set( 'page_id', '' );
			if ( isset( $q->query['paged'] ) )
				$q->set( 'paged', $q->query['paged'] );

			// Define a variable so we know this is the front page shop later on
			define( 'SHOP_IS_ON_FRONT', true );

			// Get the actual WP page to avoid errors and let us use is_front_page()
			// This is hacky but works. Awaiting http://core.trac.wordpress.org/ticket/21096
			global $wp_post_types;

			$shop_page 	= get_post( woocommerce_get_page_id('shop') );
			$q->is_page = true;

			$wp_post_types['product']->ID 			= $shop_page->ID;
			$wp_post_types['product']->post_title 	= $shop_page->post_title;
			$wp_post_types['product']->post_name 	= $shop_page->post_name;

			// Fix conditional Functions like is_front_page
	        $q->is_singular = false;
	        $q->is_post_type_archive = true;
	        $q->is_archive = true;

	        // Fix WP SEO
	        if ( function_exists( 'wpseo_get_value' ) ) {
	       		add_filter( 'wpseo_metadesc', array( $this, 'wpseo_metadesc' ) );
	       		add_filter( 'wpseo_metakey', array( $this, 'wpseo_metakey' ) );
	       	}

		} else {

			// Only apply to product categories, the product post archive, the shop page, product tags, and product attribute taxonomies
		    if 	( ! $q->is_post_type_archive( 'product' ) && ! $q->is_tax( array_merge( array('product_cat', 'product_tag'), $woocommerce->get_attribute_taxonomy_names() ) ) )
		   		return;

		}

	    $this->product_query( $q );

	    // We're on a shop page so queue the woocommerce_get_products_in_view function
	    add_action( 'wp', array( $this, 'get_products_in_view' ), 2);

	    // And remove the pre_get_posts hook
	    $this->remove_product_query();
	}


	/**
	 * wpseo_metadesc function.
	 *
	 * @access public
	 * @param mixed $meta
	 * @return void
	 */
	public function wpseo_metadesc() {
		return wpseo_get_value( 'metadesc', woocommerce_get_page_id('shop') );
	}


	/**
	 * wpseo_metakey function.
	 *
	 * @access public
	 * @return void
	 */
	public function wpseo_metakey() {
		return wpseo_get_value( 'metakey', woocommerce_get_page_id('shop') );
	}


	/**
	 * Hook into the_posts to do the main product query if needed - relevanssi compatibility
	 *
	 * @access public
	 * @param mixed $posts
	 * @param bool $query (default: false)
	 * @return void
	 */
	public function the_posts( $posts, $query = false ) {
		global $woocommerce;

		// Abort if theres no query
		if ( ! $query )
			return $posts;

		// Abort if we're not filtering posts
		if ( empty( $this->post__in ) )
			return $posts;

		// Abort if this query has already been done
		if ( ! empty( $query->wc_query ) )
			return $posts;

		// Abort if this isn't a search query
		if ( empty( $query->query_vars["s"] ) )
			return $posts;

		// Abort if we're not on a post type archive/product taxonomy
		if 	( ! $query->is_post_type_archive( 'product' ) && ! $query->is_tax( array_merge( array('product_cat', 'product_tag'), $woocommerce->get_attribute_taxonomy_names() ) ) )
	   		return $posts;

	    $filtered_posts = array();
	    $queried_post_ids = array();

	    foreach ( $posts as $post ) {
	    	if ( in_array( $post->ID, $this->post__in ) ) {
	    		$filtered_posts[] = $post;
	    		$queried_post_ids[] = $post->ID;
	    	}
	    }

	    $query->posts = $filtered_posts;
		$query->post_count = count( $filtered_posts );

		// Ensure filters are set
		$this->unfiltered_product_ids = $queried_post_ids;
		$this->filtered_product_ids = $queried_post_ids;

		if ( sizeof( $this->layered_nav_post__in ) > 0 ) {
			$this->layered_nav_product_ids = array_intersect( $this->unfiltered_product_ids, $this->layered_nav_post__in );
		} else {
			$this->layered_nav_product_ids = $this->unfiltered_product_ids;
		}

	    return $filtered_posts;
	}


	/**
	 * Query the products, applying sorting/ordering etc. This applies to the main wordpress loop
	 *
	 * @access public
	 * @param mixed $q
	 * @return void
	 */
	public function product_query( $q ) {

		// Meta query
		$meta_query = (array) $q->get( 'meta_query' );
	    $meta_query[] = $this->visibility_meta_query();
	    $meta_query[] = $this->stock_status_meta_query();

		// Ordering
		$ordering = $this->get_catalog_ordering_args();

		// Get a list of post id's which match the current filters set (in the layered nav and price filter)
		$post__in = array_unique( apply_filters( 'loop_shop_post_in', array() ) );

		// Ordering query vars
		$q->set( 'orderby', $ordering['orderby'] );
		$q->set( 'order', $ordering['order'] );
		if ( isset( $ordering['meta_key'] ) )
			$q->set( 'meta_key', $ordering['meta_key'] );

		// Query vars that affect posts shown
		if ( ! $q->is_tax( 'product_cat' ) && ! $q->is_tax( 'product_tag' ) )
			$q->set( 'post_type', 'product' );
		$q->set( 'meta_query', $meta_query );
	    $q->set( 'post__in', $post__in );
	    $q->set( 'posts_per_page', $q->get( 'posts_per_page' ) ? $q->get( 'posts_per_page' ) : apply_filters( 'loop_shop_per_page', get_option( 'posts_per_page' ) ) );

	    // Set a special variable
	    $q->set( 'wc_query', true );

	    // Store variables
	    $this->post__in = $post__in;
	    $this->meta_query = $meta_query;

	    do_action( 'woocommerce_product_query', $q, $this );
	}


	/**
	 * Remove the query
	 *
	 * @access public
	 * @return void
	 */
<<<<<<< HEAD
	function remove_product_query() {
		remove_filter( 'pre_get_posts', array( $this, 'pre_get_posts') );
=======
	public function remove_product_query() {
		remove_filter( 'pre_get_posts', array( &$this, 'pre_get_posts') );
>>>>>>> cc08f08b
	}


	/**
	 * Get an unpaginated list all product ID's (both filtered and unfiltered). Makes use of transients.
	 *
	 * @access public
	 * @return void
	 */
	public function get_products_in_view() {
		global $wp_the_query;

		$unfiltered_product_ids = array();

		// Get main query
		$current_wp_query = $wp_the_query->query;

		// Get WP Query for current page (without 'paged')
		unset( $current_wp_query['paged'] );

		// Generate a transient name based on current query
		$transient_name = 'wc_uf_pid_' . md5( http_build_query( $current_wp_query ) );
		$transient_name = ( is_search() ) ? $transient_name . '_s' : $transient_name;

		if ( false === ( $unfiltered_product_ids = get_transient( $transient_name ) ) ) {

			// Get all visible posts, regardless of filters
		    $unfiltered_product_ids = get_posts(
				array_merge(
					$current_wp_query,
					array(
						'post_type' 	=> 'product',
						'numberposts' 	=> -1,
						'post_status' 	=> 'publish',
						'meta_query' 	=> $this->meta_query,
						'fields' 		=> 'ids',
						'no_found_rows' => true,
						'update_post_meta_cache' => false,
						'update_post_term_cache' => false
					)
				)
			);

			set_transient( $transient_name, $unfiltered_product_ids );
		}

		// Store the variable
		$this->unfiltered_product_ids = $unfiltered_product_ids;

		// Also store filtered posts ids...
		if ( sizeof( $this->post__in ) > 0 )
			$this->filtered_product_ids = array_intersect( $this->unfiltered_product_ids, $this->post__in );
		else
			$this->filtered_product_ids = $this->unfiltered_product_ids;

		// And filtered post ids which just take layered nav into consideration (to find max price in the price widget)
		if ( sizeof( $this->layered_nav_post__in ) > 0 )
			$this->layered_nav_product_ids = array_intersect( $this->unfiltered_product_ids, $this->layered_nav_post__in );
		else
			$this->layered_nav_product_ids = $this->unfiltered_product_ids;
	}


	/**
	 * Returns an array of arguments for ordering products based on the selected values
	 *
	 * @access public
	 * @return array
	 */
	public function get_catalog_ordering_args() {
		global $woocommerce;

		$current_order = ( isset( $woocommerce->session->orderby ) ) ? $woocommerce->session->orderby : apply_filters( 'woocommerce_default_catalog_orderby', get_option( 'woocommerce_default_catalog_orderby' ) );

		switch ( $current_order ) {
			case 'date' :
				$orderby = 'date';
				$order = 'desc';
				$meta_key = '';
			break;
			case 'price' :
				$orderby = 'meta_value_num';
				$order = 'asc';
				$meta_key = '_price';
			break;
			case 'high_price' :
				$orderby = 'meta_value_num';
				$order = 'desc';
				$meta_key = '_price';
			break;
			case 'title' :
				$orderby = 'title';
				$order = 'asc';
				$meta_key = '';
			break;
			default :
				$orderby = 'menu_order title';
				$order = 'asc';
				$meta_key = '';
			break;
		}

		$args = array();

		$args['orderby'] = $orderby;
		$args['order'] = $order;
		if ($meta_key)
			$args['meta_key'] = $meta_key;

		return apply_filters('woocommerce_get_catalog_ordering_args', $args );
	}


	/**
	 * Returns a meta query to handle product visibility
	 *
	 * @access public
	 * @param string $compare (default: 'IN')
	 * @return array
	 */
	public function visibility_meta_query( $compare = 'IN' ) {
		if ( is_search() ) $in = array( 'visible', 'search' ); else $in = array( 'visible', 'catalog' );

	    $meta_query = array(
	        'key' => '_visibility',
	        'value' => $in,
	        'compare' => $compare
	    );

	    return $meta_query;
	}


	/**
	 * Returns a meta query to handle product stock status
	 *
	 * @access public
	 * @param string $status (default: 'instock')
	 * @return array
	 */
	public function stock_status_meta_query( $status = 'instock' ) {
		$meta_query = array();
		if ( get_option( 'woocommerce_hide_out_of_stock_items' ) == 'yes' ) {
			 $meta_query = array(
		        'key' 		=> '_stock_status',
				'value' 	=> $status,
				'compare' 	=> '='
		    );
		}
		return $meta_query;
	}

}<|MERGE_RESOLUTION|>--- conflicted
+++ resolved
@@ -33,17 +33,10 @@
 	 * @access public
 	 * @return void
 	 */
-<<<<<<< HEAD
-	function __construct() {
-		add_filter( 'pre_get_posts', array( $this, 'pre_get_posts') );
-		add_filter( 'the_posts', array( $this, 'the_posts'), 11, 2 );
-		add_filter( 'wp', array( $this, 'remove_product_query') );
-=======
 	public function __construct() {
-		add_filter( 'pre_get_posts', array( &$this, 'pre_get_posts') );
-		add_filter( 'the_posts', array( &$this, 'the_posts'), 11, 2 );
-		add_filter( 'wp', array( &$this, 'remove_product_query') );
->>>>>>> cc08f08b
+		add_filter( 'pre_get_posts', array( $this, 'pre_get_posts' ) );
+		add_filter( 'the_posts', array( $this, 'the_posts' ), 11, 2 );
+		add_filter( 'wp', array( $this, 'remove_product_query' ) );
 	}
 
 
@@ -244,13 +237,8 @@
 	 * @access public
 	 * @return void
 	 */
-<<<<<<< HEAD
-	function remove_product_query() {
-		remove_filter( 'pre_get_posts', array( $this, 'pre_get_posts') );
-=======
 	public function remove_product_query() {
-		remove_filter( 'pre_get_posts', array( &$this, 'pre_get_posts') );
->>>>>>> cc08f08b
+		remove_filter( 'pre_get_posts', array( $this, 'pre_get_posts' ) );
 	}
 
 
