--- conflicted
+++ resolved
@@ -21,13 +21,8 @@
     "pelago/emogrifier": "3.1.0",
     "psr/container": "1.0.0",
     "woocommerce/action-scheduler": "3.1.6",
-<<<<<<< HEAD
-    "woocommerce/woocommerce-admin": "2.0.3",
+    "woocommerce/woocommerce-admin": "2.1.3",
     "woocommerce/woocommerce-blocks": "4.7.0"
-=======
-    "woocommerce/woocommerce-admin": "2.1.3",
-    "woocommerce/woocommerce-blocks": "4.4.3"
->>>>>>> cd58dd36
   },
   "require-dev": {
     "bamarni/composer-bin-plugin": "^1.4"
