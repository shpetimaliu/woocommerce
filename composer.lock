--- conflicted
+++ resolved
@@ -4,11 +4,7 @@
         "Read more about it at https://getcomposer.org/doc/01-basic-usage.md#installing-dependencies",
         "This file is @generated automatically"
     ],
-<<<<<<< HEAD
-    "content-hash": "e66790f6451aac2d4cb8f418bb26268e",
-=======
-    "content-hash": "590e758559a0186574872d553d58c329",
->>>>>>> ccda6730
+    "content-hash": "f1450dbdfedc77735b411ae8a019b534",
     "packages": [
         {
             "name": "automattic/jetpack-autoloader",
