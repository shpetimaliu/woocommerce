<?php

if ( ! defined( 'ABSPATH' ) ) {
	exit;
}

/**
 * WooCommerce Shipping Method Class.
 *
 * Extended by shipping methods to handle shipping calculations etc.
 *
 * @class       WC_Shipping_Method
 * @version     2.6.0
 * @package     WooCommerce/Abstracts
 * @category    Abstract Class
 * @author      WooThemes
 */
abstract class WC_Shipping_Method extends WC_Settings_API {

	/**
	 * Features this method supports. Possible features used by core:
	 * - shipping-zones Shipping zone functionality + instances
	 * - instance-settings Instance settings screens.
	 * - settings Non-instance settings screens. Enabled by default for BW compatibility with methods before instances existed.
	 * @var array
	 */
	public $supports             = array( 'settings' );

	/**
	 * Unique ID for the shipping method - must be set.
	 * @var string
	 */
	public $id                   = '';

	/**
	 * Method title.
	 * @var string
	 */
	public $method_title         = '';

	/**
	 * Method description.
	 * @var string
	 */
	public $method_description   = '';

	/**
	 * yes or no based on whether the method is enabled.
	 * @var string
	 */
	public $enabled              = 'yes';

	/**
	 * Shipping method title for the frontend.
	 * @var string
	 */
	public $title;

	/**
	 * This is an array of rates - methods must populate this array to register shipping costs.
	 * @var array
	 */
	public $rates                = array();

	/**
	 * If 'taxable' tax will be charged for this method (if applicable).
	 * @var string
	 */
	public $tax_status           = 'taxable';

	/**
	 * Fee for the method (if applicable).
	 * @var string
	 */
	public $fee                  = null;

	/** @var float Minimum fee for the method */
	/**
	 * Minimum fee for the method (if applicable).
	 * @var string
	 */
	public $minimum_fee          = null;

	/**
	 * Instance ID if used.
	 * @var int
	 */
	public $instance_id          = 0;

	/**
	 * Instance form fields.
	 * @var array
	 */
	public $instance_form_fields = array();

	/**
	 * Instance settings.
	 * @var array
	 */
	public $instance_settings    = array();

	/**
	 * Availability - legacy. Used for method Availability.
	 * No longer useful for instance based shipping methods.
	 * @deprecated 2.6.0
	 * @var string
	 */
	public $availability;

	/**
	 * Availability countries - legacy. Used for method Availability.
	 * No longer useful for instance based shipping methods.
	 * @deprecated 2.6.0
	 * @var string
	 */
	public $countries            = array();

	/**
	 * Constructor.
	 * @param int $instance_id
	 */
	public function __construct( $instance_id = 0 ) {
		$this->instance_id = absint( $instance_id );
	}

	/**
	 * Check if a shipping method supports a given feature.
	 *
	 * Methods should override this to declare support (or lack of support) for a feature.
	 *
	 * @param $feature string The name of a feature to test support for.
	 * @return bool True if the shipping method supports the feature, false otherwise.
	 */
	public function supports( $feature ) {
		return apply_filters( 'woocommerce_shipping_method_supports', in_array( $feature, $this->supports ), $feature, $this );
	}

	/**
	 * Called to calculate shipping rates for this method. Rates can be added using the add_rate() method.
	 */
	public function calculate_shipping( $package = array() ) {}

	/**
	 * Whether or not we need to calculate tax on top of the shipping rate.
	 * @return boolean
	 */
	public function is_taxable() {
		return wc_tax_enabled() && 'taxable' === $this->tax_status && ! WC()->customer->is_vat_exempt();
	}

	/**
	 * Whether or not this method is enabled in settings.
	 * @since 2.6.0
	 * @return boolean
	 */
	public function is_enabled() {
		return 'yes' === $this->enabled;
	}

	/**
	 * Return the shipping method instance ID.
	 * @since 2.6.0
	 * @return int
	 */
	public function get_instance_id() {
		return $this->instance_id;
	}

	/**
	 * Return the shipping method title.
	 * @since 2.6.0
	 * @return string
	 */
	public function get_method_title() {
		return apply_filters( 'woocommerce_shipping_method_title', $this->method_title, $this );
	}

	/**
	 * Return the shipping method description.
	 * @since 2.6.0
	 * @return string
	 */
	public function get_method_description() {
		return apply_filters( 'woocommerce_shipping_method_description', $this->method_description, $this );
	}

	/**
	 * Return the shipping title which is user set.
	 *
	 * @return string
	 */
	public function get_title() {
		return apply_filters( 'woocommerce_shipping_method_title', $this->title, $this->id );
	}

	/**
	 * Return calculated rates for a package.
	 * @since 2.6.0
	 * @param object $package
	 * @return array
	 */
	public function get_rates_for_package( $package ) {
		$this->rates = array();
		if ( $this->is_available( $package ) && ( empty( $package['ship_via'] ) || in_array( $this->id, $package['ship_via'] ) ) ) {
			$this->calculate_shipping( $package );
		}
		return $this->rates;
	}

	/**
	 * Add a shipping rate. If taxes are not set they will be calculated based on cost.
	 * @param array $args (default: array())
	 */
	public function add_rate( $args = array() ) {
		$args = wp_parse_args( $args, array(
			'id'        => '', // ID for the rate
			'label'     => '', // Label for the rate
			'cost'      => '0', // Amount or array of costs (per item shipping)
			'taxes'     => '', // Pass taxes, or leave empty to have it calculated for you, or 'false' to disable calculations
			'calc_tax'  => 'per_order', // Calc tax per_order or per_item. Per item needs an array of costs
			'meta_data' => array() // Array of misc meta data to store along with this rate - key value pairs.
		) );

		// ID and label are required
		if ( ! $args['id'] || ! $args['label'] ) {
			return;
		}

		// Total up the cost
		$total_cost = is_array( $args['cost'] ) ? array_sum( $args['cost'] ) : $args['cost'];
		$taxes      = $args['taxes'];

		// Taxes - if not an array and not set to false, calc tax based on cost and passed calc_tax variable. This saves shipping methods having to do complex tax calculations.
		if ( ! is_array( $taxes ) && $taxes !== false && $total_cost > 0 && $this->is_taxable() ) {
			$taxes = 'per_item' === $args['calc_tax'] ? $this->get_taxes_per_item( $args['cost'] ) : WC_Tax::calc_shipping_tax( $total_cost, WC_Tax::get_shipping_tax_rates() );
		}

		// Create rate object
		$rate = new WC_Shipping_Rate( $args['id'], $args['label'], $total_cost, $taxes, $this->id );

		if ( ! empty( $args['meta_data'] ) ) {
			foreach ( $args['meta_data'] as $key => $value ) {
				$rate->add_meta_data( $key, $value );
			}
		}

		$this->rates[ $args['id'] ] = $rate;
	}

	/**
	 * Calc taxes per item being shipping in costs array.
	 * @since 2.6.0
	 * @access protected
	 * @param  array $costs
	 * @return array of taxes
	 */
	protected function get_taxes_per_item( $costs ) {
		$taxes = array();

		// If we have an array of costs we can look up each items tax class and add tax accordingly
		if ( is_array( $costs ) ) {

			$cart = WC()->cart->get_cart();

			foreach ( $costs as $cost_key => $amount ) {
				if ( ! isset( $cart[ $cost_key ] ) ) {
					continue;
				}

				$item_taxes = WC_Tax::calc_shipping_tax( $amount, WC_Tax::get_shipping_tax_rates( $cart[ $cost_key ]['data']->get_tax_class() ) );

				// Sum the item taxes
				foreach ( array_keys( $taxes + $item_taxes ) as $key ) {
					$taxes[ $key ] = ( isset( $item_taxes[ $key ] ) ? $item_taxes[ $key ] : 0 ) + ( isset( $taxes[ $key ] ) ? $taxes[ $key ] : 0 );
				}
			}

			// Add any cost for the order - order costs are in the key 'order'
			if ( isset( $costs['order'] ) ) {
				$item_taxes = WC_Tax::calc_shipping_tax( $costs['order'], WC_Tax::get_shipping_tax_rates() );

				// Sum the item taxes
				foreach ( array_keys( $taxes + $item_taxes ) as $key ) {
					$taxes[ $key ] = ( isset( $item_taxes[ $key ] ) ? $item_taxes[ $key ] : 0 ) + ( isset( $taxes[ $key ] ) ? $taxes[ $key ] : 0 );
				}
			}
		}

		return $taxes;
	}

	/**
	 * Is this method available?
	 * @param array $package
	 * @return bool
	 */
	public function is_available( $package ) {
		$available = $this->is_enabled();

		// Country availability (legacy, for non-zone based methods)
		if ( ! $this->instance_id ) {
			$countries = is_array( $this->countries ) ? $this->countries : array();

			switch ( $this->availability ) {
				case 'specific' :
				case 'including' :
					$available = in_array( $package['destination']['country'], array_intersect( $countries, array_keys( WC()->countries->get_shipping_countries() ) ) );
				break;
				case 'excluding' :
					$available = in_array( $package['destination']['country'], array_diff( array_keys( WC()->countries->get_shipping_countries() ), $countries ) );
				break;
				default :
					$available = in_array( $package['destination']['country'], array_keys( WC()->countries->get_shipping_countries() ) );
				break;
			}
		}

<<<<<<< HEAD
		return apply_filters( 'woocommerce_shipping_' . $this->id . '_is_available', $available, $package );
=======
		// Round the total cost after taxes have been calculated.
		$total_cost    = wc_format_decimal( $total_cost, wc_get_price_decimals() );
		$this->rates[] = new WC_Shipping_Rate( $args['id'], $args['label'], $total_cost, $taxes, $this->id );
>>>>>>> d4dfec79
	}

	/**
	 * Get fee to add to shipping cost.
	 * @param string|float $fee
	 * @param float $total
	 * @return float
	 */
	public function get_fee( $fee, $total ) {
		if ( strstr( $fee, '%' ) ) {
			$fee = ( $total / 100 ) * str_replace( '%', '', $fee );
		}
		if ( ! empty( $this->minimum_fee ) && $this->minimum_fee > $fee ) {
			$fee = $this->minimum_fee;
		}
		return $fee;
	}

	/**
	 * Does this method have a settings page?
	 * @return bool
	 */
	public function has_settings() {
		return $this->instance_id ? $this->supports( 'instance-settings' ) : $this->supports( 'settings' );
	}

	/**
	 * Output the shipping settings screen.
	 */
	public function admin_options() {
		if ( $this->instance_id ) {
			echo wp_kses_post( wpautop( $this->get_method_description() ) );
			echo '<table class="form-table">' . $this->generate_settings_html( $this->get_instance_form_fields(), false ) . '</table>';
		} else {
			echo '<h2>' . esc_html( $this->get_method_title() ) . '</h2>';
			echo wp_kses_post( wpautop( $this->get_method_description() ) );
			echo '<table class="form-table">' . $this->generate_settings_html( $this->get_form_fields(), false ) . '</table>';
		}
	}

	/**
	 * get_option function.
	 *
	 * Gets and option from the settings API, using defaults if necessary to prevent undefined notices.
	 *
	 * @param  string $key
	 * @param  mixed  $empty_value
	 * @return mixed  The value specified for the option or a default value for the option.
	 */
	public function get_option( $key, $empty_value = null ) {
		// Instance options take priority over global options
		if ( in_array( $key, array_keys( $this->get_instance_form_fields() ) ) ) {
			return $this->get_instance_option( $key, $empty_value );
		}

		// Return global option
		return parent::get_option( $key, $empty_value );
	}

	/**
	 * Gets an option from the settings API, using defaults if necessary to prevent undefined notices.
	 *
	 * @param  string $key
	 * @param  mixed  $empty_value
	 * @return mixed  The value specified for the option or a default value for the option.
	 */
	public function get_instance_option( $key, $empty_value = null ) {
		if ( empty( $this->instance_settings ) ) {
			$this->init_instance_settings();
		}

		// Get option default if unset.
		if ( ! isset( $this->instance_settings[ $key ] ) ) {
			$form_fields                     = $this->get_instance_form_fields();
			$this->instance_settings[ $key ] = $this->get_field_default( $form_fields[ $key ] );
		}

		if ( ! is_null( $empty_value ) && '' === $this->instance_settings[ $key ] ) {
			$this->instance_settings[ $key ] = $empty_value;
		}

		return $this->instance_settings[ $key ];
	}

	/**
	 * Get settings fields for instances of this shipping method (within zones).
	 * Should be overridden by shipping methods to add options.
	 * @since 2.6.0
	 * @return array
	 */
	public function get_instance_form_fields() {
		return apply_filters( 'woocommerce_shipping_instance_form_fields_' . $this->id, $this->instance_form_fields );
	}

	/**
	 * Return the name of the option in the WP DB.
	 * @since 2.6.0
	 * @return string
	 */
	public function get_instance_option_key() {
		return $this->instance_id ? $this->plugin_id . $this->id . '_' . $this->instance_id . '_settings' : '';
	}

	/**
	 * Initialise Settings for instances.
	 * @since 2.6.0
	 */
	public function init_instance_settings() {
		$this->instance_settings = get_option( $this->get_instance_option_key(), null );

		// If there are no settings defined, use defaults.
		if ( ! is_array( $this->instance_settings ) ) {
			$form_fields             = $this->get_instance_form_fields();
			$this->instance_settings = array_merge( array_fill_keys( array_keys( $form_fields ), '' ), wp_list_pluck( $form_fields, 'default' ) );
		}
	}

	/**
	 * Processes and saves options.
	 * If there is an error thrown, will continue to save and validate fields, but will leave the erroring field out.
	 * @since 2.6.0
	 * @return bool was anything saved?
	 */
	public function process_admin_options() {
		if ( $this->instance_id ) {
			$this->init_instance_settings();

			foreach ( $this->get_instance_form_fields() as $key => $field ) {
				if ( ! in_array( $this->get_field_type( $field ), array( 'title' ) ) ) {
					try {
						$this->instance_settings[ $key ] = $this->get_field_value( $key, $field );
					} catch ( Exception $e ) {
						$this->add_error( $e->getMessage() );
					}
				}
			}

			return update_option( $this->get_instance_option_key(), apply_filters( 'woocommerce_shipping_' . $this->id . '_instance_settings_values', $this->instance_settings, $this ) );
		} else {
			return parent::process_admin_options();
		}
	}
}<|MERGE_RESOLUTION|>--- conflicted
+++ resolved
@@ -235,6 +235,9 @@
 			$taxes = 'per_item' === $args['calc_tax'] ? $this->get_taxes_per_item( $args['cost'] ) : WC_Tax::calc_shipping_tax( $total_cost, WC_Tax::get_shipping_tax_rates() );
 		}
 
+		// Round the total cost after taxes have been calculated.
+		$total_cost = wc_format_decimal( $total_cost, wc_get_price_decimals() );
+
 		// Create rate object
 		$rate = new WC_Shipping_Rate( $args['id'], $args['label'], $total_cost, $taxes, $this->id );
 
@@ -315,13 +318,7 @@
 			}
 		}
 
-<<<<<<< HEAD
 		return apply_filters( 'woocommerce_shipping_' . $this->id . '_is_available', $available, $package );
-=======
-		// Round the total cost after taxes have been calculated.
-		$total_cost    = wc_format_decimal( $total_cost, wc_get_price_decimals() );
-		$this->rates[] = new WC_Shipping_Rate( $args['id'], $args['label'], $total_cost, $taxes, $this->id );
->>>>>>> d4dfec79
 	}
 
 	/**
