--- conflicted
+++ resolved
@@ -235,368 +235,9 @@
 						<?php } ?>
 						</div>
 					</div>
-<<<<<<< HEAD
 				</li>
 			</ul>
 			<?php
-=======
-				<?php endif; ?>
-			<?php endforeach; ?>
-		</div>
-
-		<?php
-	}
-
-	/**
-	 * Handles the outputting of a small light block.
-	 *
-	 * @param object $block Block data.
-	 */
-	public static function output_small_light_block( $block ) {
-		?>
-		<div class="addons-small-light-block">
-			<img class="addons-img" src="<?php echo esc_url( $block->image ); ?>" />
-			<div class="addons-small-light-block-content">
-				<h1><?php echo esc_html( $block->title ); ?></h1>
-				<p><?php echo esc_html( $block->description ); ?></p>
-				<div class="addons-small-light-block-buttons">
-					<?php foreach ( $block->buttons as $button ) : ?>
-						<?php
-							self::output_button(
-								$button->href,
-								$button->text,
-								'addons-button-solid'
-							);
-						?>
-					<?php endforeach; ?>
-				</div>
-			</div>
-		</div>
-		<?php
-	}
-
-	/**
-	 * Handles the outputting of a small dark block.
-	 *
-	 * @param object $block Block data.
-	 */
-	public static function output_small_dark_block( $block ) {
-		?>
-		<div class="addons-small-dark-block">
-			<h1><?php echo esc_html( $block->title ); ?></h1>
-			<p><?php echo esc_html( $block->description ); ?></p>
-			<div class="addons-small-dark-items">
-				<?php foreach ( $block->items as $item ) : ?>
-					<div class="addons-small-dark-item">
-						<?php if ( ! empty( $item->image ) ) : ?>
-							<div class="addons-small-dark-item-icon">
-								<img class="addons-img" src="<?php echo esc_url( $item->image ); ?>" />
-							</div>
-						<?php endif; ?>
-						<?php
-							self::output_button(
-								$item->href,
-								$item->button,
-								'addons-button-outline-white'
-							);
-						?>
-					</div>
-				<?php endforeach; ?>
-			</div>
-		</div>
-		<?php
-	}
-
-	/**
-	 * Handles the outputting of the WooCommerce Services banner block.
-	 *
-	 * @param object $block Block data.
-	 */
-	public static function output_wcs_banner_block( $block = array() ) {
-		$is_active = is_plugin_active( 'woocommerce-services/woocommerce-services.php' );
-		$location  = wc_get_base_location();
-
-		if (
-			! in_array( $location['country'], array( 'US' ), true ) ||
-			$is_active ||
-			! current_user_can( 'install_plugins' ) ||
-			! current_user_can( 'activate_plugins' )
-		) {
-			return;
-		}
-
-		$button_url = wp_nonce_url(
-			add_query_arg(
-				array(
-					'install-addon' => 'woocommerce-services',
-				)
-			),
-			'install-addon_woocommerce-services'
-		);
-
-		$defaults = array(
-			'image'       => WC()->plugin_url() . '/assets/images/wcs-extensions-banner-3x.jpg',
-			'image_alt'   => __( 'WooCommerce Shipping', 'woocommerce' ),
-			'title'       => __( 'Save time and money with WooCommerce Shipping', 'woocommerce' ),
-			'description' => __( 'Print discounted USPS and DHL labels straight from your WooCommerce dashboard and save on shipping.', 'woocommerce' ),
-			'button'      => __( 'Free - Install now', 'woocommerce' ),
-			'href'        => $button_url,
-			'logos'       => array(),
-		);
-
-		switch ( $location['country'] ) {
-			case 'US':
-				$local_defaults = array(
-					'logos' => array_merge(
-						$defaults['logos'],
-						array(
-							array(
-								'link' => WC()->plugin_url() . '/assets/images/wcs-usps-logo.png',
-								'alt'  => 'USPS logo',
-							),
-							array(
-								'link' => WC()->plugin_url() . '/assets/images/wcs-dhlexpress-logo.png',
-								'alt'  => 'DHL Express logo',
-							),
-						)
-					),
-				);
-				break;
-			default:
-				$local_defaults = array();
-		}
-
-		$block_data = array_merge( $defaults, $local_defaults, $block );
-		?>
-		<div class="addons-wcs-banner-block">
-			<div class="addons-wcs-banner-block-image is-full-image">
-				<img
-					class="addons-img"
-					src="<?php echo esc_url( $block_data['image'] ); ?>"
-					alt="<?php echo esc_attr( $block_data['image_alt'] ); ?>"
-				/>
-			</div>
-			<div class="addons-wcs-banner-block-content">
-				<h1><?php echo esc_html( $block_data['title'] ); ?></h1>
-				<p><?php echo esc_html( $block_data['description'] ); ?></p>
-				<ul class="wcs-logos-container">
-					<?php foreach ( $block_data['logos'] as $logo ) : ?>
-						<li>
-							<img
-								alt="<?php echo esc_attr( $logo['alt'] ); ?>"
-								class="wcs-service-logo"
-								src="<?php echo esc_url( $logo['link'] ); ?>"
-							>
-						</li>
-					<?php endforeach; ?>
-				</ul>
-				<?php
-					self::output_button(
-						$block_data['href'],
-						$block_data['button'],
-						'addons-button-outline-purple'
-					);
-				?>
-			</div>
-		</div>
-		<?php
-	}
-
-	/**
-	 * Handles the outputting of the WooCommerce Pay banner block.
-	 *
-	 * @param object $block Block data.
-	 */
-	public static function output_wcpay_banner_block( $block = array() ) {
-		$is_active = is_plugin_active( 'woocommerce-payments/woocommerce-payments.php' );
-		$location  = wc_get_base_location();
-
-		if (
-			! in_array( $location['country'], array( 'US' ), true ) ||
-			$is_active ||
-			! current_user_can( 'install_plugins' ) ||
-			! current_user_can( 'activate_plugins' )
-		) {
-			return;
-		}
-
-		$button_url = wp_nonce_url(
-			add_query_arg(
-				array(
-					'install-addon' => 'woocommerce-payments',
-				)
-			),
-			'install-addon_woocommerce-payments'
-		);
-
-		$defaults = array(
-			'image'       => WC()->plugin_url() . '/assets/images/wcpayments-icon-secure.png',
-			'image_alt'   => __( 'WooCommerce Payments', 'woocommerce' ),
-			'title'       => __( 'Payments made simple, with no monthly fees &mdash; exclusively for WooCommerce stores.', 'woocommerce' ),
-			'description' => __( 'Securely accept cards in your store. See payments, track cash flow into your bank account, and stay on top of disputes – right from your dashboard.', 'woocommerce' ),
-			'button'      => __( 'Free - Install now', 'woocommerce' ),
-			'href'        => $button_url,
-			'logos'       => array(),
-		);
-
-		$block_data = array_merge( $defaults, $block );
-		?>
-		<div class="addons-wcs-banner-block">
-			<div class="addons-wcs-banner-block-image">
-				<img
-					class="addons-img"
-					src="<?php echo esc_url( $block_data['image'] ); ?>"
-					alt="<?php echo esc_attr( $block_data['image_alt'] ); ?>"
-				/>
-			</div>
-			<div class="addons-wcs-banner-block-content">
-				<h1><?php echo esc_html( $block_data['title'] ); ?></h1>
-				<p><?php echo esc_html( $block_data['description'] ); ?></p>
-				<?php
-					self::output_button(
-						$block_data['href'],
-						$block_data['button'],
-						'addons-button-outline-purple'
-					);
-				?>
-			</div>
-		</div>
-		<?php
-	}
-
-	/**
-	 * Output the HTML for the promotion block.
-	 *
-	 * @param array $promotion Array of promotion block data.
-	 * @return void
-	 */
-	public static function output_search_promotion_block( array $promotion ) {
-		?>
-		<div class="addons-wcs-banner-block">
-			<div class="addons-wcs-banner-block-image">
-				<img
-					class="addons-img"
-					src="<?php echo esc_url( $promotion['image'] ); ?>"
-					alt="<?php echo esc_attr( $promotion['image_alt'] ); ?>"
-				/>
-			</div>
-			<div class="addons-wcs-banner-block-content">
-				<h1><?php echo esc_html( $promotion['title'] ); ?></h1>
-				<p><?php echo esc_html( $promotion['description'] ); ?></p>
-				<?php
-				if ( ! empty( $promotion['actions'] ) ) {
-					foreach ( $promotion['actions'] as $action ) {
-						self::output_promotion_action( $action );
-					}
-				}
-				?>
-			</div>
-		</div>
-		<?php
-	}
-
-	/**
-	 * Handles the output of a full-width block.
-	 *
-	 * @param array $section Section data.
-	 */
-	public static function output_promotion_block( $section ) {
-		if (
-			! current_user_can( 'install_plugins' ) ||
-			! current_user_can( 'activate_plugins' )
-		) {
-			return;
-		}
-
-		$section_object = (object) $section;
-
-		if ( ! empty( $section_object->geowhitelist ) ) {
-			$section_object->geowhitelist = explode( ',', $section_object->geowhitelist );
-		}
-
-		if ( ! empty( $section_object->geoblacklist ) ) {
-			$section_object->geoblacklist = explode( ',', $section_object->geoblacklist );
-		}
-
-		if ( ! self::show_extension( $section_object ) ) {
-			return;
-		}
-
-		?>
-		<div class="addons-banner-block addons-promotion-block">
-			<img
-				class="addons-img"
-				src="<?php echo esc_url( $section['image'] ); ?>"
-				alt="<?php echo esc_attr( $section['image_alt'] ); ?>"
-			/>
-			<div class="addons-promotion-block-content">
-				<h1 class="addons-promotion-block-title"><?php echo esc_html( $section['title'] ); ?></h1>
-				<div class="addons-promotion-block-description">
-					<?php echo wp_kses_post( $section['description'] ); ?>
-				</div>
-				<div class="addons-promotion-block-buttons">
-					<?php
-					if ( $section['button_1'] ) {
-						self::output_button(
-							$section['button_1_href'],
-							$section['button_1'],
-							'addons-button-expandable addons-button-solid',
-							$section['plugin']
-						);
-					}
-
-					if ( $section['button_2'] ) {
-						self::output_button(
-							$section['button_2_href'],
-							$section['button_2'],
-							'addons-button-expandable addons-button-outline-purple',
-							$section['plugin']
-						);
-					}
-					?>
-				</div>
-			</div>
-		</div>
-		<?php
-	}
-
-	/**
-	 * Handles the outputting of featured sections
-	 *
-	 * @param array $sections Section data.
-	 */
-	public static function output_featured_sections( $sections ) {
-		foreach ( $sections as $section ) {
-			switch ( $section->module ) {
-				case 'banner_block':
-					self::output_banner_block( $section );
-					break;
-				case 'column_start':
-					self::output_column( $section );
-					break;
-				case 'column_end':
-					self::output_column( $section );
-					break;
-				case 'column_block':
-					self::output_column_block( $section );
-					break;
-				case 'small_light_block':
-					self::output_small_light_block( $section );
-					break;
-				case 'small_dark_block':
-					self::output_small_dark_block( $section );
-					break;
-				case 'wcs_banner_block':
-					self::output_wcs_banner_block( (array) $section );
-					break;
-				case 'wcpay_banner_block':
-					self::output_wcpay_banner_block( (array) $section );
-					break;
-				case 'promotion_block':
-					self::output_promotion_block( (array) $section );
-					break;
-			}
->>>>>>> a1989d11
 		}
 	}
 
@@ -631,8 +272,6 @@
 	}
 
 	/**
-<<<<<<< HEAD
-=======
 	 * Outputs a button.
 	 *
 	 * @param string $url    Destination URL.
@@ -676,7 +315,6 @@
 
 
 	/**
->>>>>>> a1989d11
 	 * Handles output of the addons page in admin.
 	 */
 	public static function output() {
@@ -760,6 +398,75 @@
 		}
 
 		return " $admin_body_class woocommerce-page-wc-marketplace ";
+	}
+
+	/**
+	 * Take an action object and return the URL based on properties of the action.
+	 *
+	 * @param object $action Action object.
+	 * @return string URL.
+	 */
+	public static function get_action_url( $action ): string {
+		if ( ! isset( $action->url ) ) {
+			return '';
+		}
+
+		if ( isset( $action->url_is_admin_query ) && $action->url_is_admin_query ) {
+			return wc_admin_url( $action->url );
+		}
+
+		if ( isset( $action->url_is_admin_nonce_query ) && $action->url_is_admin_nonce_query ) {
+			if ( empty( $action->nonce ) ) {
+				return '';
+			}
+			return wp_nonce_url(
+				admin_url( $action->url ),
+				$action->nonce
+			);
+		}
+
+		return $action->url;
+	}
+
+	/**
+	 * Format the promotion data ready for display, ie fetch locales and actions.
+	 *
+	 * @param array $promotions Array of promotoin objects.
+	 * @return array Array of formatted promotions ready for output.
+	 */
+	public static function format_promotions( array $promotions ): array {
+		$formatted_promotions = array();
+		foreach ( $promotions as $promotion ) {
+			// Get the matching locale or fall back to en-US.
+			$locale = PromotionRuleEngine\SpecRunner::get_locale( $promotion->locales );
+			if ( null === $locale ) {
+				continue;
+			}
+
+			$promotion_actions = array();
+			if ( ! empty( $promotion->actions ) ) {
+				foreach ( $promotion->actions as $action ) {
+					$action_locale = PromotionRuleEngine\SpecRunner::get_action_locale( $action->locales );
+					$url           = self::get_action_url( $action );
+
+					$promotion_actions[] = array(
+						'name'    => $action->name,
+						'label'   => $action_locale->label,
+						'url'     => $url,
+						'primary' => isset( $action->is_primary ) ? $action->is_primary : false,
+					);
+				}
+			}
+
+			$formatted_promotions[] = array(
+				'title'       => $locale->title,
+				'description' => $locale->description,
+				'image'       => ( 'http' === substr( $locale->image, 0, 4 ) ) ? $locale->image : WC()->plugin_url() . $locale->image,
+				'image_alt'   => $locale->image_alt,
+				'actions'     => $promotion_actions,
+			);
+		}
+		return $formatted_promotions;
 	}
 
 	/**
@@ -916,73 +623,4 @@
 			</li>
 		<?php
 	}
-
-	/**
-	 * Take an action object and return the URL based on properties of the action.
-	 *
-	 * @param object $action Action object.
-	 * @return string URL.
-	 */
-	public static function get_action_url( $action ): string {
-		if ( ! isset( $action->url ) ) {
-			return '';
-		}
-
-		if ( isset( $action->url_is_admin_query ) && $action->url_is_admin_query ) {
-			return wc_admin_url( $action->url );
-		}
-
-		if ( isset( $action->url_is_admin_nonce_query ) && $action->url_is_admin_nonce_query ) {
-			if ( empty( $action->nonce ) ) {
-				return '';
-			}
-			return wp_nonce_url(
-				admin_url( $action->url ),
-				$action->nonce
-			);
-		}
-
-		return $action->url;
-	}
-
-	/**
-	 * Format the promotion data ready for display, ie fetch locales and actions.
-	 *
-	 * @param array $promotions Array of promotoin objects.
-	 * @return array Array of formatted promotions ready for output.
-	 */
-	public static function format_promotions( array $promotions ): array {
-		$formatted_promotions = array();
-		foreach ( $promotions as $promotion ) {
-			// Get the matching locale or fall back to en-US.
-			$locale = PromotionRuleEngine\SpecRunner::get_locale( $promotion->locales );
-			if ( null === $locale ) {
-				continue;
-			}
-
-			$promotion_actions = array();
-			if ( ! empty( $promotion->actions ) ) {
-				foreach ( $promotion->actions as $action ) {
-					$action_locale = PromotionRuleEngine\SpecRunner::get_action_locale( $action->locales );
-					$url           = self::get_action_url( $action );
-
-					$promotion_actions[] = array(
-						'name'    => $action->name,
-						'label'   => $action_locale->label,
-						'url'     => $url,
-						'primary' => isset( $action->is_primary ) ? $action->is_primary : false,
-					);
-				}
-			}
-
-			$formatted_promotions[] = array(
-				'title'       => $locale->title,
-				'description' => $locale->description,
-				'image'       => ( 'http' === substr( $locale->image, 0, 4 ) ) ? $locale->image : WC()->plugin_url() . $locale->image,
-				'image_alt'   => $locale->image_alt,
-				'actions'     => $promotion_actions,
-			);
-		}
-		return $formatted_promotions;
-	}
 }