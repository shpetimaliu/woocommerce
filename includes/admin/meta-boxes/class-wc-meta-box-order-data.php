<?php
/**
 * Order Data
 *
 * Functions for displaying the order data meta box.
 *
 * @author 		WooThemes
 * @category 	Admin
 * @package 	WooCommerce/Admin/Meta Boxes
 * @version     2.2.0
 */

if ( ! defined( 'ABSPATH' ) ) {
	exit; // Exit if accessed directly
}

/**
 * WC_Meta_Box_Order_Data Class.
 */
class WC_Meta_Box_Order_Data {

	/**
	 * Billing fields.
	 *
	 * @var array
	 */
	protected static $billing_fields = array();

	/**
	 * Shipping fields.
	 *
	 * @var array
	 */
	protected static $shipping_fields = array();

	/**
	 * Init billing and shipping fields we display + save.
	 */
	public static function init_address_fields() {

		self::$billing_fields = apply_filters( 'woocommerce_admin_billing_fields', array(
			'first_name' => array(
				'label' => __( 'First name', 'woocommerce' ),
				'show'  => false,
			),
			'last_name' => array(
				'label' => __( 'Last name', 'woocommerce' ),
				'show'  => false,
			),
			'company' => array(
				'label' => __( 'Company', 'woocommerce' ),
				'show'  => false,
			),
			'address_1' => array(
				'label' => __( 'Address 1', 'woocommerce' ),
				'show'  => false,
			),
			'address_2' => array(
				'label' => __( 'Address 2', 'woocommerce' ),
				'show'  => false,
			),
			'city' => array(
				'label' => __( 'City', 'woocommerce' ),
				'show'  => false,
			),
			'postcode' => array(
				'label' => __( 'Postcode / ZIP', 'woocommerce' ),
				'show'  => false,
			),
			'country' => array(
				'label'   => __( 'Country', 'woocommerce' ),
				'show'    => false,
				'class'   => 'js_field-country select short',
				'type'    => 'select',
				'options' => array( '' => __( 'Select a country&hellip;', 'woocommerce' ) ) + WC()->countries->get_allowed_countries(),
			),
			'state' => array(
				'label' => __( 'State / County', 'woocommerce' ),
				'class'   => 'js_field-state select short',
				'show'  => false,
			),
			'email' => array(
				'label' => __( 'Email address', 'woocommerce' ),
			),
			'phone' => array(
				'label' => __( 'Phone', 'woocommerce' ),
			),
		) );

		self::$shipping_fields = apply_filters( 'woocommerce_admin_shipping_fields', array(
			'first_name' => array(
				'label' => __( 'First name', 'woocommerce' ),
				'show'  => false,
			),
			'last_name' => array(
				'label' => __( 'Last name', 'woocommerce' ),
				'show'  => false,
			),
			'company' => array(
				'label' => __( 'Company', 'woocommerce' ),
				'show'  => false,
			),
			'address_1' => array(
				'label' => __( 'Address 1', 'woocommerce' ),
				'show'  => false,
			),
			'address_2' => array(
				'label' => __( 'Address 2', 'woocommerce' ),
				'show'  => false,
			),
			'city' => array(
				'label' => __( 'City', 'woocommerce' ),
				'show'  => false,
			),
			'postcode' => array(
				'label' => __( 'Postcode / ZIP', 'woocommerce' ),
				'show'  => false,
			),
			'country' => array(
				'label'   => __( 'Country', 'woocommerce' ),
				'show'    => false,
				'type'    => 'select',
				'class'   => 'js_field-country select short',
				'options' => array( '' => __( 'Select a country&hellip;', 'woocommerce' ) ) + WC()->countries->get_shipping_countries(),
			),
			'state' => array(
				'label' => __( 'State / County', 'woocommerce' ),
				'class'   => 'js_field-state select short',
				'show'  => false,
			),
		) );
	}

	/**
	 * Output the metabox.
	 *
	 * @param WP_Post $post
	 */
	public static function output( $post ) {
		global $theorder;

		if ( ! is_object( $theorder ) ) {
			$theorder = wc_get_order( $post->ID );
		}

		$order = $theorder;

		self::init_address_fields();

		if ( WC()->payment_gateways() ) {
			$payment_gateways = WC()->payment_gateways->payment_gateways();
		} else {
			$payment_gateways = array();
		}

		$payment_method = $order->get_payment_method();

		$order_type_object = get_post_type_object( $post->post_type );
		wp_nonce_field( 'woocommerce_save_data', 'woocommerce_meta_nonce' );
		?>
		<style type="text/css">
			#post-body-content, #titlediv { display:none }
		</style>
		<div class="panel-wrap woocommerce">
			<input name="post_title" type="hidden" value="<?php echo empty( $post->post_title ) ? __( 'Order', 'woocommerce' ) : esc_attr( $post->post_title ); ?>" />
			<input name="post_status" type="hidden" value="<?php echo esc_attr( $post->post_status ); ?>" />
			<div id="order_data" class="panel">

				<h2><?php
					/* translators: 1: order type 2: order number */
					printf(
						esc_html__( '%1$s #%2$s details', 'woocommerce' ),
						$order_type_object->labels->singular_name,
						$order->get_order_number()
					);
				?></h2>
				<p class="order_number"><?php

					if ( $payment_method ) {
						/* translators: %s: payment method */
						printf(
							__( 'Payment via %s', 'woocommerce' ),
							( isset( $payment_gateways[ $payment_method ] ) ? esc_html( $payment_gateways[ $payment_method ]->get_title() ) : esc_html( $payment_method ) )
						);

						if ( $transaction_id = $order->get_transaction_id() ) {
								if ( isset( $payment_gateways[ $payment_method ] ) && ( $url = $payment_gateways[ $payment_method ]->get_transaction_url( $order ) ) ) {
								echo ' (<a href="' . esc_url( $url ) . '" target="_blank">' . esc_html( $transaction_id ) . '</a>)';
							} else {
								echo ' (' . esc_html( $transaction_id ) . ')';
							}
						}

						if ( $order->get_date_paid() ) {
							/* translators: 1: date 2: time */
							printf( ' ' . __( 'on %1$s @ %2$s', 'woocommerce' ), date_i18n( get_option( 'date_format' ), $order->get_date_paid() ), date_i18n( get_option( 'time_format' ), $order->get_date_paid() ) );
						}

						echo '. ';
					}

					if ( $ip_address = get_post_meta( $post->ID, '_customer_ip_address', true ) ) {
						/* translators: %s: IP address */
						printf(
							__( 'Customer IP: %s', 'woocommerce' ),
							'<span class="woocommerce-Order-customerIP">' . esc_html( $ip_address ) . '</span>'
						);
					}
				?></p>

				<div class="order_data_column_container">
					<div class="order_data_column">
						<h3><?php _e( 'General Details', 'woocommerce' ); ?></h3>

						<p class="form-field form-field-wide"><label for="order_date"><?php _e( 'Order date:', 'woocommerce' ) ?></label>
							<input type="text" class="date-picker" name="order_date" id="order_date" maxlength="10" value="<?php echo date_i18n( 'Y-m-d', strtotime( $post->post_date ) ); ?>" pattern="[0-9]{4}-(0[1-9]|1[012])-(0[1-9]|1[0-9]|2[0-9]|3[01])" />@<input type="number" class="hour" placeholder="<?php esc_attr_e( 'h', 'woocommerce' ) ?>" name="order_date_hour" id="order_date_hour" min="0" max="23" step="1" value="<?php echo date_i18n( 'H', strtotime( $post->post_date ) ); ?>" pattern="([01]?[0-9]{1}|2[0-3]{1})" />:<input type="number" class="minute" placeholder="<?php esc_attr_e( 'm', 'woocommerce' ) ?>" name="order_date_minute" id="order_date_minute" min="0" max="59" step="1" value="<?php echo date_i18n( 'i', strtotime( $post->post_date ) ); ?>" pattern="[0-5]{1}[0-9]{1}" />
						</p>

						<p class="form-field form-field-wide wc-order-status"><label for="order_status"><?php _e( 'Order status:', 'woocommerce' ) ?> <?php
							if ( $order->needs_payment() ) {
								printf( '<a href="%s">%s</a>',
									esc_url( $order->get_checkout_payment_url() ),
									__( 'Customer payment page &rarr;', 'woocommerce' )
								);
							}
						?></label>
						<select id="order_status" name="order_status" class="wc-enhanced-select">
							<?php
								$statuses = wc_get_order_statuses();
								foreach ( $statuses as $status => $status_name ) {
									echo '<option value="' . esc_attr( $status ) . '" ' . selected( $status, 'wc-' . $order->get_status( 'edit' ), false ) . '>' . esc_html( $status_name ) . '</option>';
								}
							?>
						</select></p>

						<p class="form-field form-field-wide wc-customer-user">
							<label for="customer_user"><?php _e( 'Customer:', 'woocommerce' ) ?> <?php
								if ( $order->get_user_id( 'edit' ) ) {
									$args = array(
										'post_status'    => 'all',
										'post_type'      => 'shop_order',
										'_customer_user' => $order->get_user_id( 'edit' ),
									);
									printf( '<a href="%s">%s</a>',
										esc_url( add_query_arg( $args, admin_url( 'edit.php' ) ) ),
										__( 'View other orders &rarr;', 'woocommerce' )
									);
								}
							?></label>
							<?php
							$user_string = '';
							$user_id     = '';
							if ( $order->get_user_id() ) {
								$user_id     = absint( $order->get_user_id() );
								$user        = get_user_by( 'id', $user_id );
								/* translators: 1: user display name 2: user ID 3: user email */
								$user_string = sprintf(
									esc_html__( '%1$s (#%2$s &ndash; %3$s)', 'woocommerce' ),
									$user->display_name,
									absint( $user->ID ),
									$user->user_email
								);
							}
							?>
							<input type="hidden" class="wc-customer-search" id="customer_user" name="customer_user" data-placeholder="<?php esc_attr_e( 'Guest', 'woocommerce' ); ?>" data-selected="<?php echo htmlspecialchars( $user_string ); ?>" value="<?php echo $user_id; ?>" data-allow_clear="true" />
						</p>
						<?php do_action( 'woocommerce_admin_order_data_after_order_details', $order ); ?>
					</div>
					<div class="order_data_column">
						<h3>
							<?php _e( 'Billing details', 'woocommerce' ); ?>
							<a href="#" class="edit_address"><?php _e( 'Edit', 'woocommerce' ); ?></a>
							<span>
								<a href="#" class="load_customer_billing" style="display:none;"><?php _e( 'Load billing address', 'woocommerce' ); ?></a>
							</span>
						</h3>
						<?php
							// Display values
							echo '<div class="address">';

								if ( $order->get_formatted_billing_address() ) {
									echo '<p><strong>' . __( 'Address:', 'woocommerce' ) . '</strong>' . wp_kses( $order->get_formatted_billing_address(), array( 'br' => array() ) ) . '</p>';
								} else {
									echo '<p class="none_set"><strong>' . __( 'Address:', 'woocommerce' ) . '</strong> ' . __( 'No billing address set.', 'woocommerce' ) . '</p>';
								}

								foreach ( self::$billing_fields as $key => $field ) {
									if ( isset( $field['show'] ) && false === $field['show'] ) {
										continue;
									}

									$field_name = 'billing_' . $key;

									if ( is_callable( array( $order, 'get_' . $field_name ) ) ) {
<<<<<<< HEAD
										echo '<p><strong>' . esc_html( $field['label'] ) . ':</strong> ' . make_clickable( esc_html( $order->{"get_$field_name"}( 'edit' ) ) ) . '</p>';
=======
										$field_value = call_user_func( array( $order, 'get_' . $field_name ) );
									} else {
										$field_value = $order->get_meta( '_' . $field_name );
>>>>>>> 4bbe1d39
									}

									echo '<p><strong>' . esc_html( $field['label'] ) . ':</strong> ' . make_clickable( esc_html( $field_value ) ) . '</p>';
								}

							echo '</div>';

							// Display form
							echo '<div class="edit_address">';

							foreach ( self::$billing_fields as $key => $field ) {
								if ( ! isset( $field['type'] ) ) {
									$field['type'] = 'text';
								}
								if ( ! isset( $field['id'] ) ) {
									$field['id'] = '_billing_' . $key;
								}
								switch ( $field['type'] ) {
									case 'select' :
										woocommerce_wp_select( $field );
									break;
									default :
										woocommerce_wp_text_input( $field );
									break;
								}
							}
							?>
							<p class="form-field form-field-wide">
								<label><?php _e( 'Payment method:', 'woocommerce' ); ?></label>
								<select name="_payment_method" id="_payment_method" class="first">
									<option value=""><?php _e( 'N/A', 'woocommerce' ); ?></option>
									<?php
										$found_method 	= false;

										foreach ( $payment_gateways as $gateway ) {
											if ( 'yes' === $gateway->enabled ) {
												echo '<option value="' . esc_attr( $gateway->id ) . '" ' . selected( $payment_method, $gateway->id, false ) . '>' . esc_html( $gateway->get_title() ) . '</option>';
												if ( $payment_method == $gateway->id ) {
													$found_method = true;
												}
											}
										}

										if ( ! $found_method && ! empty( $payment_method ) ) {
											echo '<option value="' . esc_attr( $payment_method ) . '" selected="selected">' . __( 'Other', 'woocommerce' ) . '</option>';
										} else {
											echo '<option value="other">' . __( 'Other', 'woocommerce' ) . '</option>';
										}
									?>
								</select>
							</p>
							<?php

							woocommerce_wp_text_input( array( 'id' => '_transaction_id', 'label' => __( 'Transaction ID', 'woocommerce' ) ) );

							echo '</div>';

							do_action( 'woocommerce_admin_order_data_after_billing_address', $order );
						?>
					</div>
					<div class="order_data_column">

						<h3>
							<?php _e( 'Shipping details', 'woocommerce' ); ?>
							<a href="#" class="edit_address"><?php _e( 'Edit', 'woocommerce' ); ?></a>
							<span>
								<a href="#" class="load_customer_shipping" style="display:none;"><?php _e( 'Load shipping address', 'woocommerce' ); ?></a>
								<a href="#" class="billing-same-as-shipping" style="display:none;"><?php _e( 'Copy billing address', 'woocommerce' ); ?></a>
							</span>
						</h3>
						<?php
							// Display values
							echo '<div class="address">';

								if ( $order->get_formatted_shipping_address() ) {
									echo '<p><strong>' . __( 'Address:', 'woocommerce' ) . '</strong>' . wp_kses( $order->get_formatted_shipping_address(), array( 'br' => array() ) ) . '</p>';
								} else {
									echo '<p class="none_set"><strong>' . __( 'Address:', 'woocommerce' ) . '</strong> ' . __( 'No shipping address set.', 'woocommerce' ) . '</p>';
								}

								if ( ! empty( self::$shipping_fields ) ) {
									foreach ( self::$shipping_fields as $key => $field ) {
										if ( isset( $field['show'] ) && false === $field['show'] ) {
											continue;
										}

										$field_name = 'shipping_' . $key;

										if ( is_callable( array( $order, 'get_' . $field_name ) ) ) {
<<<<<<< HEAD
											echo '<p><strong>' . esc_html( $field['label'] ) . ':</strong> ' . make_clickable( esc_html( $order->{"get_$field_name"}( 'edit' ) ) ) . '</p>';
=======
											$field_value = call_user_func( array( $order, 'get_' . $field_name ) );
										} else {
											$field_value = $order->get_meta( '_' . $field_name );
>>>>>>> 4bbe1d39
										}

										echo '<p><strong>' . esc_html( $field['label'] ) . ':</strong> ' . make_clickable( esc_html( $field_value ) ) . '</p>';
									}
								}

								if ( apply_filters( 'woocommerce_enable_order_notes_field', 'yes' == get_option( 'woocommerce_enable_order_comments', 'yes' ) ) && $post->post_excerpt ) {
									echo '<p><strong>' . __( 'Customer provided note:', 'woocommerce' ) . '</strong> ' . nl2br( esc_html( $post->post_excerpt ) ) . '</p>';
								}

							echo '</div>';

							// Display form
							echo '<div class="edit_address">';

							if ( ! empty( self::$shipping_fields ) ) {
								foreach ( self::$shipping_fields as $key => $field ) {
									if ( ! isset( $field['type'] ) ) {
										$field['type'] = 'text';
									}
									if ( ! isset( $field['id'] ) ) {
										$field['id'] = '_shipping_' . $key;
									}

									switch ( $field['type'] ) {
										case 'select' :
											woocommerce_wp_select( $field );
										break;
										default :
											woocommerce_wp_text_input( $field );
										break;
									}
								}
							}

							if ( apply_filters( 'woocommerce_enable_order_notes_field', 'yes' == get_option( 'woocommerce_enable_order_comments', 'yes' ) ) ) {
								?>
								<p class="form-field form-field-wide"><label for="excerpt"><?php _e( 'Customer provided note', 'woocommerce' ) ?>:</label>
								<textarea rows="1" cols="40" name="excerpt" tabindex="6" id="excerpt" placeholder="<?php esc_attr_e( 'Customer\'s notes about the order', 'woocommerce' ); ?>"><?php echo wp_kses_post( $post->post_excerpt ); ?></textarea></p>
								<?php
							}

							echo '</div>';

							do_action( 'woocommerce_admin_order_data_after_shipping_address', $order );
						?>
					</div>
				</div>
				<div class="clear"></div>
			</div>
		</div>
		<?php
	}

	/**
	 * Save meta box data.
	 *
	 * @param int $order_id Order ID.
	 */
	public static function save( $order_id ) {
		global $wpdb;

		self::init_address_fields();

		// Ensure gateways are loaded in case they need to insert data into the emails.
		WC()->payment_gateways();
		WC()->shipping();

		// Get order object.
		$order = wc_get_order( $order_id );
		$props = array( 'status' => wc_clean( $_POST['order_status'] ) );

		// Create order key.
		if ( ! $order->get_order_key() ) {
			$props['order_key'] = 'wc_' . apply_filters( 'woocommerce_generate_order_key', uniqid( 'order_' ) );
		}

		// Update customer.
		$customer_id = absint( $_POST['customer_user'] );
		if ( $customer_id !== $order->get_customer_id() ) {
			$props['customer_id'] = $customer_id;
		}

		// Update billing fields.
		if ( ! empty( self::$billing_fields ) ) {
			foreach ( self::$billing_fields as $key => $field ) {
				if ( ! isset( $field['id'] ) ) {
					$field['id'] = '_billing_' . $key;
				}

				if ( is_callable( array( $order, 'set_billing_' . $key ) ) ) {
					$props[ 'billing_' . $key ] = wc_clean( $_POST[ $field['id'] ] );
				} else {
					$order->update_meta_data( $field['id'], wc_clean( $_POST[ $field['id'] ] ) );
				}
			}
		}

		// Update shipping fields.
		if ( ! empty( self::$shipping_fields ) ) {
			foreach ( self::$shipping_fields as $key => $field ) {
				if ( ! isset( $field['id'] ) ) {
					$field['id'] = '_shipping_' . $key;
				}

				if ( is_callable( array( $order, 'set_shipping_' . $key ) ) ) {
					$props[ 'shipping_' . $key ] = wc_clean( $_POST[ $field['id'] ] );
				} else {
					$order->update_meta_data( $field['id'], wc_clean( $_POST[ $field['id'] ] ) );
				}
			}
		}

		if ( isset( $_POST['_transaction_id'] ) ) {
			$props['transaction_id'] = wc_clean( $_POST['_transaction_id'] );
		}

		// Payment method handling.
		if ( $order->get_payment_method() !== wp_unslash( $_POST['_payment_method'] ) ) {
			$methods              = WC()->payment_gateways->payment_gateways();
			$payment_method       = wc_clean( $_POST['_payment_method'] );
			$payment_method_title = $payment_method;

			if ( isset( $methods ) && isset( $methods[ $payment_method ] ) ) {
				$payment_method_title = $methods[ $payment_method ]->get_title();
			}

			$props['payment_method'] = $payment_method;
			$props['payment_method_title'] = $payment_method_title;
		}

		// Update date.
		if ( empty( $_POST['order_date'] ) ) {
			$date = current_time( 'timestamp' );
		} else {
			$date = strtotime( $_POST['order_date'] . ' ' . (int) $_POST['order_date_hour'] . ':' . (int) $_POST['order_date_minute'] . ':00' );
		}

		$props['date_created'] = $date;

		// Save order data.
		$order->set_props( $props );
		$order->save();
	}
}<|MERGE_RESOLUTION|>--- conflicted
+++ resolved
@@ -292,13 +292,9 @@
 									$field_name = 'billing_' . $key;
 
 									if ( is_callable( array( $order, 'get_' . $field_name ) ) ) {
-<<<<<<< HEAD
-										echo '<p><strong>' . esc_html( $field['label'] ) . ':</strong> ' . make_clickable( esc_html( $order->{"get_$field_name"}( 'edit' ) ) ) . '</p>';
-=======
-										$field_value = call_user_func( array( $order, 'get_' . $field_name ) );
+										$field_value = $order->{"get_$field_name"}( 'edit' );
 									} else {
 										$field_value = $order->get_meta( '_' . $field_name );
->>>>>>> 4bbe1d39
 									}
 
 									echo '<p><strong>' . esc_html( $field['label'] ) . ':</strong> ' . make_clickable( esc_html( $field_value ) ) . '</p>';
@@ -388,13 +384,9 @@
 										$field_name = 'shipping_' . $key;
 
 										if ( is_callable( array( $order, 'get_' . $field_name ) ) ) {
-<<<<<<< HEAD
-											echo '<p><strong>' . esc_html( $field['label'] ) . ':</strong> ' . make_clickable( esc_html( $order->{"get_$field_name"}( 'edit' ) ) ) . '</p>';
-=======
-											$field_value = call_user_func( array( $order, 'get_' . $field_name ) );
+											$field_value = $order->{"get_$field_name"}( 'edit' );
 										} else {
 											$field_value = $order->get_meta( '_' . $field_name );
->>>>>>> 4bbe1d39
 										}
 
 										echo '<p><strong>' . esc_html( $field['label'] ) . ':</strong> ' . make_clickable( esc_html( $field_value ) ) . '</p>';
