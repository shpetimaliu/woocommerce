<?php
/**
 * WooCommerce Email Settings
 *
 * @package WooCommerce\Admin
 * @version 2.1.0
 */

defined( 'ABSPATH' ) || exit;

if ( class_exists( 'WC_Settings_Emails', false ) ) {
	return new WC_Settings_Emails();
}

/**
 * WC_Settings_Emails.
 */
class WC_Settings_Emails extends WC_Settings_Page {

	/**
	 * Constructor.
	 */
	public function __construct() {
		$this->id    = 'email';
		$this->label = __( 'Emails', 'woocommerce' );

		add_action( 'woocommerce_admin_field_email_notification', array( $this, 'email_notification_setting' ) );
		parent::__construct();
	}

	/**
	 * Get own sections.
	 *
	 * @return array
	 */
	protected function get_own_sections() {
		return array(
			'' => __( 'Email options', 'woocommerce' ),
		);
	}

	/**
	 * Get settings array.
	 *
	 * @return array
	 */
<<<<<<< HEAD
	protected function get_settings_for_default_section() {

		$settings =
=======
	public function get_settings() {
		$desc_help_text = sprintf(
		/* translators: %1$s: Link to WP Mail Logging plugin, %2$s: Link to Email FAQ support page. */
			__( 'To ensure your store&rsquo;s notifications arrive in your and your customers&rsquo; inboxes, we recommend connecting your email address to your domain and setting up a dedicated SMTP server. If something doesn&rsquo;t seem to be sending correctly, install the <a href="%1$s">WP Mail Logging Plugin</a> or check the <a href="%2$s">Email FAQ page</a>.', 'woocommerce' ),
			'https://wordpress.org/plugins/wp-mail-logging/',
			'https://docs.woocommerce.com/document/email-faq'
		);
		$settings = apply_filters(
			'woocommerce_email_settings',
>>>>>>> 0d591956
			array(
				array(
					'title' => __( 'Email notifications', 'woocommerce' ),
					/* translators: %s: help description with link to WP Mail logging and support page. */
					'desc'  => sprintf( __( 'Email notifications sent from WooCommerce are listed below. Click on an email to configure it.<br>%s', 'woocommerce' ), $desc_help_text ),
					'type'  => 'title',
					'id'    => 'email_notification_settings',
				),

				array( 'type' => 'email_notification' ),

				array(
					'type' => 'sectionend',
					'id'   => 'email_notification_settings',
				),

				array(
					'type' => 'sectionend',
					'id'   => 'email_recipient_options',
				),

				array(
					'title' => __( 'Email sender options', 'woocommerce' ),
					'type'  => 'title',
					'desc'  => '',
					'id'    => 'email_options',
				),

				array(
					'title'    => __( '"From" name', 'woocommerce' ),
					'desc'     => __( 'How the sender name appears in outgoing WooCommerce emails.', 'woocommerce' ),
					'id'       => 'woocommerce_email_from_name',
					'type'     => 'text',
					'css'      => 'min-width:400px;',
					'default'  => esc_attr( get_bloginfo( 'name', 'display' ) ),
					'autoload' => false,
					'desc_tip' => true,
				),

				array(
					'title'             => __( '"From" address', 'woocommerce' ),
					'desc'              => __( 'How the sender email appears in outgoing WooCommerce emails.', 'woocommerce' ),
					'id'                => 'woocommerce_email_from_address',
					'type'              => 'email',
					'custom_attributes' => array(
						'multiple' => 'multiple',
					),
					'css'               => 'min-width:400px;',
					'default'           => get_option( 'admin_email' ),
					'autoload'          => false,
					'desc_tip'          => true,
				),

				array(
					'type' => 'sectionend',
					'id'   => 'email_options',
				),

				array(
					'title' => __( 'Email template', 'woocommerce' ),
					'type'  => 'title',
					/* translators: %s: Nonced email preview link */
					'desc'  => sprintf( __( 'This section lets you customize the WooCommerce emails. <a href="%s" target="_blank">Click here to preview your email template</a>.', 'woocommerce' ), wp_nonce_url( admin_url( '?preview_woocommerce_mail=true' ), 'preview-mail' ) ),
					'id'    => 'email_template_options',
				),

				array(
					'title'       => __( 'Header image', 'woocommerce' ),
					'desc'        => __( 'URL to an image you want to show in the email header. Upload images using the media uploader (Admin > Media).', 'woocommerce' ),
					'id'          => 'woocommerce_email_header_image',
					'type'        => 'text',
					'css'         => 'min-width:400px;',
					'placeholder' => __( 'N/A', 'woocommerce' ),
					'default'     => '',
					'autoload'    => false,
					'desc_tip'    => true,
				),

				array(
					'title'       => __( 'Footer text', 'woocommerce' ),
					/* translators: %s: Available placeholders for use */
					'desc'        => __( 'The text to appear in the footer of all WooCommerce emails.', 'woocommerce' ) . ' ' . sprintf( __( 'Available placeholders: %s', 'woocommerce' ), '{site_title} {site_url}' ),
					'id'          => 'woocommerce_email_footer_text',
					'css'         => 'width:400px; height: 75px;',
					'placeholder' => __( 'N/A', 'woocommerce' ),
					'type'        => 'textarea',
					'default'     => '{site_title} &mdash; Built with {WooCommerce}',
					'autoload'    => false,
					'desc_tip'    => true,
				),

				array(
					'title'    => __( 'Base color', 'woocommerce' ),
					/* translators: %s: default color */
					'desc'     => sprintf( __( 'The base color for WooCommerce email templates. Default %s.', 'woocommerce' ), '<code>#96588a</code>' ),
					'id'       => 'woocommerce_email_base_color',
					'type'     => 'color',
					'css'      => 'width:6em;',
					'default'  => '#96588a',
					'autoload' => false,
					'desc_tip' => true,
				),

				array(
					'title'    => __( 'Background color', 'woocommerce' ),
					/* translators: %s: default color */
					'desc'     => sprintf( __( 'The background color for WooCommerce email templates. Default %s.', 'woocommerce' ), '<code>#f7f7f7</code>' ),
					'id'       => 'woocommerce_email_background_color',
					'type'     => 'color',
					'css'      => 'width:6em;',
					'default'  => '#f7f7f7',
					'autoload' => false,
					'desc_tip' => true,
				),

				array(
					'title'    => __( 'Body background color', 'woocommerce' ),
					/* translators: %s: default color */
					'desc'     => sprintf( __( 'The main body background color. Default %s.', 'woocommerce' ), '<code>#ffffff</code>' ),
					'id'       => 'woocommerce_email_body_background_color',
					'type'     => 'color',
					'css'      => 'width:6em;',
					'default'  => '#ffffff',
					'autoload' => false,
					'desc_tip' => true,
				),

				array(
					'title'    => __( 'Body text color', 'woocommerce' ),
					/* translators: %s: default color */
					'desc'     => sprintf( __( 'The main body text color. Default %s.', 'woocommerce' ), '<code>#3c3c3c</code>' ),
					'id'       => 'woocommerce_email_text_color',
					'type'     => 'color',
					'css'      => 'width:6em;',
					'default'  => '#3c3c3c',
					'autoload' => false,
					'desc_tip' => true,
				),

				array(
					'type' => 'sectionend',
					'id'   => 'email_template_options',
				),

				array(
					'title' => __( 'Store management insights', 'woocommerce' ),
					'type'  => 'title',
					'id'    => 'email_merchant_notes',
				),

				array(
					'title'         => __( 'Enable email insights', 'woocommerce' ),
					'desc'          => __( 'Receive email notifications with additional guidance to complete the basic store setup and helpful insights', 'woocommerce' ),
					'id'            => 'woocommerce_merchant_email_notifications',
					'type'          => 'checkbox',
					'checkboxgroup' => 'start',
					'default'       => 'no',
					'autoload'      => false,
				),

				array(
					'type' => 'sectionend',
					'id'   => 'email_merchant_notes',
				),
			);

		return apply_filters( 'woocommerce_email_settings', $settings );
	}

	/**
	 * Output the settings.
	 */
	public function output() {
		global $current_section;

		// Define emails that can be customised here.
		$mailer          = WC()->mailer();
		$email_templates = $mailer->get_emails();

		if ( $current_section ) {
			foreach ( $email_templates as $email_key => $email ) {
				if ( strtolower( $email_key ) === $current_section ) {
					$this->run_email_admin_options( $email );
					break;
				}
			}
		}

		parent::output();
	}

	/**
	 * Run the 'admin_options' method on a given email.
	 * This method exists to easy unit testing.
	 *
	 * @param object $email The email object to run the method on.
	 */
	protected function run_email_admin_options( $email ) {
		$email->admin_options();
	}

	/**
	 * Save settings.
	 */
	public function save() {
		global $current_section;

		if ( ! $current_section ) {
			$this->save_settings_for_current_section();
			$this->do_update_options_action();
		} else {
			$wc_emails = WC_Emails::instance();

			if ( in_array( $current_section, array_map( 'sanitize_title', array_keys( $wc_emails->get_emails() ) ), true ) ) {
				foreach ( $wc_emails->get_emails() as $email_id => $email ) {
					if ( sanitize_title( $email_id ) === $current_section ) {
						$this->do_update_options_action( $email->id );
					}
				}
			} else {
				$this->save_settings_for_current_section();
				$this->do_update_options_action();
			}
		}
	}

	/**
	 * Output email notification settings.
	 */
	public function email_notification_setting() {
		// Define emails that can be customised here.
		$mailer          = WC()->mailer();
		$email_templates = $mailer->get_emails();

		?>
		<tr valign="top">
		<td class="wc_emails_wrapper" colspan="2">
			<table class="wc_emails widefat" cellspacing="0">
				<thead>
					<tr>
						<?php
						$columns = apply_filters(
							'woocommerce_email_setting_columns',
							array(
								'status'     => '',
								'name'       => __( 'Email', 'woocommerce' ),
								'email_type' => __( 'Content type', 'woocommerce' ),
								'recipient'  => __( 'Recipient(s)', 'woocommerce' ),
								'actions'    => '',
							)
						);
						foreach ( $columns as $key => $column ) {
							echo '<th class="wc-email-settings-table-' . esc_attr( $key ) . '">' . esc_html( $column ) . '</th>';
						}
						?>
						</tr>
					</thead>
					<tbody>
						<?php
						foreach ( $email_templates as $email_key => $email ) {
							echo '<tr>';

							foreach ( $columns as $key => $column ) {

								switch ( $key ) {
									case 'name':
										echo '<td class="wc-email-settings-table-' . esc_attr( $key ) . '">
										<a href="' . esc_url( admin_url( 'admin.php?page=wc-settings&tab=email&section=' . strtolower( $email_key ) ) ) . '">' . esc_html( $email->get_title() ) . '</a>
										' . wc_help_tip( $email->get_description() ) . '
									</td>';
										break;
									case 'recipient':
										echo '<td class="wc-email-settings-table-' . esc_attr( $key ) . '">
										' . esc_html( $email->is_customer_email() ? __( 'Customer', 'woocommerce' ) : $email->get_recipient() ) . '
									</td>';
										break;
									case 'status':
										echo '<td class="wc-email-settings-table-' . esc_attr( $key ) . '">';

										if ( $email->is_manual() ) {
											echo '<span class="status-manual tips" data-tip="' . esc_attr__( 'Manually sent', 'woocommerce' ) . '">' . esc_html__( 'Manual', 'woocommerce' ) . '</span>';
										} elseif ( $email->is_enabled() ) {
											echo '<span class="status-enabled tips" data-tip="' . esc_attr__( 'Enabled', 'woocommerce' ) . '">' . esc_html__( 'Yes', 'woocommerce' ) . '</span>';
										} else {
											echo '<span class="status-disabled tips" data-tip="' . esc_attr__( 'Disabled', 'woocommerce' ) . '">-</span>';
										}

										echo '</td>';
										break;
									case 'email_type':
										echo '<td class="wc-email-settings-table-' . esc_attr( $key ) . '">
										' . esc_html( $email->get_content_type() ) . '
									</td>';
										break;
									case 'actions':
										echo '<td class="wc-email-settings-table-' . esc_attr( $key ) . '">
										<a class="button alignright" href="' . esc_url( admin_url( 'admin.php?page=wc-settings&tab=email&section=' . strtolower( $email_key ) ) ) . '">' . esc_html__( 'Manage', 'woocommerce' ) . '</a>
									</td>';
										break;
									default:
										do_action( 'woocommerce_email_setting_column_' . $key, $email );
										break;
								}
							}

							echo '</tr>';
						}
						?>
					</tbody>
				</table>
			</td>
		</tr>
		<?php
	}
}

return new WC_Settings_Emails();<|MERGE_RESOLUTION|>--- conflicted
+++ resolved
@@ -44,12 +44,7 @@
 	 *
 	 * @return array
 	 */
-<<<<<<< HEAD
 	protected function get_settings_for_default_section() {
-
-		$settings =
-=======
-	public function get_settings() {
 		$desc_help_text = sprintf(
 		/* translators: %1$s: Link to WP Mail Logging plugin, %2$s: Link to Email FAQ support page. */
 			__( 'To ensure your store&rsquo;s notifications arrive in your and your customers&rsquo; inboxes, we recommend connecting your email address to your domain and setting up a dedicated SMTP server. If something doesn&rsquo;t seem to be sending correctly, install the <a href="%1$s">WP Mail Logging Plugin</a> or check the <a href="%2$s">Email FAQ page</a>.', 'woocommerce' ),
@@ -58,7 +53,6 @@
 		);
 		$settings = apply_filters(
 			'woocommerce_email_settings',
->>>>>>> 0d591956
 			array(
 				array(
 					'title' => __( 'Email notifications', 'woocommerce' ),
