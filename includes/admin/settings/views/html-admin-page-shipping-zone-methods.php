--- conflicted
+++ resolved
@@ -41,13 +41,8 @@
 				<td class="forminp">
 					<select multiple="multiple" data-attribute="zone_locations" id="zone_locations" name="zone_locations" data-placeholder="<?php esc_html_e( 'Select regions within this zone', 'woocommerce' ); ?>" class="wc-shipping-zone-region-select chosen_select">
 						<?php
-<<<<<<< HEAD
 						foreach ( $shipping_continents as $continent_code => $continent ) {
-							echo '<option value="continent:' . esc_attr( $continent_code ) . '"' . wc_selected( "continent:$continent_code", $locations ) . ' alt="">' . esc_html( $continent['name'] ) . '</option>';
-=======
-						foreach ( $continents as $continent_code => $continent ) {
 							echo '<option value="continent:' . esc_attr( $continent_code ) . '"' . wc_selected( "continent:$continent_code", $locations ) . '>' . esc_html( $continent['name'] ) . '</option>';
->>>>>>> f1afbcf0
 
 							$countries = array_intersect( array_keys( $allowed_countries ), $continent['countries'] );
 
@@ -145,16 +140,11 @@
 				<header class="wc-backbone-modal-header">
 					<h1>
 						<?php
-<<<<<<< HEAD
 						printf(
 							/* translators: %s: shipping method title */
 							esc_html__( '%s Settings', 'woocommerce' ),
 							'{{{ data.method.method_title }}}'
 						);
-=======
-						/* translators: %s: shipping method title */
-						printf( esc_html__( '%s Settings', 'woocommerce' ), '{{{ data.method.method_title }}}' );
->>>>>>> f1afbcf0
 						?>
 					</h1>
 					<button class="modal-close modal-close-link dashicons dashicons-no-alt">
