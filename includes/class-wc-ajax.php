--- conflicted
+++ resolved
@@ -274,11 +274,7 @@
 
 		wc_maybe_define_constant( 'WOOCOMMERCE_CHECKOUT', true );
 
-<<<<<<< HEAD
-		if ( WC()->cart->is_empty() && !apply_filters( 'woocommerce_checkout_skip_update_order_review_expired', false ) ) {
-=======
-		if ( WC()->cart->is_empty() && ! is_customize_preview() ) {
->>>>>>> 216dce4f
+		if ( WC()->cart->is_empty() && ! is_customize_preview() && ! apply_filters( 'woocommerce_checkout_skip_update_order_review_expired', false ) ) {
 			self::update_order_review_expired();
 		}
 
