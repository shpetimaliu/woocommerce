--- conflicted
+++ resolved
@@ -30,26 +30,12 @@
 			$the_order = get_post( $the_order );
 		}
 
-<<<<<<< HEAD
-		if ( ! is_object( $the_order ) ) {
+		if ( ! $the_order || ! is_object( $the_order ) ) {
 			return false;
 		}
 
 		$order_id  = absint( $the_order->ID );
 		$post_type = $the_order->post_type;
-
-		if ( 'shop_order' === $post_type ) {
-			$classname  = 'WC_Order';
-			$order_type = 'simple';
-=======
-		if ( ! $the_order ) {
-			return false;
-		}
-
-		if ( is_object ( $the_order ) ) {
-			$order_id  = absint( $the_order->ID );
-			$post_type = $the_order->post_type;
-		}
 
 		if ( 'shop_order' == $post_type ) {
 			$terms      = get_the_terms( $order_id, 'order_type' );
@@ -62,7 +48,7 @@
 			if ( 'WC_Order_Simple' ) {
 				$classname = 'WC_Order';
 			}
->>>>>>> 73a273ca
+
 		} else {
 			$classname  = false;
 			$order_type = false;
