<?php

if ( ! defined( 'ABSPATH' ) ) {
	exit;
}

/**
 * Order Class.
 *
 * These are regular WooCommerce orders, which extend the abstract order class.
 *
 * @class    WC_Order
 * @version  2.2.0
 * @package  WooCommerce/Classes
 * @category Class
 * @author   WooThemes
 */
class WC_Order extends WC_Abstract_Order {

	/**
	 * Stores data about status changes so relevant hooks can be fired.
	 * @var bool|array
	 */
	protected $status_transition = false;

	/**
	 * Order Data array. This is the core order data exposed in APIs since 3.0.0.
	 * @since 3.0.0
	 * @var array
	 */
	protected $data = array(
		// Abstract order props
		'parent_id'            => 0,
		'status'               => '',
		'currency'             => '',
		'version'              => '',
		'prices_include_tax'   => false,
		'date_created'         => null,
		'date_modified'        => null,
		'discount_total'       => 0,
		'discount_tax'         => 0,
		'shipping_total'       => 0,
		'shipping_tax'         => 0,
		'cart_tax'             => 0,
		'total'                => 0,
		'total_tax'            => 0,

		// Order props
		'customer_id'          => 0,
		'order_key'            => '',
		'billing'              => array(
			'first_name'       => '',
			'last_name'        => '',
			'company'          => '',
			'address_1'        => '',
			'address_2'        => '',
			'city'             => '',
			'state'            => '',
			'postcode'         => '',
			'country'          => '',
			'email'            => '',
			'phone'            => '',
		),
		'shipping'             => array(
			'first_name'       => '',
			'last_name'        => '',
			'company'          => '',
			'address_1'        => '',
			'address_2'        => '',
			'city'             => '',
			'state'            => '',
			'postcode'         => '',
			'country'          => '',
		),
		'payment_method'       => '',
		'payment_method_title' => '',
		'transaction_id'       => '',
		'customer_ip_address'  => '',
		'customer_user_agent'  => '',
		'created_via'          => '',
		'customer_note'        => '',
		'date_completed'       => null,
		'date_paid'            => null,
		'cart_hash'            => '',
	);

	/**
	 * When a payment is complete this function is called.
	 *
	 * Most of the time this should mark an order as 'processing' so that admin can process/post the items.
	 * If the cart contains only downloadable items then the order is 'completed' since the admin needs to take no action.
	 * Stock levels are reduced at this point.
	 * Sales are also recorded for products.
	 * Finally, record the date of payment.
	 *
	 * Order must exist.
	 *
	 * @param string $transaction_id Optional transaction id to store in post meta.
	 * @return bool success
	 */
	public function payment_complete( $transaction_id = '' ) {
		try {
			if ( ! $this->get_id() ) {
				return false;
			}
			do_action( 'woocommerce_pre_payment_complete', $this->get_id() );

			if ( ! empty( WC()->session ) ) {
				WC()->session->set( 'order_awaiting_payment', false );
			}

			if ( $this->has_status( apply_filters( 'woocommerce_valid_order_statuses_for_payment_complete', array( 'on-hold', 'pending', 'failed', 'cancelled' ), $this ) ) ) {
				if ( ! empty( $transaction_id ) ) {
					$this->set_transaction_id( $transaction_id );
				}
				if ( ! $this->get_date_paid( 'edit' ) ) {
					$this->set_date_paid( current_time( 'timestamp', true ) );
				}
				$this->set_status( apply_filters( 'woocommerce_payment_complete_order_status', $this->needs_processing() ? 'processing' : 'completed', $this->get_id(), $this ) );
				$this->save();

				do_action( 'woocommerce_payment_complete', $this->get_id() );
			} else {
				do_action( 'woocommerce_payment_complete_order_status_' . $this->get_status(), $this->get_id() );
			}
		} catch ( Exception $e ) {
			$logger = wc_get_logger();
			$logger->error( sprintf( 'Payment complete of order #%d failed!', $this->get_id() ), array( 'order' => $this, 'error' => $e ) );

			return false;
		}
		return true;
	}

	/**
	 * Gets order total - formatted for display.
	 *
	 * @param  string $tax_display     Type of tax display.
	 * @param  bool  $display_refunded If should include refunded value.
	 *
	 * @return string
	 */
	public function get_formatted_order_total( $tax_display = '', $display_refunded = true ) {
		$formatted_total = wc_price( $this->get_total(), array( 'currency' => $this->get_currency() ) );
		$order_total    = $this->get_total();
		$total_refunded = $this->get_total_refunded();
		$tax_string     = '';

		// Tax for inclusive prices.
		if ( wc_tax_enabled() && 'incl' == $tax_display ) {
			$tax_string_array = array();

			if ( 'itemized' == get_option( 'woocommerce_tax_total_display' ) ) {
				foreach ( $this->get_tax_totals() as $code => $tax ) {
					$tax_amount         = ( $total_refunded && $display_refunded ) ? wc_price( WC_Tax::round( $tax->amount - $this->get_total_tax_refunded_by_rate_id( $tax->rate_id ) ), array( 'currency' => $this->get_currency() ) ) : $tax->formatted_amount;
					$tax_string_array[] = sprintf( '%s %s', $tax_amount, $tax->label );
				}
			} else {
				$tax_amount         = ( $total_refunded && $display_refunded ) ? $this->get_total_tax() - $this->get_total_tax_refunded() : $this->get_total_tax();
				$tax_string_array[] = sprintf( '%s %s', wc_price( $tax_amount, array( 'currency' => $this->get_currency() ) ), WC()->countries->tax_or_vat() );
			}
			if ( ! empty( $tax_string_array ) ) {
				$tax_string = ' <small class="includes_tax">' . sprintf( __( '(includes %s)', 'woocommerce' ), implode( ', ', $tax_string_array ) ) . '</small>';
			}
		}

		if ( $total_refunded && $display_refunded ) {
			$formatted_total = '<del>' . strip_tags( $formatted_total ) . '</del> <ins>' . wc_price( $order_total - $total_refunded, array( 'currency' => $this->get_currency() ) ) . $tax_string . '</ins>';
		} else {
			$formatted_total .= $tax_string;
		}

		/**
		 * Filter WooCommerce formatted order total.
		 *
		 * @param string   $formatted_total  Total to display.
		 * @param WC_Order $order            Order data.
		 * @param string   $tax_display      Type of tax display.
		 * @param bool     $display_refunded If should include refunded value.
		 */
		return apply_filters( 'woocommerce_get_formatted_order_total', $formatted_total, $this, $tax_display, $display_refunded );
	}

	/*
	|--------------------------------------------------------------------------
	| CRUD methods
	|--------------------------------------------------------------------------
	|
	| Methods which create, read, update and delete orders from the database.
	| Written in abstract fashion so that the way orders are stored can be
	| changed more easily in the future.
	|
	| A save method is included for convenience (chooses update or create based
	| on if the order exists yet).
	|
	*/

	/**
	 * Save data to the database.
	 *
	 * @since 3.0.0
	 * @return int order ID
	 */
	public function save() {
		$this->maybe_set_user_billing_email();
		if ( $this->data_store ) {
			// Trigger action before saving to the DB. Allows you to adjust object props before save.
			do_action( 'woocommerce_before_' . $this->object_type . '_object_save', $this, $this->data_store );

			if ( $this->get_id() ) {
				$this->data_store->update( $this );
			} else {
				$this->data_store->create( $this );
			}
		}
		$this->save_items();
		$this->status_transition();
		return $this->get_id();
	}

	/**
	 * Set order status.
	 * @since 3.0.0
	 *
	 * @param string $new_status Status to change the order to. No internal wc- prefix is required.
	 * @param string $note (default: '') Optional note to add.
	 * @param bool $manual_update is this a manual order status change?
	 * @param array details of change
	 *
	 * @return array
	 */
	public function set_status( $new_status, $note = '', $manual_update = false ) {
		$result = parent::set_status( $new_status );

		if ( true === $this->object_read && ! empty( $result['from'] ) && $result['from'] !== $result['to'] ) {
			$this->status_transition = array(
				'from'   => ! empty( $this->status_transition['from'] ) ? $this->status_transition['from'] : $result['from'],
				'to'     => $result['to'],
				'note'   => $note,
				'manual' => (bool) $manual_update,
			);

			$this->maybe_set_date_paid();
			$this->maybe_set_date_completed();
		}

		return $result;
	}

	/**
	 * Maybe set date paid.
	 *
	 * Sets the date paid variable when transitioning to the payment complete
	 * order status. This is either processing or completed. This is not filtered
	 * to avoid infinite loops e.g. if loading an order via the filter.
	 *
	 * Date paid is set once in this manner - only when it is not already set.
	 * This ensures the data exists even if a gateway does not use the
	 * `payment_complete` method.
	 *
	 * @since 3.0.0
	 */
	public function maybe_set_date_paid() {
		if ( ! $this->get_date_paid( 'edit' ) && $this->has_status( apply_filters( 'woocommerce_payment_complete_order_status', $this->needs_processing() ? 'processing' : 'completed', $this->get_id(), $this ) ) ) {
			$this->set_date_paid( current_time( 'timestamp', true ) );
		}
	}

	/**
	 * Maybe set date completed.
	 *
	 * Sets the date completed variable when transitioning to completed status.
	 *
	 * @since 3.0.0
	 */
	protected function maybe_set_date_completed() {
		if ( $this->has_status( 'completed' ) ) {
			$this->set_date_completed( current_time( 'timestamp', true ) );
		}
	}

	/**
	 * Updates status of order immediately. Order must exist.
	 * @uses WC_Order::set_status()
	 *
	 * @param string $new_status
	 * @param string $note
	 * @param bool $manual
	 *
	 * @return bool success
	 */
	public function update_status( $new_status, $note = '', $manual = false ) {
		try {
			if ( ! $this->get_id() ) {
				return false;
			}
			$this->set_status( $new_status, $note, $manual );
			$this->save();
		} catch ( Exception $e ) {
			$logger = wc_get_logger();
			$logger->error( sprintf( 'Update status of order #%d failed!', $this->get_id() ), array( 'order' => $this, 'error' => $e ) );

			return false;
		}
		return true;
	}

	/**
	 * Handle the status transition.
	 */
	protected function status_transition() {
		$status_transition = $this->status_transition;

		// Reset status transition variable
		$this->status_transition = false;

		if ( $status_transition ) {
			do_action( 'woocommerce_order_status_' . $status_transition['to'], $this->get_id(), $this );

			if ( ! empty( $status_transition['from'] ) ) {
				/* translators: 1: old order status 2: new order status */
				$transition_note = sprintf( __( 'Order status changed from %1$s to %2$s.', 'woocommerce' ), wc_get_order_status_name( $status_transition['from'] ), wc_get_order_status_name( $status_transition['to'] ) );

				do_action( 'woocommerce_order_status_' . $status_transition['from'] . '_to_' . $status_transition['to'], $this->get_id(), $this );
				do_action( 'woocommerce_order_status_changed', $this->get_id(), $status_transition['from'], $status_transition['to'], $this );
			} else {
				/* translators: %s: new order status */
				$transition_note = sprintf( __( 'Order status set to %s.', 'woocommerce' ), wc_get_order_status_name( $status_transition['to'] ) );
			}

			// Note the transition occurred
			$this->add_order_note( trim( $status_transition['note'] . ' ' . $transition_note ), 0, $status_transition['manual'] );
		}
	}

	/*
	|--------------------------------------------------------------------------
	| Getters
	|--------------------------------------------------------------------------
	|
	| Methods for getting data from the order object.
	|
	*/

	/**
	 * Get all class data in array format.
	 * @since 3.0.0
	 * @return array
	 */
	public function get_data() {
		return array_merge(
			array(
				'id' => $this->get_id(),
			),
			$this->data,
			array(
				'number'         => $this->get_order_number(),
				'meta_data'      => $this->get_meta_data(),
				'line_items'     => $this->get_items( 'line_item' ),
				'tax_lines'      => $this->get_items( 'tax' ),
				'shipping_lines' => $this->get_items( 'shipping' ),
				'fee_lines'      => $this->get_items( 'fee' ),
				'coupon_lines'   => $this->get_items( 'coupon' ),
			)
		);
	}

	/**
	 * Expands the shipping and billing information in the changes array.
	 */
	public function get_changes() {
		$changed_props = parent::get_changes();
		$subs          = array( 'shipping', 'billing' );
		foreach ( $subs as $sub ) {
			if ( ! empty( $changed_props[ $sub ] ) ) {
				foreach ( $changed_props[ $sub ] as $sub_prop => $value ) {
					$changed_props[ $sub . '_' . $sub_prop ] = $value;
				}
			}
		}
		if ( isset( $changed_props['customer_note'] ) ) {
			$changed_props['post_excerpt'] = $changed_props['customer_note'];
		}
		return $changed_props;
	}

	/**
	 * get_order_number function.
	 *
	 * Gets the order number for display (by default, order ID).
	 *
	 * @return string
	 */
	public function get_order_number() {
		return (string) apply_filters( 'woocommerce_order_number', $this->get_id(), $this );
	}

	/**
	 * Get order key.
	 *
	 * @since  3.0.0
	 * @param  string $context
	 * @return string
	 */
	public function get_order_key( $context = 'view' ) {
		return $this->get_prop( 'order_key', $context );
	}

	/**
	 * Get customer_id.
	 *
	 * @param  string $context
	 * @return int
	 */
	public function get_customer_id( $context = 'view' ) {
		return $this->get_prop( 'customer_id', $context );
	}

	/**
	 * Alias for get_customer_id().
	 *
	 * @param  string $context
	 * @return int
	 */
	public function get_user_id( $context = 'view' ) {
		return $this->get_customer_id( $context );
	}

	/**
	 * Get the user associated with the order. False for guests.
	 *
	 * @return WP_User|false
	 */
	public function get_user() {
		return $this->get_user_id() ? get_user_by( 'id', $this->get_user_id() ) : false;
	}

	/**
	 * Gets a prop for a getter method.
	 *
	 * @since  3.0.0
	 * @param  string $prop Name of prop to get.
	 * @param  string $address billing or shipping.
	 * @param  string $context What the value is for. Valid values are view and edit.
	 * @return mixed
	 */
	protected function get_address_prop( $prop, $address = 'billing', $context = 'view' ) {
		$value = null;

		if ( array_key_exists( $prop, $this->data[ $address ] ) ) {
			$value = isset( $this->changes[ $address ][ $prop ] ) ? $this->changes[ $address ][ $prop ] : $this->data[ $address ][ $prop ];

			if ( 'view' === $context ) {
				$value = apply_filters( $this->get_hook_prefix() . $address . '_' . $prop, $value, $this );
			}
		}
		return $value;
	}

	/**
	 * Get billing_first_name.
	 *
	 * @param  string $context
	 * @return string
	 */
	public function get_billing_first_name( $context = 'view' ) {
		return $this->get_address_prop( 'first_name', 'billing', $context );
	}

	/**
	 * Get billing_last_name.
	 *
	 * @param  string $context
	 * @return string
	 */
	public function get_billing_last_name( $context = 'view' ) {
		return $this->get_address_prop( 'last_name', 'billing', $context );
	}

	/**
	 * Get billing_company.
	 *
	 * @param  string $context
	 * @return string
	 */
	public function get_billing_company( $context = 'view' ) {
		return $this->get_address_prop( 'company', 'billing', $context );
	}

	/**
	 * Get billing_address_1.
	 *
	 * @param  string $context
	 * @return string
	 */
	public function get_billing_address_1( $context = 'view' ) {
		return $this->get_address_prop( 'address_1', 'billing', $context );
	}

	/**
	 * Get billing_address_2.
	 *
	 * @param  string $context
	 * @return string $value
	 */
	public function get_billing_address_2( $context = 'view' ) {
		return $this->get_address_prop( 'address_2', 'billing', $context );
	}

	/**
	 * Get billing_city.
	 *
	 * @param  string $context
	 * @return string $value
	 */
	public function get_billing_city( $context = 'view' ) {
		return $this->get_address_prop( 'city', 'billing', $context );
	}

	/**
	 * Get billing_state.
	 *
	 * @param  string $context
	 * @return string
	 */
	public function get_billing_state( $context = 'view' ) {
		return $this->get_address_prop( 'state', 'billing', $context );
	}

	/**
	 * Get billing_postcode.
	 *
	 * @param  string $context
	 * @return string
	 */
	public function get_billing_postcode( $context = 'view' ) {
		return $this->get_address_prop( 'postcode', 'billing', $context );
	}

	/**
	 * Get billing_country.
	 *
	 * @param  string $context
	 * @return string
	 */
	public function get_billing_country( $context = 'view' ) {
		return $this->get_address_prop( 'country', 'billing', $context );
	}

	/**
	 * Get billing_email.
	 *
	 * @param  string $context
	 * @return string
	 */
	public function get_billing_email( $context = 'view' ) {
		return $this->get_address_prop( 'email', 'billing', $context );
	}

	/**
	 * Get billing_phone.
	 *
	 * @param  string $context
	 * @return string
	 */
	public function get_billing_phone( $context = 'view' ) {
		return $this->get_address_prop( 'phone', 'billing', $context );
	}

	/**
	 * Get shipping_first_name.
	 *
	 * @param  string $context
	 * @return string
	 */
	public function get_shipping_first_name( $context = 'view' ) {
		return $this->get_address_prop( 'first_name', 'shipping', $context );
	}

	/**
	 * Get shipping_last_name.
	 *
	 * @param  string $context
	 * @return string
	 */
	public function get_shipping_last_name( $context = 'view' ) {
		 return $this->get_address_prop( 'last_name', 'shipping', $context );
	}

	/**
	 * Get shipping_company.
	 *
	 * @param  string $context
	 * @return string
	 */
	public function get_shipping_company( $context = 'view' ) {
		return $this->get_address_prop( 'company', 'shipping', $context );
	}

	/**
	 * Get shipping_address_1.
	 *
	 * @param  string $context
	 * @return string
	 */
	public function get_shipping_address_1( $context = 'view' ) {
		return $this->get_address_prop( 'address_1', 'shipping', $context );
	}

	/**
	 * Get shipping_address_2.
	 *
	 * @param  string $context
	 * @return string
	 */
	public function get_shipping_address_2( $context = 'view' ) {
		return $this->get_address_prop( 'address_2', 'shipping', $context );
	}

	/**
	 * Get shipping_city.
	 *
	 * @param  string $context
	 * @return string
	 */
	public function get_shipping_city( $context = 'view' ) {
		return $this->get_address_prop( 'city', 'shipping', $context );
	}

	/**
	 * Get shipping_state.
	 *
	 * @param  string $context
	 * @return string
	 */
	public function get_shipping_state( $context = 'view' ) {
		return $this->get_address_prop( 'state', 'shipping', $context );
	}

	/**
	 * Get shipping_postcode.
	 *
	 * @param  string $context
	 * @return string
	 */
	public function get_shipping_postcode( $context = 'view' ) {
		return $this->get_address_prop( 'postcode', 'shipping', $context );
	}

	/**
	 * Get shipping_country.
	 *
	 * @param  string $context
	 * @return string
	 */
	public function get_shipping_country( $context = 'view' ) {
		return $this->get_address_prop( 'country', 'shipping', $context );
	}

	/**
	 * Get the payment method.
	 *
	 * @param  string $context
	 * @return string
	 */
	public function get_payment_method( $context = 'view' ) {
		return $this->get_prop( 'payment_method', $context );
	}

	/**
	 * Get payment_method_title.
	 *
	 * @param  string $context
	 * @return string
	 */
	public function get_payment_method_title( $context = 'view' ) {
		return $this->get_prop( 'payment_method_title', $context );
	}

	/**
	 * Get transaction_id.
	 *
	 * @param  string $context
	 * @return string
	 */
	public function get_transaction_id( $context = 'view' ) {
		return $this->get_prop( 'transaction_id', $context );
	}

	/**
	 * Get customer_ip_address.
	 *
	 * @param  string $context
	 * @return string
	 */
	public function get_customer_ip_address( $context = 'view' ) {
		return $this->get_prop( 'customer_ip_address', $context );
	}

	/**
	 * Get customer_user_agent.
	 *
	 * @param  string $context
	 * @return string
	 */
	public function get_customer_user_agent( $context = 'view' ) {
		return $this->get_prop( 'customer_user_agent', $context );
	}

	/**
	 * Get created_via.
	 *
	 * @param  string $context
	 * @return string
	 */
	public function get_created_via( $context = 'view' ) {
		return $this->get_prop( 'created_via', $context );
	}

	/**
	 * Get customer_note.
	 *
	 * @param  string $context
	 * @return string
	 */
	public function get_customer_note( $context = 'view' ) {
		return $this->get_prop( 'customer_note', $context );
	}

	/**
	 * Get date_completed.
	 *
	 * @param  string $context
	 * @return WC_DateTime|NULL object if the date is set or null if there is no date.
	 */
	public function get_date_completed( $context = 'view' ) {
		return $this->get_prop( 'date_completed', $context );
	}

	/**
	 * Get date_paid.
	 *
	 * @param  string $context
	 * @return WC_DateTime|NULL object if the date is set or null if there is no date.
	 */
	public function get_date_paid( $context = 'view' ) {
		$date_paid = $this->get_prop( 'date_paid', $context );

		if ( 'view' === $context && ! $date_paid && version_compare( $this->get_version( 'edit' ), '3.0', '<' ) && $this->has_status( apply_filters( 'woocommerce_payment_complete_order_status', $this->needs_processing() ? 'processing' : 'completed', $this->get_id(), $this ) ) ) {
			// In view context, return a date if missing.
			$date_paid = $this->get_date_created( 'edit' );
		}
		return $date_paid;
	}

	/**
	 * Get cart hash.
	 *
	 * @param  string $context
	 * @return string
	 */
	public function get_cart_hash( $context = 'view' ) {
		return $this->get_prop( 'cart_hash', $context );
	}

	/**
	 * Returns the requested address in raw, non-formatted way.
	 * Note: Merges raw data with get_prop data so changes are returned too.
	 *
	 * @since  2.4.0
	 * @param  string $type Billing or shipping. Anything else besides 'billing' will return shipping address.
	 * @return array The stored address after filter.
	 */
	public function get_address( $type = 'billing' ) {
		return apply_filters( 'woocommerce_get_order_address', array_merge( $this->data[ $type ], $this->get_prop( $type, 'view' ) ), $type, $this );
	}

	/**
	 * Get a formatted shipping address for the order.
	 *
	 * @return string
	 */
	public function get_shipping_address_map_url() {
		$address = $this->get_address( 'shipping' );

		// Remove name and company before generate the Google Maps URL.
		unset( $address['first_name'], $address['last_name'], $address['company'] );

		$address = apply_filters( 'woocommerce_shipping_address_map_url_parts', $address, $this );

		return apply_filters( 'woocommerce_shipping_address_map_url', 'https://maps.google.com/maps?&q=' . urlencode( implode( ', ', $address ) ) . '&z=16', $this );
	}

	/**
	 * Get a formatted billing full name.
	 *
	 * @return string
	 */
	public function get_formatted_billing_full_name() {
		/* translators: 1: first name 2: last name */
		return sprintf( _x( '%1$s %2$s', 'full name', 'woocommerce' ), $this->get_billing_first_name(), $this->get_billing_last_name() );
	}

	/**
	 * Get a formatted shipping full name.
	 *
	 * @return string
	 */
	public function get_formatted_shipping_full_name() {
		/* translators: 1: first name 2: last name */
		return sprintf( _x( '%1$s %2$s', 'full name', 'woocommerce' ), $this->get_shipping_first_name(), $this->get_shipping_last_name() );
	}

	/**
	 * Get a formatted billing address for the order.
	 *
	 * @param string $empty_content Content to show if no address is present. @since 3.3.0.
	 * @return string
	 */
<<<<<<< HEAD
	public function get_formatted_billing_address( $args = array() ) {
		$exclude = isset( $args['exclude'] ) && is_array( $args['exclude'] ) ? $args['exclude'] : array();

		return WC()->countries->get_formatted_address( apply_filters( 'woocommerce_order_formatted_billing_address', array_diff_key( $this->get_address( 'billing' ), array_fill_keys( $exclude, 0 ) ), $this, $args ) );
=======
	public function get_formatted_billing_address( $empty_content = '' ) {
		$address = apply_filters( 'woocommerce_order_formatted_billing_address', $this->get_address( 'billing' ), $this );
		$address = WC()->countries->get_formatted_address( $address );

		return $address ? $address : $empty_content;
>>>>>>> 9117414d
	}

	/**
	 * Get a formatted shipping address for the order.
	 *
	 * @param string $empty_content Content to show if no address is present. @since 3.3.0.
	 * @return string
	 */
<<<<<<< HEAD
	public function get_formatted_shipping_address( $args = array() ) {
		$exclude = isset( $args['exclude'] ) && is_array( $args['exclude'] ) ? $args['exclude'] : array();

		if ( $this->has_shipping_address() ) {
			return WC()->countries->get_formatted_address( apply_filters( 'woocommerce_order_formatted_shipping_address', array_diff_key( $this->get_address( 'shipping' ), array_fill_keys( $exclude, 0 ) ), $this, $args ) );
		} else {
			return '';
=======
	public function get_formatted_shipping_address( $empty_content = '' ) {
		$address = '';

		if ( $this->has_shipping_address() ) {
			$address = apply_filters( 'woocommerce_order_formatted_shipping_address', $this->get_address( 'shipping' ), $this );
			$address = WC()->countries->get_formatted_address( $address );
>>>>>>> 9117414d
		}

		return $address ? $address : $empty_content;
	}

	/**
	 * Returns true if the order has a billing address.
	 *
	 * @since  3.0.4
	 * @return boolean
	 */
	public function has_billing_address() {
		return $this->get_billing_address_1() || $this->get_billing_address_2();
	}

	/**
	 * Returns true if the order has a shipping address.
	 *
	 * @since  3.0.4
	 * @return boolean
	 */
	public function has_shipping_address() {
		return $this->get_shipping_address_1() || $this->get_shipping_address_2();
	}

	/*
	|--------------------------------------------------------------------------
	| Setters
	|--------------------------------------------------------------------------
	|
	| Functions for setting order data. These should not update anything in the
	| database itself and should only change what is stored in the class
	| object. However, for backwards compatibility pre 3.0.0 some of these
	| setters may handle both.
	|
	*/

	/**
	 * Sets a prop for a setter method.
	 *
	 * @since 3.0.0
	 * @param string $prop Name of prop to set.
	 * @param string $address Name of address to set. billing or shipping.
	 * @param mixed  $value Value of the prop.
	 */
	protected function set_address_prop( $prop, $address = 'billing', $value ) {
		if ( array_key_exists( $prop, $this->data[ $address ] ) ) {
			if ( true === $this->object_read ) {
				if ( $value !== $this->data[ $address ][ $prop ] || ( isset( $this->changes[ $address ] ) && array_key_exists( $prop, $this->changes[ $address ] ) ) ) {
					$this->changes[ $address ][ $prop ] = $value;
				}
			} else {
				$this->data[ $address ][ $prop ] = $value;
			}
		}
	}

	/**
	 * Set order_key.
	 *
	 * @param string $value Max length 22 chars.
	 * @throws WC_Data_Exception
	 */
	public function set_order_key( $value ) {
		$this->set_prop( 'order_key', substr( $value, 0, 22 ) );
	}

	/**
	 * Set customer_id.
	 *
	 * @param int $value
	 * @throws WC_Data_Exception
	 */
	public function set_customer_id( $value ) {
		$this->set_prop( 'customer_id', absint( $value ) );
	}

	/**
	 * Set billing_first_name.
	 *
	 * @param string $value
	 * @throws WC_Data_Exception
	 */
	public function set_billing_first_name( $value ) {
		$this->set_address_prop( 'first_name', 'billing', $value );
	}

	/**
	 * Set billing_last_name.
	 *
	 * @param string $value
	 * @throws WC_Data_Exception
	 */
	public function set_billing_last_name( $value ) {
		$this->set_address_prop( 'last_name', 'billing', $value );
	}

	/**
	 * Set billing_company.
	 *
	 * @param string $value
	 * @throws WC_Data_Exception
	 */
	public function set_billing_company( $value ) {
		$this->set_address_prop( 'company', 'billing', $value );
	}

	/**
	 * Set billing_address_1.
	 *
	 * @param string $value
	 * @throws WC_Data_Exception
	 */
	public function set_billing_address_1( $value ) {
		$this->set_address_prop( 'address_1', 'billing', $value );
	}

	/**
	 * Set billing_address_2.
	 *
	 * @param string $value
	 * @throws WC_Data_Exception
	 */
	public function set_billing_address_2( $value ) {
		$this->set_address_prop( 'address_2', 'billing', $value );
	}

	/**
	 * Set billing_city.
	 *
	 * @param string $value
	 * @throws WC_Data_Exception
	 */
	public function set_billing_city( $value ) {
		$this->set_address_prop( 'city', 'billing', $value );
	}

	/**
	 * Set billing_state.
	 *
	 * @param string $value
	 * @throws WC_Data_Exception
	 */
	public function set_billing_state( $value ) {
		$this->set_address_prop( 'state', 'billing', $value );
	}

	/**
	 * Set billing_postcode.
	 *
	 * @param string $value
	 * @throws WC_Data_Exception
	 */
	public function set_billing_postcode( $value ) {
		$this->set_address_prop( 'postcode', 'billing', $value );
	}

	/**
	 * Set billing_country.
	 *
	 * @param string $value
	 * @throws WC_Data_Exception
	 */
	public function set_billing_country( $value ) {
		$this->set_address_prop( 'country', 'billing', $value );
	}

	/**
	 * Maybe set empty billing email to that of the user who owns the order.
	 */
	protected function maybe_set_user_billing_email() {
		if ( ! $this->get_billing_email() && ( $user = $this->get_user() ) ) {
			try {
				$this->set_billing_email( $user->user_email );
			} catch( WC_Data_Exception $e ) {
				unset( $e );
			}
		}
	}

	/**
	 * Set billing_email.
	 *
	 * @param string $value
	 * @throws WC_Data_Exception
	 */
	public function set_billing_email( $value ) {
		if ( $value && ! is_email( $value ) ) {
			$this->error( 'order_invalid_billing_email', __( 'Invalid billing email address', 'woocommerce' ) );
		}
		$this->set_address_prop( 'email', 'billing', sanitize_email( $value ) );
	}

	/**
	 * Set billing_phone.
	 *
	 * @param string $value
	 * @throws WC_Data_Exception
	 */
	public function set_billing_phone( $value ) {
		$this->set_address_prop( 'phone', 'billing', $value );
	}

	/**
	 * Set shipping_first_name.
	 *
	 * @param string $value
	 * @throws WC_Data_Exception
	 */
	public function set_shipping_first_name( $value ) {
		$this->set_address_prop( 'first_name', 'shipping', $value );
	}

	/**
	 * Set shipping_last_name.
	 *
	 * @param string $value
	 * @throws WC_Data_Exception
	 */
	public function set_shipping_last_name( $value ) {
		$this->set_address_prop( 'last_name', 'shipping', $value );
	}

	/**
	 * Set shipping_company.
	 *
	 * @param string $value
	 * @throws WC_Data_Exception
	 */
	public function set_shipping_company( $value ) {
		$this->set_address_prop( 'company', 'shipping', $value );
	}

	/**
	 * Set shipping_address_1.
	 *
	 * @param string $value
	 * @throws WC_Data_Exception
	 */
	public function set_shipping_address_1( $value ) {
		$this->set_address_prop( 'address_1', 'shipping', $value );
	}

	/**
	 * Set shipping_address_2.
	 *
	 * @param string $value
	 * @throws WC_Data_Exception
	 */
	public function set_shipping_address_2( $value ) {
		$this->set_address_prop( 'address_2', 'shipping', $value );
	}

	/**
	 * Set shipping_city.
	 *
	 * @param string $value
	 * @throws WC_Data_Exception
	 */
	public function set_shipping_city( $value ) {
		$this->set_address_prop( 'city', 'shipping', $value );
	}

	/**
	 * Set shipping_state.
	 *
	 * @param string $value
	 * @throws WC_Data_Exception
	 */
	public function set_shipping_state( $value ) {
		$this->set_address_prop( 'state', 'shipping', $value );
	}

	/**
	 * Set shipping_postcode.
	 *
	 * @param string $value
	 * @throws WC_Data_Exception
	 */
	public function set_shipping_postcode( $value ) {
		$this->set_address_prop( 'postcode', 'shipping', $value );
	}

	/**
	 * Set shipping_country.
	 *
	 * @param string $value
	 * @throws WC_Data_Exception
	 */
	public function set_shipping_country( $value ) {
		$this->set_address_prop( 'country', 'shipping', $value );
	}

	/**
	 * Set the payment method.
	 *
	 * @param string $payment_method Supports WC_Payment_Gateway for bw compatibility with < 3.0
	 * @throws WC_Data_Exception
	 */
	public function set_payment_method( $payment_method = '' ) {
		if ( is_object( $payment_method ) ) {
			$this->set_payment_method( $payment_method->id );
			$this->set_payment_method_title( $payment_method->get_title() );
		} elseif ( '' === $payment_method ) {
			$this->set_prop( 'payment_method', '' );
			$this->set_prop( 'payment_method_title', '' );
		} else {
			$this->set_prop( 'payment_method', $payment_method );
		}
	}

	/**
	 * Set payment_method_title.
	 *
	 * @param string $value
	 * @throws WC_Data_Exception
	 */
	public function set_payment_method_title( $value ) {
		$this->set_prop( 'payment_method_title', $value );
	}

	/**
	 * Set transaction_id.
	 *
	 * @param string $value
	 * @throws WC_Data_Exception
	 */
	public function set_transaction_id( $value ) {
		$this->set_prop( 'transaction_id', $value );
	}

	/**
	 * Set customer_ip_address.
	 *
	 * @param string $value
	 * @throws WC_Data_Exception
	 */
	public function set_customer_ip_address( $value ) {
		$this->set_prop( 'customer_ip_address', $value );
	}

	/**
	 * Set customer_user_agent.
	 *
	 * @param string $value
	 * @throws WC_Data_Exception
	 */
	public function set_customer_user_agent( $value ) {
		$this->set_prop( 'customer_user_agent', $value );
	}

	/**
	 * Set created_via.
	 *
	 * @param string $value
	 * @throws WC_Data_Exception
	 */
	public function set_created_via( $value ) {
		$this->set_prop( 'created_via', $value );
	}

	/**
	 * Set customer_note.
	 *
	 * @param string $value
	 * @throws WC_Data_Exception
	 */
	public function set_customer_note( $value ) {
		$this->set_prop( 'customer_note', $value );
	}

	/**
	 * Set date_completed.
	 *
	 * @param  string|integer|null $date UTC timestamp, or ISO 8601 DateTime. If the DateTime string has no timezone or offset, WordPress site timezone will be assumed. Null if their is no date.
	 * @throws WC_Data_Exception
	 */
	public function set_date_completed( $date = null ) {
		$this->set_date_prop( 'date_completed', $date );
	}

	/**
	 * Set date_paid.
	 *
	 * @param  string|integer|null $date UTC timestamp, or ISO 8601 DateTime. If the DateTime string has no timezone or offset, WordPress site timezone will be assumed. Null if their is no date.
	 * @throws WC_Data_Exception
	 */
	public function set_date_paid( $date = null ) {
		$this->set_date_prop( 'date_paid', $date );
	}

	/**
	 * Set cart hash.
	 *
	 * @param string $value
	 * @throws WC_Data_Exception
	 */
	public function set_cart_hash( $value ) {
		$this->set_prop( 'cart_hash', $value );
	}

	/*
	|--------------------------------------------------------------------------
	| Conditionals
	|--------------------------------------------------------------------------
	|
	| Checks if a condition is true or false.
	|
	*/

	/**
	 * Check if an order key is valid.
	 *
	 * @param mixed $key
	 * @return bool
	 */
	public function key_is_valid( $key ) {
		return $key === $this->get_order_key();
	}

	/**
	 * See if order matches cart_hash.
	 *
	 * @param string $cart_hash
	 *
	 * @return bool
	 */
	public function has_cart_hash( $cart_hash = '' ) {
		return hash_equals( $this->get_cart_hash(), $cart_hash );
	}

	/**
	 * Checks if an order can be edited, specifically for use on the Edit Order screen.
	 * @return bool
	 */
	public function is_editable() {
		return apply_filters( 'wc_order_is_editable', in_array( $this->get_status(), array( 'pending', 'on-hold', 'auto-draft' ) ), $this );
	}

	/**
	 * Returns if an order has been paid for based on the order status.
	 * @since 2.5.0
	 * @return bool
	 */
	public function is_paid() {
		return apply_filters( 'woocommerce_order_is_paid', $this->has_status( wc_get_is_paid_statuses() ), $this );
	}

	/**
	 * Checks if product download is permitted.
	 *
	 * @return bool
	 */
	public function is_download_permitted() {
		return apply_filters( 'woocommerce_order_is_download_permitted', $this->has_status( 'completed' ) || ( 'yes' === get_option( 'woocommerce_downloads_grant_access_after_payment' ) && $this->has_status( 'processing' ) ), $this );
	}

	/**
	 * Checks if an order needs display the shipping address, based on shipping method.
	 * @return bool
	 */
	public function needs_shipping_address() {
		if ( 'no' === get_option( 'woocommerce_calc_shipping' ) ) {
			return false;
		}

		$hide  = apply_filters( 'woocommerce_order_hide_shipping_address', array( 'local_pickup' ), $this );
		$needs_address = false;

		foreach ( $this->get_shipping_methods() as $shipping_method ) {
			// Remove any instance IDs after :
			$shipping_method_id = current( explode( ':', $shipping_method['method_id'] ) );

			if ( ! in_array( $shipping_method_id, $hide ) ) {
				$needs_address = true;
				break;
			}
		}

		return apply_filters( 'woocommerce_order_needs_shipping_address', $needs_address, $hide, $this );
	}

	/**
	 * Returns true if the order contains a downloadable product.
	 * @return bool
	 */
	public function has_downloadable_item() {
		foreach ( $this->get_items() as $item ) {
			if ( $item->is_type( 'line_item' ) && ( $product = $item->get_product() ) && $product->has_file() ) {
				return true;
			}
		}
		return false;
	}

	/**
	 * Get downloads from all line items for this order.
	 *
	 * @since  3.2.0
	 * @return array
	 */
	public function get_downloadable_items() {
		$downloads = array();

		foreach ( $this->get_items() as $item ) {
			if ( is_object( $item ) && $item->is_type( 'line_item' ) && ( $item_downloads = $item->get_item_downloads() ) ) {
				if ( $product = $item->get_product() ) {
					foreach ( $item_downloads as $file ) {
						$downloads[] = array(
							'download_url'        => $file['download_url'],
							'download_id'         => $file['id'],
							'product_id'          => $product->get_id(),
							'product_name'        => $product->get_name(),
							'download_name'       => $file['name'],
							'order_id'            => $this->get_id(),
							'order_key'           => $this->get_order_key(),
							'downloads_remaining' => $file['downloads_remaining'],
							'access_expires'      => $file['access_expires'],
						);
					}
				}
			}
		}
		return $downloads;
 	}

	/**
	 * Checks if an order needs payment, based on status and order total.
	 *
	 * @return bool
	 */
	public function needs_payment() {
		$valid_order_statuses = apply_filters( 'woocommerce_valid_order_statuses_for_payment', array( 'pending', 'failed' ), $this );
		return apply_filters( 'woocommerce_order_needs_payment', ( $this->has_status( $valid_order_statuses ) && $this->get_total() > 0 ), $this, $valid_order_statuses );
	}

	/**
	 * See if the order needs processing before it can be completed.
	 *
	 * Orders which only contain virtual, downloadable items do not need admin
	 * intervention.
	 *
	 * @since 3.0.0
	 * @return bool
	 */
	public function needs_processing() {
		$needs_processing = false;

		if ( sizeof( $this->get_items() ) > 0 ) {
			foreach ( $this->get_items() as $item ) {
				if ( $item->is_type( 'line_item' ) && ( $product = $item->get_product() ) ) {
					$virtual_downloadable_item = $product->is_downloadable() && $product->is_virtual();

					if ( apply_filters( 'woocommerce_order_item_needs_processing', ! $virtual_downloadable_item, $product, $this->get_id() ) ) {
						$needs_processing = true;
						break;
					}
				}
			}
		}

		return $needs_processing;
	}

	/*
	|--------------------------------------------------------------------------
	| URLs and Endpoints
	|--------------------------------------------------------------------------
	*/

	/**
	 * Generates a URL so that a customer can pay for their (unpaid - pending) order. Pass 'true' for the checkout version which doesn't offer gateway choices.
	 *
	 * @param  bool $on_checkout
	 * @return string
	 */
	public function get_checkout_payment_url( $on_checkout = false ) {
		$pay_url = wc_get_endpoint_url( 'order-pay', $this->get_id(), wc_get_page_permalink( 'checkout' ) );

		if ( 'yes' == get_option( 'woocommerce_force_ssl_checkout' ) || is_ssl() ) {
			$pay_url = str_replace( 'http:', 'https:', $pay_url );
		}

		if ( $on_checkout ) {
			$pay_url = add_query_arg( 'key', $this->get_order_key(), $pay_url );
		} else {
			$pay_url = add_query_arg( array( 'pay_for_order' => 'true', 'key' => $this->get_order_key() ), $pay_url );
		}

		return apply_filters( 'woocommerce_get_checkout_payment_url', $pay_url, $this );
	}

	/**
	 * Generates a URL for the thanks page (order received).
	 *
	 * @return string
	 */
	public function get_checkout_order_received_url() {
		$order_received_url = wc_get_endpoint_url( 'order-received', $this->get_id(), wc_get_page_permalink( 'checkout' ) );

		if ( 'yes' === get_option( 'woocommerce_force_ssl_checkout' ) || is_ssl() ) {
			$order_received_url = str_replace( 'http:', 'https:', $order_received_url );
		}

		$order_received_url = add_query_arg( 'key', $this->get_order_key(), $order_received_url );

		return apply_filters( 'woocommerce_get_checkout_order_received_url', $order_received_url, $this );
	}

	/**
	 * Generates a URL so that a customer can cancel their (unpaid - pending) order.
	 *
	 * @param string $redirect
	 *
	 * @return string
	 */
	public function get_cancel_order_url( $redirect = '' ) {
		return apply_filters( 'woocommerce_get_cancel_order_url', wp_nonce_url( add_query_arg( array(
			'cancel_order' => 'true',
			'order'        => $this->get_order_key(),
			'order_id'     => $this->get_id(),
			'redirect'     => $redirect,
		), $this->get_cancel_endpoint() ), 'woocommerce-cancel_order' ) );
	}

	/**
	 * Generates a raw (unescaped) cancel-order URL for use by payment gateways.
	 *
	 * @param string $redirect
	 *
	 * @return string The unescaped cancel-order URL.
	 */
	public function get_cancel_order_url_raw( $redirect = '' ) {
		return apply_filters( 'woocommerce_get_cancel_order_url_raw', add_query_arg( array(
			'cancel_order' => 'true',
			'order'        => $this->get_order_key(),
			'order_id'     => $this->get_id(),
			'redirect'     => $redirect,
			'_wpnonce'     => wp_create_nonce( 'woocommerce-cancel_order' ),
		), $this->get_cancel_endpoint() ) );
	}

	/**
	 * Helper method to return the cancel endpoint.
	 *
	 * @return string the cancel endpoint; either the cart page or the home page.
	 */
	public function get_cancel_endpoint() {
		$cancel_endpoint = wc_get_page_permalink( 'cart' );
		if ( ! $cancel_endpoint ) {
			$cancel_endpoint = home_url();
		}

		if ( false === strpos( $cancel_endpoint, '?' ) ) {
			$cancel_endpoint = trailingslashit( $cancel_endpoint );
		}

		return $cancel_endpoint;
	}

	/**
	 * Generates a URL to view an order from the my account page.
	 *
	 * @return string
	 */
	public function get_view_order_url() {
		return apply_filters( 'woocommerce_get_view_order_url', wc_get_endpoint_url( 'view-order', $this->get_id(), wc_get_page_permalink( 'myaccount' ) ), $this );
	}

	/*
	|--------------------------------------------------------------------------
	| Order notes.
	|--------------------------------------------------------------------------
	*/

	/**
	 * Adds a note (comment) to the order. Order must exist.
	 *
	 * @param string $note Note to add.
	 * @param int $is_customer_note (default: 0) Is this a note for the customer?
	 * @param  bool added_by_user Was the note added by a user?
	 * @return int Comment ID.
	 */
	public function add_order_note( $note, $is_customer_note = 0, $added_by_user = false ) {
		if ( ! $this->get_id() ) {
			return 0;
		}

		if ( is_user_logged_in() && current_user_can( 'edit_shop_order', $this->get_id() ) && $added_by_user ) {
			$user                 = get_user_by( 'id', get_current_user_id() );
			$comment_author       = $user->display_name;
			$comment_author_email = $user->user_email;
		} else {
			$comment_author       = __( 'WooCommerce', 'woocommerce' );
			$comment_author_email = strtolower( __( 'WooCommerce', 'woocommerce' ) ) . '@';
			$comment_author_email .= isset( $_SERVER['HTTP_HOST'] ) ? str_replace( 'www.', '', $_SERVER['HTTP_HOST'] ) : 'noreply.com';
			$comment_author_email = sanitize_email( $comment_author_email );
		}
		$commentdata = apply_filters( 'woocommerce_new_order_note_data', array(
			'comment_post_ID'      => $this->get_id(),
			'comment_author'       => $comment_author,
			'comment_author_email' => $comment_author_email,
			'comment_author_url'   => '',
			'comment_content'      => $note,
			'comment_agent'        => 'WooCommerce',
			'comment_type'         => 'order_note',
			'comment_parent'       => 0,
			'comment_approved'     => 1,
		), array( 'order_id' => $this->get_id(), 'is_customer_note' => $is_customer_note ) );

		$comment_id = wp_insert_comment( $commentdata );

		if ( $is_customer_note ) {
			add_comment_meta( $comment_id, 'is_customer_note', 1 );

			do_action( 'woocommerce_new_customer_note', array( 'order_id' => $this->get_id(), 'customer_note' => $commentdata['comment_content'] ) );
		}

		return $comment_id;
	}

	/**
	 * List order notes (public) for the customer.
	 *
	 * @return array
	 */
	public function get_customer_order_notes() {
		$notes = array();
		$args  = array(
			'post_id' => $this->get_id(),
			'approve' => 'approve',
			'type'    => '',
		);

		remove_filter( 'comments_clauses', array( 'WC_Comments', 'exclude_order_comments' ) );

		$comments = get_comments( $args );

		foreach ( $comments as $comment ) {
			if ( ! get_comment_meta( $comment->comment_ID, 'is_customer_note', true ) ) {
				continue;
			}
			$comment->comment_content = make_clickable( $comment->comment_content );
			$notes[] = $comment;
		}

		add_filter( 'comments_clauses', array( 'WC_Comments', 'exclude_order_comments' ) );

		return $notes;
	}

	/*
	|--------------------------------------------------------------------------
	| Refunds
	|--------------------------------------------------------------------------
	*/

	/**
	 * Get order refunds.
	 *
	 * @since 2.2
	 * @return array of WC_Order_Refund objects
	 */
	public function get_refunds() {
		$cache_key   = WC_Cache_Helper::get_cache_prefix( 'orders' ) . 'refunds' . $this->get_id();
		$cached_data = wp_cache_get( $cache_key, $this->cache_group );

		if ( false !== $cached_data ) {
			return $cached_data;
		}

		$this->refunds = wc_get_orders( array(
			'type'   => 'shop_order_refund',
			'parent' => $this->get_id(),
			'limit'  => -1,
		) );

		wp_cache_set( $cache_key, $this->refunds, $this->cache_group );

		return $this->refunds;
	}

	/**
	 * Get amount already refunded.
	 *
	 * @since 2.2
	 * @return string
	 */
	public function get_total_refunded() {
		$cache_key   = WC_Cache_Helper::get_cache_prefix( 'orders' ) . 'total_refunded' . $this->get_id();
		$cached_data = wp_cache_get( $cache_key, $this->cache_group );

		if ( false !== $cached_data ) {
			return $cached_data;
		}

		$total_refunded = $this->data_store->get_total_refunded( $this );

		wp_cache_set( $cache_key, $total_refunded, $this->cache_group );

		return $total_refunded;
	}

	/**
	 * Get the total tax refunded.
	 *
	 * @since  2.3
	 * @return float
	 */
	public function get_total_tax_refunded() {
		$cache_key   = WC_Cache_Helper::get_cache_prefix( 'orders' ) . 'total_tax_refunded' . $this->get_id();
		$cached_data = wp_cache_get( $cache_key, $this->cache_group );

		if ( false !== $cached_data ) {
			return $cached_data;
		}

		$total_refunded = $this->data_store->get_total_tax_refunded( $this );

		wp_cache_set( $cache_key, $total_refunded, $this->cache_group );

		return $total_refunded;
	}

	/**
	 * Get the total shipping refunded.
	 *
	 * @since  2.4
	 * @return float
	 */
	public function get_total_shipping_refunded() {
		$cache_key   = WC_Cache_Helper::get_cache_prefix( 'orders' ) . 'total_shipping_refunded' . $this->get_id();
		$cached_data = wp_cache_get( $cache_key, $this->cache_group );

		if ( false !== $cached_data ) {
			return $cached_data;
		}

		$total_refunded = $this->data_store->get_total_shipping_refunded( $this );

		wp_cache_set( $cache_key, $total_refunded, $this->cache_group );

		return $total_refunded;
	}

	/**
	 * Gets the count of order items of a certain type that have been refunded.
	 * @since  2.4.0
	 * @param string $item_type
	 * @return string
	 */
	public function get_item_count_refunded( $item_type = '' ) {
		if ( empty( $item_type ) ) {
			$item_type = array( 'line_item' );
		}
		if ( ! is_array( $item_type ) ) {
			$item_type = array( $item_type );
		}
		$count = 0;

		foreach ( $this->get_refunds() as $refund ) {
			foreach ( $refund->get_items( $item_type ) as $refunded_item ) {
				$count += abs( $refunded_item->get_quantity() );
			}
		}

		return apply_filters( 'woocommerce_get_item_count_refunded', $count, $item_type, $this );
	}

	/**
	 * Get the total number of items refunded.
	 *
	 * @since  2.4.0
	 * @param  string $item_type type of the item we're checking, if not a line_item
	 * @return integer
	 */
	public function get_total_qty_refunded( $item_type = 'line_item' ) {
		$qty = 0;
		foreach ( $this->get_refunds() as $refund ) {
			foreach ( $refund->get_items( $item_type ) as $refunded_item ) {
				$qty += $refunded_item->get_quantity();
			}
		}
		return $qty;
	}

	/**
	 * Get the refunded amount for a line item.
	 *
	 * @param  int $item_id ID of the item we're checking
	 * @param  string $item_type type of the item we're checking, if not a line_item
	 * @return integer
	 */
	public function get_qty_refunded_for_item( $item_id, $item_type = 'line_item' ) {
		$qty = 0;
		foreach ( $this->get_refunds() as $refund ) {
			foreach ( $refund->get_items( $item_type ) as $refunded_item ) {
				if ( absint( $refunded_item->get_meta( '_refunded_item_id' ) ) === $item_id ) {
					$qty += $refunded_item->get_quantity();
				}
			}
		}
		return $qty;
	}

	/**
	 * Get the refunded amount for a line item.
	 *
	 * @param  int $item_id ID of the item we're checking
	 * @param  string $item_type type of the item we're checking, if not a line_item
	 * @return integer
	 */
	public function get_total_refunded_for_item( $item_id, $item_type = 'line_item' ) {
		$total = 0;
		foreach ( $this->get_refunds() as $refund ) {
			foreach ( $refund->get_items( $item_type ) as $refunded_item ) {
				if ( absint( $refunded_item->get_meta( '_refunded_item_id' ) ) === $item_id ) {
					$total += $refunded_item->get_total();
				}
			}
		}
		return $total * -1;
	}

	/**
	 * Get the refunded tax amount for a line item.
	 *
	 * @param  int $item_id ID of the item we're checking
	 * @param  int $tax_id ID of the tax we're checking
	 * @param  string $item_type type of the item we're checking, if not a line_item
	 * @return double
	 */
	public function get_tax_refunded_for_item( $item_id, $tax_id, $item_type = 'line_item' ) {
		$total = 0;
		foreach ( $this->get_refunds() as $refund ) {
			foreach ( $refund->get_items( $item_type ) as $refunded_item ) {
				$refunded_item_id = (int) $refunded_item->get_meta( '_refunded_item_id' );
				if ( $refunded_item_id === $item_id ) {
					$taxes = $refunded_item->get_taxes();
					$total += isset( $taxes['total'][ $tax_id ] ) ? (float) $taxes['total'][ $tax_id ] : 0;
					break;
				}
			}
		}
		return wc_round_tax_total( $total ) * -1;
	}

	/**
	 * Get total tax refunded by rate ID.
	 *
	 * @param  int $rate_id
	 *
	 * @return float
	 */
	public function get_total_tax_refunded_by_rate_id( $rate_id ) {
		$total = 0;
		foreach ( $this->get_refunds() as $refund ) {
			foreach ( $refund->get_items( 'tax' ) as $refunded_item ) {
				if ( absint( $refunded_item->get_rate_id() ) === $rate_id ) {
					$total += abs( $refunded_item->get_tax_total() ) + abs( $refunded_item->get_shipping_tax_total() );
				}
			}
		}

		return $total;
	}

	/**
	 * How much money is left to refund?
	 * @return string
	 */
	public function get_remaining_refund_amount() {
		return wc_format_decimal( $this->get_total() - $this->get_total_refunded(), wc_get_price_decimals() );
	}

	/**
	 * How many items are left to refund?
	 * @return int
	 */
	public function get_remaining_refund_items() {
		return absint( $this->get_item_count() - $this->get_item_count_refunded() );
	}

	/**
	 * Add total row for the payment method.
	 *
	 * @param array $total_rows
	 * @param string $tax_display
	 */
	protected function add_order_item_totals_payment_method_row( &$total_rows, $tax_display ) {
		if ( $this->get_total() > 0 && $this->get_payment_method_title() ) {
			$total_rows['payment_method'] = array(
				'label' => __( 'Payment method:', 'woocommerce' ),
				'value' => $this->get_payment_method_title(),
			);
		}
	}

	/**
	 * Add total row for refunds.
	 *
	 * @param array $total_rows
	 * @param string $tax_display
	 */
	protected function add_order_item_totals_refund_rows( &$total_rows, $tax_display ) {
		if ( $refunds = $this->get_refunds() ) {
			foreach ( $refunds as $id => $refund ) {
				$total_rows[ 'refund_' . $id ] = array(
					'label' => $refund->get_reason() ? $refund->get_reason() : __( 'Refund', 'woocommerce' ) . ':',
					'value'    => wc_price( '-' . $refund->get_amount(), array( 'currency' => $this->get_currency() ) ),
				);
			}
		}
	}

	/**
	 * Get totals for display on pages and in emails.
	 *
	 * @param mixed $tax_display
	 * @return array
	 */
	public function get_order_item_totals( $tax_display = '' ) {
		$tax_display = $tax_display ? $tax_display : get_option( 'woocommerce_tax_display_cart' );
		$total_rows  = array();

		$this->add_order_item_totals_subtotal_row( $total_rows, $tax_display );
		$this->add_order_item_totals_discount_row( $total_rows, $tax_display );
		$this->add_order_item_totals_shipping_row( $total_rows, $tax_display );
		$this->add_order_item_totals_fee_rows( $total_rows, $tax_display );
		$this->add_order_item_totals_tax_rows( $total_rows, $tax_display );
		$this->add_order_item_totals_payment_method_row( $total_rows, $tax_display );
		$this->add_order_item_totals_refund_rows( $total_rows, $tax_display );
		$this->add_order_item_totals_total_row( $total_rows, $tax_display );

		return apply_filters( 'woocommerce_get_order_item_totals', $total_rows, $this, $tax_display );
	}
}<|MERGE_RESOLUTION|>--- conflicted
+++ resolved
@@ -817,18 +817,11 @@
 	 * @param string $empty_content Content to show if no address is present. @since 3.3.0.
 	 * @return string
 	 */
-<<<<<<< HEAD
-	public function get_formatted_billing_address( $args = array() ) {
-		$exclude = isset( $args['exclude'] ) && is_array( $args['exclude'] ) ? $args['exclude'] : array();
-
-		return WC()->countries->get_formatted_address( apply_filters( 'woocommerce_order_formatted_billing_address', array_diff_key( $this->get_address( 'billing' ), array_fill_keys( $exclude, 0 ) ), $this, $args ) );
-=======
 	public function get_formatted_billing_address( $empty_content = '' ) {
 		$address = apply_filters( 'woocommerce_order_formatted_billing_address', $this->get_address( 'billing' ), $this );
 		$address = WC()->countries->get_formatted_address( $address );
 
 		return $address ? $address : $empty_content;
->>>>>>> 9117414d
 	}
 
 	/**
@@ -837,22 +830,12 @@
 	 * @param string $empty_content Content to show if no address is present. @since 3.3.0.
 	 * @return string
 	 */
-<<<<<<< HEAD
-	public function get_formatted_shipping_address( $args = array() ) {
-		$exclude = isset( $args['exclude'] ) && is_array( $args['exclude'] ) ? $args['exclude'] : array();
-
-		if ( $this->has_shipping_address() ) {
-			return WC()->countries->get_formatted_address( apply_filters( 'woocommerce_order_formatted_shipping_address', array_diff_key( $this->get_address( 'shipping' ), array_fill_keys( $exclude, 0 ) ), $this, $args ) );
-		} else {
-			return '';
-=======
 	public function get_formatted_shipping_address( $empty_content = '' ) {
 		$address = '';
 
 		if ( $this->has_shipping_address() ) {
 			$address = apply_filters( 'woocommerce_order_formatted_shipping_address', $this->get_address( 'shipping' ), $this );
 			$address = WC()->countries->get_formatted_address( $address );
->>>>>>> 9117414d
 		}
 
 		return $address ? $address : $empty_content;
