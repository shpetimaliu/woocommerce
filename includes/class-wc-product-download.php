--- conflicted
+++ resolved
@@ -1,22 +1,4 @@
 <?php
-<<<<<<< HEAD
-/**
- * Product Download functionality
- *
- * @package WooCommerce/Admin/Classes
- */
-
-if ( ! defined( 'ABSPATH' ) ) {
-	exit;
-}
-
-/**
- * Represents a file which can be downloaded.
- *
- * @version     3.0.0
- * @since       3.0.0
- * @package     WooCommerce/Classes
-=======
 /**
  * Represents a file which can be downloaded.
  *
@@ -29,7 +11,6 @@
 
 /**
  * Product download class.
->>>>>>> 4a6c5262
  */
 class WC_Product_Download implements ArrayAccess {
 
@@ -40,17 +21,11 @@
 	 * @var array
 	 */
 	protected $data = array(
-<<<<<<< HEAD
 		'id'     => '',
 		'name'   => '',
 		'file'   => '',
 		'limit'  => '',
 		'expiry' => '',
-=======
-		'id'   => '',
-		'name' => '',
-		'file' => '',
->>>>>>> 4a6c5262
 	);
 
 	/**
@@ -147,11 +122,7 @@
 	/**
 	 * Set ID.
 	 *
-<<<<<<< HEAD
-	 * @param string $value ID.
-=======
 	 * @param string $value Download ID.
->>>>>>> 4a6c5262
 	 */
 	public function set_id( $value ) {
 		$this->data['id'] = wc_clean( $value );
@@ -160,11 +131,7 @@
 	/**
 	 * Set name.
 	 *
-<<<<<<< HEAD
-	 * @param string $value Name.
-=======
 	 * @param string $value Download name.
->>>>>>> 4a6c5262
 	 */
 	public function set_name( $value ) {
 		$this->data['name'] = wc_clean( $value );
@@ -174,11 +141,7 @@
 	 * Set previous_hash.
 	 *
 	 * @deprecated 3.3.0 No longer using filename based hashing to keep track of files.
-<<<<<<< HEAD
-	 * @param string $value Previous Hash.
-=======
 	 * @param string $value Previous hash.
->>>>>>> 4a6c5262
 	 */
 	public function set_previous_hash( $value ) {
 		wc_deprecated_function( __FUNCTION__, '3.3' );
@@ -188,11 +151,7 @@
 	/**
 	 * Set file.
 	 *
-<<<<<<< HEAD
 	 * @param string $value File URL/Path.
-=======
-	 * @param string $value File.
->>>>>>> 4a6c5262
 	 */
 	public function set_file( $value ) {
 		switch ( $this->get_type_of_file_path( $value ) ) {
@@ -292,11 +251,7 @@
 	*/
 
 	/**
-<<<<<<< HEAD
-	 * OffsetGet
-=======
 	 * OffsetGet.
->>>>>>> 4a6c5262
 	 *
 	 * @param string $offset Offset.
 	 * @return mixed
@@ -313,17 +268,10 @@
 	}
 
 	/**
-<<<<<<< HEAD
-	 * OffsetSet
+	 * OffsetSet.
 	 *
 	 * @param string $offset Offset.
 	 * @param mixed  $value Offset value.
-=======
-	 * OffsetSet.
-	 *
-	 * @param string $offset Offset.
-	 * @param mixed  $value  Value.
->>>>>>> 4a6c5262
 	 */
 	public function offsetSet( $offset, $value ) {
 		switch ( $offset ) {
@@ -336,22 +284,14 @@
 	}
 
 	/**
-<<<<<<< HEAD
-	 * OffsetUnset
-=======
 	 * OffsetUnset.
->>>>>>> 4a6c5262
 	 *
 	 * @param string $offset Offset.
 	 */
 	public function offsetUnset( $offset ) {}
 
 	/**
-<<<<<<< HEAD
-	 * OffsetExists
-=======
 	 * OffsetExists.
->>>>>>> 4a6c5262
 	 *
 	 * @param string $offset Offset.
 	 * @return bool
