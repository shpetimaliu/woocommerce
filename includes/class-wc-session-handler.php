<?php
/**
 * Handle data for the current customers session.
 * Implements the WC_Session abstract class.
 *
 * From 2.5 this uses a custom table for session storage. Based on https://github.com/kloon/woocommerce-large-sessions.
 *
 * @class    WC_Session_Handler
 * @version  2.5.0
 * @package  WooCommerce/Classes
 */

defined( 'ABSPATH' ) || exit;

/**
 * Session handler class.
 */
class WC_Session_Handler extends WC_Session {

	/**
	 * Cookie name used for the session.
	 *
	 * @var string cookie name
	 */
	protected $_cookie;

	/**
	 * Stores session expiry.
	 *
	 * @var string session due to expire timestamp
	 */
	protected $_session_expiring;

	/**
	 * Stores session due to expire timestamp.
	 *
	 * @var string session expiration timestamp
	 */
	protected $_session_expiration;

	/**
	 * True when the cookie exists.
	 *
	 * @var bool Based on whether a cookie exists.
	 */
	protected $_has_cookie = false;

	/**
	 * Table name for session data.
	 *
	 * @var string Custom session table name
	 */
	protected $_table;

	/**
	 * Constructor for the session class.
	 */
	public function __construct() {
		$this->_cookie = apply_filters( 'woocommerce_cookie', 'wp_woocommerce_session_' . COOKIEHASH );
		$this->_table  = $GLOBALS['wpdb']->prefix . 'woocommerce_sessions';
	}

	/**
	 * Init hooks and session data.
	 *
	 * @since 3.3.0
	 */
	public function init() {
		$this->init_session_cookie();

		add_action( 'woocommerce_set_cart_cookies', array( $this, 'set_customer_session_cookie' ), 10 );
		add_action( 'shutdown', array( $this, 'save_data' ), 20 );
		add_action( 'wp_logout', array( $this, 'destroy_session' ) );

		if ( ! is_user_logged_in() ) {
			add_filter( 'nonce_user_logged_out', array( $this, 'nonce_user_logged_out' ) );
		}
	}

	/**
	 * Setup cookie and customer ID.
	 *
	 * @since 3.6.0
	 */
	public function init_session_cookie() {
		$cookie = $this->get_session_cookie();

		if ( $cookie ) {
			$this->_customer_id        = $cookie[0];
			$this->_session_expiration = $cookie[1];
			$this->_session_expiring   = $cookie[2];
			$this->_has_cookie         = true;
			$this->_data               = $this->get_session_data();

			// If the user logs in, update session.
<<<<<<< HEAD
			if ( is_user_logged_in() && get_current_user_id() !== $this->_customer_id ) {
				$guest_session_id = $this->_customer_id;
				$this->_customer_id = get_current_user_id();
=======
			if ( is_user_logged_in() && strval( get_current_user_id() ) !== $this->_customer_id ) {
				$this->_customer_id = strval( get_current_user_id() );
>>>>>>> 3945694e
				$this->_dirty       = true;
				$this->save_data( $guest_session_id );
				$this->set_customer_session_cookie( true );
			}

			// Update session if its close to expiring.
			if ( time() > $this->_session_expiring ) {
				$this->set_session_expiration();
				$this->update_session_timestamp( $this->_customer_id, $this->_session_expiration );
			}
		} else {
			$this->set_session_expiration();
			$this->_customer_id = $this->generate_customer_id();
			$this->_data        = $this->get_session_data();
		}
	}

	/**
	 * Sets the session cookie on-demand (usually after adding an item to the cart).
	 *
	 * Since the cookie name (as of 2.1) is prepended with wp, cache systems like batcache will not cache pages when set.
	 *
	 * Warning: Cookies will only be set if this is called before the headers are sent.
	 *
	 * @param bool $set Should the session cookie be set.
	 */
	public function set_customer_session_cookie( $set ) {
		if ( $set ) {
			$to_hash           = $this->_customer_id . '|' . $this->_session_expiration;
			$cookie_hash       = hash_hmac( 'md5', $to_hash, wp_hash( $to_hash ) );
			$cookie_value      = $this->_customer_id . '||' . $this->_session_expiration . '||' . $this->_session_expiring . '||' . $cookie_hash;
			$this->_has_cookie = true;

			if ( ! isset( $_COOKIE[ $this->_cookie ] ) || $_COOKIE[ $this->_cookie ] !== $cookie_value ) {
				wc_setcookie( $this->_cookie, $cookie_value, $this->_session_expiration, $this->use_secure_cookie(), true );
			}
		}
	}

	/**
	 * Should the session cookie be secure?
	 *
	 * @since 3.6.0
	 * @return bool
	 */
	protected function use_secure_cookie() {
		return apply_filters( 'wc_session_use_secure_cookie', wc_site_is_https() && is_ssl() );
	}

	/**
	 * Return true if the current user has an active session, i.e. a cookie to retrieve values.
	 *
	 * @return bool
	 */
	public function has_session() {
		return isset( $_COOKIE[ $this->_cookie ] ) || $this->_has_cookie || is_user_logged_in(); // @codingStandardsIgnoreLine.
	}

	/**
	 * Set session expiration.
	 */
	public function set_session_expiration() {
		$this->_session_expiring   = time() + intval( apply_filters( 'wc_session_expiring', 60 * 60 * 47 ) ); // 47 Hours.
		$this->_session_expiration = time() + intval( apply_filters( 'wc_session_expiration', 60 * 60 * 48 ) ); // 48 Hours.
	}

	/**
	 * Generate a unique customer ID for guests, or return user ID if logged in.
	 *
	 * Uses Portable PHP password hashing framework to generate a unique cryptographically strong ID.
	 *
	 * @return string
	 */
	public function generate_customer_id() {
		$customer_id = '';

		if ( is_user_logged_in() ) {
			$customer_id = strval( get_current_user_id() );
		}

		if ( empty( $customer_id ) ) {
			require_once ABSPATH . 'wp-includes/class-phpass.php';
			$hasher      = new PasswordHash( 8, false );
			$customer_id = md5( $hasher->get_random_bytes( 32 ) );
		}

		return $customer_id;
	}

	/**
	 * Get the session cookie, if set. Otherwise return false.
	 *
	 * Session cookies without a customer ID are invalid.
	 *
	 * @return bool|array
	 */
	public function get_session_cookie() {
		$cookie_value = isset( $_COOKIE[ $this->_cookie ] ) ? wp_unslash( $_COOKIE[ $this->_cookie ] ) : false; // @codingStandardsIgnoreLine.

		if ( empty( $cookie_value ) || ! is_string( $cookie_value ) ) {
			return false;
		}

		list( $customer_id, $session_expiration, $session_expiring, $cookie_hash ) = explode( '||', $cookie_value );

		if ( empty( $customer_id ) ) {
			return false;
		}

		// Validate hash.
		$to_hash = $customer_id . '|' . $session_expiration;
		$hash    = hash_hmac( 'md5', $to_hash, wp_hash( $to_hash ) );

		if ( empty( $cookie_hash ) || ! hash_equals( $hash, $cookie_hash ) ) {
			return false;
		}

		return array( $customer_id, $session_expiration, $session_expiring, $cookie_hash );
	}

	/**
	 * Get session data.
	 *
	 * @return array
	 */
	public function get_session_data() {
		return $this->has_session() ? (array) $this->get_session( $this->_customer_id, array() ) : array();
	}

	/**
	 * Gets a cache prefix. This is used in session names so the entire cache can be invalidated with 1 function call.
	 *
	 * @return string
	 */
	private function get_cache_prefix() {
		return WC_Cache_Helper::get_cache_prefix( WC_SESSION_CACHE_GROUP );
	}

	/**
	 * Save data and delete guest session.
	 *
	 * @param int $old_session_key session ID before user logs in.
	 */
	public function save_data( $old_session_key = 0 ) {
		// Dirty if something changed - prevents saving nothing new.
		if ( $this->_dirty && $this->has_session() ) {
			global $wpdb;

			$wpdb->query(
				$wpdb->prepare(
					"INSERT INTO {$wpdb->prefix}woocommerce_sessions (`session_key`, `session_value`, `session_expiry`) VALUES (%s, %s, %d)
 					ON DUPLICATE KEY UPDATE `session_value` = VALUES(`session_value`), `session_expiry` = VALUES(`session_expiry`)",
					$this->_customer_id,
					maybe_serialize( $this->_data ),
					$this->_session_expiration
				)
			);

			wp_cache_set( $this->get_cache_prefix() . $this->_customer_id, $this->_data, WC_SESSION_CACHE_GROUP, $this->_session_expiration - time() );
			$this->_dirty = false;
			if ( get_current_user_id() != $old_session_key && ! is_object( get_user_by( 'id', $old_session_key ) ) ) {
				$this->delete_session( $old_session_key );
			}
		}
	}

	/**
	 * Destroy all session data.
	 */
	public function destroy_session() {
		$this->delete_session( $this->_customer_id );
		$this->forget_session();
	}

	/**
	 * Forget all session data without destroying it.
	 */
	public function forget_session() {
		wc_setcookie( $this->_cookie, '', time() - YEAR_IN_SECONDS, $this->use_secure_cookie(), true );

		wc_empty_cart();

		$this->_data        = array();
		$this->_dirty       = false;
		$this->_customer_id = $this->generate_customer_id();
	}

	/**
	 * When a user is logged out, ensure they have a unique nonce by using the customer/session ID.
	 *
	 * @param int $uid User ID.
	 * @return string
	 */
	public function nonce_user_logged_out( $uid ) {
		return $this->has_session() && $this->_customer_id ? $this->_customer_id : $uid;
	}

	/**
	 * Cleanup session data from the database and clear caches.
	 */
	public function cleanup_sessions() {
		global $wpdb;

		$wpdb->query( $wpdb->prepare( "DELETE FROM $this->_table WHERE session_expiry < %d", time() ) ); // @codingStandardsIgnoreLine.

		if ( class_exists( 'WC_Cache_Helper' ) ) {
			WC_Cache_Helper::incr_cache_prefix( WC_SESSION_CACHE_GROUP );
		}
	}

	/**
	 * Returns the session.
	 *
	 * @param string $customer_id Custo ID.
	 * @param mixed  $default Default session value.
	 * @return string|array
	 */
	public function get_session( $customer_id, $default = false ) {
		global $wpdb;

		if ( defined( 'WP_SETUP_CONFIG' ) ) {
			return false;
		}

		// Try to get it from the cache, it will return false if not present or if object cache not in use.
		$value = wp_cache_get( $this->get_cache_prefix() . $customer_id, WC_SESSION_CACHE_GROUP );

		if ( false === $value ) {
			$value = $wpdb->get_var( $wpdb->prepare( "SELECT session_value FROM $this->_table WHERE session_key = %s", $customer_id ) ); // @codingStandardsIgnoreLine.

			if ( is_null( $value ) ) {
				$value = $default;
			}

			$cache_duration = $this->_session_expiration - time();
			if ( 0 < $cache_duration ) {
				wp_cache_add( $this->get_cache_prefix() . $customer_id, $value, WC_SESSION_CACHE_GROUP, $cache_duration );
			}
		}

		return maybe_unserialize( $value );
	}

	/**
	 * Delete the session from the cache and database.
	 *
	 * @param int $customer_id Customer ID.
	 */
	public function delete_session( $customer_id ) {
		global $wpdb;

		wp_cache_delete( $this->get_cache_prefix() . $customer_id, WC_SESSION_CACHE_GROUP );

		$wpdb->delete(
			$this->_table,
			array(
				'session_key' => $customer_id,
			)
		);
	}

	/**
	 * Update the session expiry timestamp.
	 *
	 * @param string $customer_id Customer ID.
	 * @param int    $timestamp Timestamp to expire the cookie.
	 */
	public function update_session_timestamp( $customer_id, $timestamp ) {
		global $wpdb;

		$wpdb->update(
			$this->_table,
			array(
				'session_expiry' => $timestamp,
			),
			array(
				'session_key' => $customer_id,
			),
			array(
				'%d',
			)
		);
	}
}<|MERGE_RESOLUTION|>--- conflicted
+++ resolved
@@ -93,14 +93,9 @@
 			$this->_data               = $this->get_session_data();
 
 			// If the user logs in, update session.
-<<<<<<< HEAD
-			if ( is_user_logged_in() && get_current_user_id() !== $this->_customer_id ) {
-				$guest_session_id = $this->_customer_id;
-				$this->_customer_id = get_current_user_id();
-=======
 			if ( is_user_logged_in() && strval( get_current_user_id() ) !== $this->_customer_id ) {
+				$guest_session_id   = $this->_customer_id;
 				$this->_customer_id = strval( get_current_user_id() );
->>>>>>> 3945694e
 				$this->_dirty       = true;
 				$this->save_data( $guest_session_id );
 				$this->set_customer_session_cookie( true );
