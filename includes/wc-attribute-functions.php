<?php
/**
 * WooCommerce Attribute Functions
 *
 * @package WooCommerce/Functions
 * @version 2.1.0
 */

defined( 'ABSPATH' ) || exit;

/**
 * Gets text attributes from a string.
 *
 * @since  2.4
 * @param string $raw_attributes Raw attributes.
 * @return array
 */
function wc_get_text_attributes( $raw_attributes ) {
	return array_filter( array_map( 'trim', explode( WC_DELIMITER, html_entity_decode( $raw_attributes, ENT_QUOTES, get_bloginfo( 'charset' ) ) ) ), 'wc_get_text_attributes_filter_callback' );
}

/**
 * See if an attribute is actually valid.
 *
 * @since  3.0.0
 * @param  string $value Value.
 * @return bool
 */
function wc_get_text_attributes_filter_callback( $value ) {
	return '' !== $value;
}

/**
 * Implode an array of attributes using WC_DELIMITER.
 *
 * @since  3.0.0
 * @param  array $attributes Attributes list.
 * @return string
 */
function wc_implode_text_attributes( $attributes ) {
	return implode( ' ' . WC_DELIMITER . ' ', $attributes );
}

/**
 * Get attribute taxonomies.
 *
 * @return array of objects
 */
function wc_get_attribute_taxonomies() {
	$attribute_taxonomies = get_transient( 'wc_attribute_taxonomies' );

	if ( false === $attribute_taxonomies ) {
		global $wpdb;

		$attribute_taxonomies = $wpdb->get_results( "SELECT * FROM {$wpdb->prefix}woocommerce_attribute_taxonomies WHERE attribute_name != '' ORDER BY attribute_name ASC;" );

		set_transient( 'wc_attribute_taxonomies', $attribute_taxonomies );
	}

	return (array) array_filter( apply_filters( 'woocommerce_attribute_taxonomies', $attribute_taxonomies ) );
}

/**
 * Get a product attribute name.
 *
 * @param string $attribute_name Attribute name.
 * @return string
 */
function wc_attribute_taxonomy_name( $attribute_name ) {
	return $attribute_name ? 'pa_' . wc_sanitize_taxonomy_name( $attribute_name ) : '';
}

/**
 * Get the attribute name used when storing values in post meta.
 *
 * @since 2.6.0
 * @param string $attribute_name Attribute name.
 * @return string
 */
function wc_variation_attribute_name( $attribute_name ) {
	return 'attribute_' . sanitize_title( $attribute_name );
}

/**
 * Get a product attribute name by ID.
 *
 * @since  2.4.0
 * @param int $attribute_id Attribute ID.
 * @return string Return an empty string if attribute doesn't exist.
 */
function wc_attribute_taxonomy_name_by_id( $attribute_id ) {
	global $wpdb;

	$attribute_name = $wpdb->get_var(
		$wpdb->prepare(
			"
<<<<<<< HEAD
		SELECT attribute_name
		FROM {$wpdb->prefix}woocommerce_attribute_taxonomies
		WHERE attribute_id = %d
	",
=======
			SELECT attribute_name
			FROM {$wpdb->prefix}woocommerce_attribute_taxonomies
			WHERE attribute_id = %d
			",
>>>>>>> 25a92b1d
			$attribute_id
		)
	);

	if ( $attribute_name && ! is_wp_error( $attribute_name ) ) {
		return wc_attribute_taxonomy_name( $attribute_name );
	}

	return '';
}

/**
 * Get a product attribute ID by name.
 *
 * @since  2.6.0
 * @param string $name Attribute name.
 * @return int
 */
function wc_attribute_taxonomy_id_by_name( $name ) {
	$name       = wc_attribute_taxonomy_slug( $name );
	$taxonomies = wp_list_pluck( wc_get_attribute_taxonomies(), 'attribute_id', 'attribute_name' );

	return isset( $taxonomies[ $name ] ) ? (int) $taxonomies[ $name ] : 0;
}

/**
 * Get a product attributes label.
 *
 * @param string     $name    Attribute name.
 * @param WC_Product $product Product data.
 * @return string
 */
function wc_attribute_label( $name, $product = '' ) {
	if ( taxonomy_is_product_attribute( $name ) ) {
		$name       = wc_attribute_taxonomy_slug( $name );
		$all_labels = wp_list_pluck( wc_get_attribute_taxonomies(), 'attribute_label', 'attribute_name' );
		$label      = isset( $all_labels[ $name ] ) ? $all_labels[ $name ] : $name;
	} elseif ( $product ) {
		if ( $product->is_type( 'variation' ) ) {
			$product = wc_get_product( $product->get_parent_id() );
		}
		$attributes = array();

		if ( false !== $product ) {
			$attributes = $product->get_attributes();
		}

		// Attempt to get label from product, as entered by the user.
		if ( $attributes && isset( $attributes[ sanitize_title( $name ) ] ) ) {
			$label = $attributes[ sanitize_title( $name ) ]->get_name();
		} else {
			$label = $name;
		}
	} else {
		$label = $name;
	}

	return apply_filters( 'woocommerce_attribute_label', $label, $name, $product );
}

/**
 * Get a product attributes orderby setting.
 *
 * @param string $name Attribute name.
 * @return string
 */
function wc_attribute_orderby( $name ) {
	global $wc_product_attributes, $wpdb;

	$name = wc_attribute_taxonomy_slug( $name );

	if ( isset( $wc_product_attributes[ 'pa_' . $name ] ) ) {
		$orderby = $wc_product_attributes[ 'pa_' . $name ]->attribute_orderby;
	} else {
		$orderby = $wpdb->get_var( $wpdb->prepare( "SELECT attribute_orderby FROM {$wpdb->prefix}woocommerce_attribute_taxonomies WHERE attribute_name = %s;", $name ) );
	}

	return apply_filters( 'woocommerce_attribute_orderby', $orderby, $name );
}

/**
 * Get an array of product attribute taxonomies.
 *
 * @return array
 */
function wc_get_attribute_taxonomy_names() {
	$taxonomy_names       = array();
	$attribute_taxonomies = wc_get_attribute_taxonomies();
	if ( ! empty( $attribute_taxonomies ) ) {
		foreach ( $attribute_taxonomies as $tax ) {
			$taxonomy_names[] = wc_attribute_taxonomy_name( $tax->attribute_name );
		}
	}
	return $taxonomy_names;
}

/**
 * Get attribute types.
 *
 * @since  2.4.0
 * @return array
 */
function wc_get_attribute_types() {
	return (array) apply_filters(
		'product_attributes_type_selector',
		array(
			'select' => __( 'Select', 'woocommerce' ),
		)
	);
}

/**
 * Check if there are custom attribute types.
 *
 * @since  3.3.2
 * @return bool True if there are custom types, otherwise false.
 */
function wc_has_custom_attribute_types() {
	$types = wc_get_attribute_types();

	return 1 < count( $types ) || ! array_key_exists( 'select', $types );
}

/**
 * Get attribute type label.
 *
 * @since  3.0.0
 * @param  string $type Attribute type slug.
 * @return string
 */
function wc_get_attribute_type_label( $type ) {
	$types = wc_get_attribute_types();

	return isset( $types[ $type ] ) ? $types[ $type ] : __( 'Select', 'woocommerce' );
}

/**
 * Check if attribute name is reserved.
 * https://codex.wordpress.org/Function_Reference/register_taxonomy#Reserved_Terms.
 *
 * @since  2.4.0
 * @param  string $attribute_name Attribute name.
 * @return bool
 */
function wc_check_if_attribute_name_is_reserved( $attribute_name ) {
	// Forbidden attribute names.
	$reserved_terms = array(
		'attachment',
		'attachment_id',
		'author',
		'author_name',
		'calendar',
		'cat',
		'category',
		'category__and',
		'category__in',
		'category__not_in',
		'category_name',
		'comments_per_page',
		'comments_popup',
		'cpage',
		'day',
		'debug',
		'error',
		'exact',
		'feed',
		'hour',
		'link_category',
		'm',
		'minute',
		'monthnum',
		'more',
		'name',
		'nav_menu',
		'nopaging',
		'offset',
		'order',
		'orderby',
		'p',
		'page',
		'page_id',
		'paged',
		'pagename',
		'pb',
		'perm',
		'post',
		'post__in',
		'post__not_in',
		'post_format',
		'post_mime_type',
		'post_status',
		'post_tag',
		'post_type',
		'posts',
		'posts_per_archive_page',
		'posts_per_page',
		'preview',
		'robots',
		's',
		'search',
		'second',
		'sentence',
		'showposts',
		'static',
		'subpost',
		'subpost_id',
		'tag',
		'tag__and',
		'tag__in',
		'tag__not_in',
		'tag_id',
		'tag_slug__and',
		'tag_slug__in',
		'taxonomy',
		'tb',
		'term',
		'type',
		'w',
		'withcomments',
		'withoutcomments',
		'year',
	);

	return in_array( $attribute_name, $reserved_terms, true );
}

/**
 * Callback for array filter to get visible only.
 *
 * @since  3.0.0
 * @param  WC_Product_Attribute $attribute Attribute data.
 * @return bool
 */
function wc_attributes_array_filter_visible( $attribute ) {
	return $attribute && is_a( $attribute, 'WC_Product_Attribute' ) && $attribute->get_visible() && ( ! $attribute->is_taxonomy() || taxonomy_exists( $attribute->get_name() ) );
}

/**
 * Callback for array filter to get variation attributes only.
 *
 * @since  3.0.0
 * @param  WC_Product_Attribute $attribute Attribute data.
 * @return bool
 */
function wc_attributes_array_filter_variation( $attribute ) {
	return $attribute && is_a( $attribute, 'WC_Product_Attribute' ) && $attribute->get_variation();
}

/**
 * Check if an attribute is included in the attributes area of a variation name.
 *
 * @since  3.0.2
 * @param  string $attribute Attribute value to check for.
 * @param  string $name      Product name to check in.
 * @return bool
 */
function wc_is_attribute_in_product_name( $attribute, $name ) {
	$is_in_name = stristr( $name, ' ' . $attribute . ',' ) || 0 === stripos( strrev( $name ), strrev( ' ' . $attribute ) );
	return apply_filters( 'woocommerce_is_attribute_in_product_name', $is_in_name, $attribute, $name );
}

/**
 * Callback for array filter to get default attributes.  Will allow for '0' string values, but regard all other
 * class PHP FALSE equivalents normally.
 *
 * @since 3.1.0
 * @param mixed $attribute Attribute being considered for exclusion from parent array.
 * @return bool
 */
function wc_array_filter_default_attributes( $attribute ) {
	return is_scalar( $attribute ) && ( ! empty( $attribute ) || '0' === $attribute );
}

/**
 * Get attribute data by ID.
 *
 * @since  3.2.0
 * @param  int $id Attribute ID.
 * @return stdClass|null
 */
function wc_get_attribute( $id ) {
	global $wpdb;

	$data = $wpdb->get_row(
		$wpdb->prepare(
			"
<<<<<<< HEAD
		SELECT *
		FROM {$wpdb->prefix}woocommerce_attribute_taxonomies
		WHERE attribute_id = %d
	 ",
=======
			SELECT *
			FROM {$wpdb->prefix}woocommerce_attribute_taxonomies
			WHERE attribute_id = %d
			",
>>>>>>> 25a92b1d
			$id
		)
	);

	if ( is_wp_error( $data ) || is_null( $data ) ) {
		return null;
	}

	$attribute               = new stdClass();
	$attribute->id           = (int) $data->attribute_id;
	$attribute->name         = $data->attribute_label;
	$attribute->slug         = wc_attribute_taxonomy_name( $data->attribute_name );
	$attribute->type         = $data->attribute_type;
	$attribute->order_by     = $data->attribute_orderby;
	$attribute->has_archives = (bool) $data->attribute_public;

	return $attribute;
}

/**
 * Create attribute.
 *
 * @since  3.2.0
 * @param  array $args Attribute arguments {
 *     Array of attribute parameters.
 *
 *     @type int    $id           Unique identifier, used to update an attribute.
 *     @type string $name         Attribute name. Always required.
 *     @type string $slug         Attribute alphanumeric identifier.
 *     @type string $type         Type of attribute.
 *                                Core by default accepts: 'select' and 'text'.
 *                                Default to 'select'.
 *     @type string $order_by     Sort order.
 *                                Accepts: 'menu_order', 'name', 'name_num' and 'id'.
 *                                Default to 'menu_order'.
 *     @type bool   $has_archives Enable or disable attribute archives. False by default.
 * }
 * @return int|WP_Error
 */
function wc_create_attribute( $args ) {
	global $wpdb;

	$args   = wp_unslash( $args );
	$id     = ! empty( $args['id'] ) ? intval( $args['id'] ) : 0;
	$format = array( '%s', '%s', '%s', '%s', '%d' );

	// Name is required.
	if ( empty( $args['name'] ) ) {
		return new WP_Error( 'missing_attribute_name', __( 'Please, provide an attribute name.', 'woocommerce' ), array( 'status' => 400 ) );
	}

	// Set the attribute slug.
	if ( empty( $args['slug'] ) ) {
		$slug = wc_sanitize_taxonomy_name( $args['name'] );
	} else {
		$slug = preg_replace( '/^pa\_/', '', wc_sanitize_taxonomy_name( $args['slug'] ) );
	}

	// Validate slug.
	if ( strlen( $slug ) >= 28 ) {
		/* translators: %s: attribute slug */
		return new WP_Error( 'invalid_product_attribute_slug_too_long', sprintf( __( 'Slug "%s" is too long (28 characters max). Shorten it, please.', 'woocommerce' ), $slug ), array( 'status' => 400 ) );
	} elseif ( wc_check_if_attribute_name_is_reserved( $slug ) ) {
		/* translators: %s: attribute slug */
		return new WP_Error( 'invalid_product_attribute_slug_reserved_name', sprintf( __( 'Slug "%s" is not allowed because it is a reserved term. Change it, please.', 'woocommerce' ), $slug ), array( 'status' => 400 ) );
	} elseif ( ( 0 === $id && taxonomy_exists( wc_attribute_taxonomy_name( $slug ) ) ) || ( isset( $args['old_slug'] ) && $args['old_slug'] !== $slug && taxonomy_exists( wc_attribute_taxonomy_name( $slug ) ) ) ) {
		/* translators: %s: attribute slug */
		return new WP_Error( 'invalid_product_attribute_slug_already_exists', sprintf( __( 'Slug "%s" is already in use. Change it, please.', 'woocommerce' ), $slug ), array( 'status' => 400 ) );
	}

	// Validate type.
	if ( empty( $args['type'] ) || ! array_key_exists( $args['type'], wc_get_attribute_types() ) ) {
		$args['type'] = 'select';
	}

	// Validate order by.
	if ( empty( $args['order_by'] ) || ! in_array( $args['order_by'], array( 'menu_order', 'name', 'name_num', 'id' ), true ) ) {
		$args['order_by'] = 'menu_order';
	}

	$data = array(
		'attribute_label'   => $args['name'],
		'attribute_name'    => $slug,
		'attribute_type'    => $args['type'],
		'attribute_orderby' => $args['order_by'],
		'attribute_public'  => isset( $args['has_archives'] ) ? (int) $args['has_archives'] : 0,
	);

	// Create or update.
	if ( 0 === $id ) {
		$results = $wpdb->insert(
			$wpdb->prefix . 'woocommerce_attribute_taxonomies',
			$data,
			$format
		);

		if ( is_wp_error( $results ) ) {
			return new WP_Error( 'cannot_create_attribute', $results->get_error_message(), array( 'status' => 400 ) );
		}

		$id = $wpdb->insert_id;

		/**
		 * Attribute added.
		 *
		 * @param int   $id   Added attribute ID.
		 * @param array $data Attribute data.
		 */
		do_action( 'woocommerce_attribute_added', $id, $data );
	} else {
		$results = $wpdb->update(
			$wpdb->prefix . 'woocommerce_attribute_taxonomies',
			$data,
			array( 'attribute_id' => $id ),
			$format,
			array( '%d' )
		);

		if ( false === $results ) {
			return new WP_Error( 'cannot_update_attribute', __( 'Could not update the attribute.', 'woocommerce' ), array( 'status' => 400 ) );
		}

		// Set old slug to check for database changes.
		$old_slug = ! empty( $args['old_slug'] ) ? wc_sanitize_taxonomy_name( $args['old_slug'] ) : $slug;

		/**
		 * Attribute updated.
		 *
		 * @param int    $id       Added attribute ID.
		 * @param array  $data     Attribute data.
		 * @param string $old_slug Attribute old name.
		 */
		do_action( 'woocommerce_attribute_updated', $id, $data, $old_slug );

		if ( $old_slug !== $slug ) {
			// Update taxonomies in the wp term taxonomy table.
			$wpdb->update(
				$wpdb->term_taxonomy,
				array( 'taxonomy' => wc_attribute_taxonomy_name( $data['attribute_name'] ) ),
				array( 'taxonomy' => 'pa_' . $old_slug )
			);

			// Update taxonomy ordering term meta.
			$table_name = get_option( 'db_version' ) < 34370 ? $wpdb->prefix . 'woocommerce_termmeta' : $wpdb->termmeta;
			$wpdb->update(
				$table_name,
				array( 'meta_key' => 'order_pa_' . sanitize_title( $data['attribute_name'] ) ), // WPCS: slow query ok.
				array( 'meta_key' => 'order_pa_' . sanitize_title( $old_slug ) ) // WPCS: slow query ok.
			);

			// Update product attributes which use this taxonomy.
			$old_taxonomy_name = 'pa_' . $old_slug;
			$new_taxonomy_name = 'pa_' . $data['attribute_name'];
			$metadatas         = $wpdb->get_results(
				$wpdb->prepare(
					"SELECT post_id, meta_value FROM {$wpdb->postmeta} WHERE meta_key = '_product_attributes' AND meta_value LIKE %s",
					'%' . $wpdb->esc_like( $old_taxonomy_name ) . '%'
				),
				ARRAY_A
			);
			foreach ( $metadatas as $metadata ) {
				$product_id        = $metadata['post_id'];
				$unserialized_data = maybe_unserialize( $metadata['meta_value'] );
				if ( ! $unserialized_data || ! is_array( $unserialized_data ) || ! isset( $unserialized_data[ $old_taxonomy_name ] ) ) {
					continue;
				}

				$unserialized_data[ $new_taxonomy_name ] = $unserialized_data[ $old_taxonomy_name ];
				unset( $unserialized_data[ $old_taxonomy_name ] );
				$unserialized_data[ $new_taxonomy_name ]['name'] = $new_taxonomy_name;
				update_post_meta( $product_id, '_product_attributes', wp_slash( $unserialized_data ) );
			}

			// Update variations which use this taxonomy.
			$wpdb->update(
				$wpdb->postmeta,
				array( 'meta_key' => 'attribute_pa_' . sanitize_title( $data['attribute_name'] ) ), // WPCS: slow query ok.
				array( 'meta_key' => 'attribute_pa_' . sanitize_title( $old_slug ) ) // WPCS: slow query ok.
			);
		}
	}

	// Clear cache and flush rewrite rules.
	wp_schedule_single_event( time(), 'woocommerce_flush_rewrite_rules' );
	delete_transient( 'wc_attribute_taxonomies' );

	return $id;
}

/**
 * Update an attribute.
 *
 * For available args see wc_create_attribute().
 *
 * @since  3.2.0
 * @param  int   $id   Attribute ID.
 * @param  array $args Attribute arguments.
 * @return int|WP_Error
 */
function wc_update_attribute( $id, $args ) {
	global $wpdb;

	$attribute = wc_get_attribute( $id );

	$args['id'] = $attribute ? $attribute->id : 0;

	if ( $args['id'] && empty( $args['name'] ) ) {
		$args['name'] = $attribute->name;
	}

	$args['old_slug'] = $wpdb->get_var(
		$wpdb->prepare(
			"
				SELECT attribute_name
				FROM {$wpdb->prefix}woocommerce_attribute_taxonomies
				WHERE attribute_id = %d
			",
			$args['id']
		)
	);

	return wc_create_attribute( $args );
}

/**
 * Delete attribute by ID.
 *
 * @since  3.2.0
 * @param  int $id Attribute ID.
 * @return bool
 */
function wc_delete_attribute( $id ) {
	global $wpdb;

	$name = $wpdb->get_var(
		$wpdb->prepare(
			"
<<<<<<< HEAD
		SELECT attribute_name
		FROM {$wpdb->prefix}woocommerce_attribute_taxonomies
		WHERE attribute_id = %d
	",
=======
			SELECT attribute_name
			FROM {$wpdb->prefix}woocommerce_attribute_taxonomies
			WHERE attribute_id = %d
			",
>>>>>>> 25a92b1d
			$id
		)
	);

	$taxonomy = wc_attribute_taxonomy_name( $name );

	/**
	 * Before deleting an attribute.
	 *
	 * @param int    $id       Attribute ID.
	 * @param string $name     Attribute name.
	 * @param string $taxonomy Attribute taxonomy name.
	 */
	do_action( 'woocommerce_before_attribute_delete', $id, $name, $taxonomy );

	if ( $name && $wpdb->query( $wpdb->prepare( "DELETE FROM {$wpdb->prefix}woocommerce_attribute_taxonomies WHERE attribute_id = %d", $id ) ) ) {
		if ( taxonomy_exists( $taxonomy ) ) {
			$terms = get_terms( $taxonomy, 'orderby=name&hide_empty=0' );
			foreach ( $terms as $term ) {
				wp_delete_term( $term->term_id, $taxonomy );
			}
		}

		/**
		 * After deleting an attribute.
		 *
		 * @param int    $id       Attribute ID.
		 * @param string $name     Attribute name.
		 * @param string $taxonomy Attribute taxonomy name.
		 */
		do_action( 'woocommerce_attribute_deleted', $id, $name, $taxonomy );
		wp_schedule_single_event( time(), 'woocommerce_flush_rewrite_rules' );
		delete_transient( 'wc_attribute_taxonomies' );

		return true;
	}

	return false;
}

/**
 * Get an unprefixed product attribute name.
 *
 * @since 3.6.0
 *
 * @param  string $attribute_name Attribute name.
 * @return string
 */
function wc_attribute_taxonomy_slug( $attribute_name ) {
	$attribute_name = wc_sanitize_taxonomy_name( $attribute_name );
	return 0 === strpos( $attribute_name, 'pa_' ) ? substr( $attribute_name, 3 ) : $attribute_name;
}<|MERGE_RESOLUTION|>--- conflicted
+++ resolved
@@ -94,17 +94,10 @@
 	$attribute_name = $wpdb->get_var(
 		$wpdb->prepare(
 			"
-<<<<<<< HEAD
-		SELECT attribute_name
-		FROM {$wpdb->prefix}woocommerce_attribute_taxonomies
-		WHERE attribute_id = %d
-	",
-=======
 			SELECT attribute_name
 			FROM {$wpdb->prefix}woocommerce_attribute_taxonomies
 			WHERE attribute_id = %d
 			",
->>>>>>> 25a92b1d
 			$attribute_id
 		)
 	);
@@ -391,17 +384,10 @@
 	$data = $wpdb->get_row(
 		$wpdb->prepare(
 			"
-<<<<<<< HEAD
-		SELECT *
-		FROM {$wpdb->prefix}woocommerce_attribute_taxonomies
-		WHERE attribute_id = %d
-	 ",
-=======
 			SELECT *
 			FROM {$wpdb->prefix}woocommerce_attribute_taxonomies
 			WHERE attribute_id = %d
 			",
->>>>>>> 25a92b1d
 			$id
 		)
 	);
@@ -639,17 +625,10 @@
 	$name = $wpdb->get_var(
 		$wpdb->prepare(
 			"
-<<<<<<< HEAD
-		SELECT attribute_name
-		FROM {$wpdb->prefix}woocommerce_attribute_taxonomies
-		WHERE attribute_id = %d
-	",
-=======
 			SELECT attribute_name
 			FROM {$wpdb->prefix}woocommerce_attribute_taxonomies
 			WHERE attribute_id = %d
 			",
->>>>>>> 25a92b1d
 			$id
 		)
 	);
