<?php
/**
 * WooCommerce Conditional Functions
 *
 * Functions for determining the current query/page.
 *
 * @author      WooThemes
 * @category    Core
 * @package     WooCommerce/Functions
 * @version     2.3.0
 */

if ( ! defined( 'ABSPATH' ) ) {
	exit;
}

/**
 * Is_woocommerce - Returns true if on a page which uses WooCommerce templates (cart and checkout are standard pages with shortcodes and thus are not included).
 *
 * @return bool
 */
function is_woocommerce() {
	return apply_filters( 'is_woocommerce', ( is_shop() || is_product_taxonomy() || is_product() ) ? true : false );
}

if ( ! function_exists( 'is_shop' ) ) {

	/**
	 * Is_shop - Returns true when viewing the product type archive (shop).
	 *
	 * @return bool
	 */
	function is_shop() {
		return ( is_post_type_archive( 'product' ) || is_page( wc_get_page_id( 'shop' ) ) );
	}
}

if ( ! function_exists( 'is_product_taxonomy' ) ) {

	/**
	 * Is_product_taxonomy - Returns true when viewing a product taxonomy archive.
	 *
	 * @return bool
	 */
	function is_product_taxonomy() {
		return is_tax( get_object_taxonomies( 'product' ) );
	}
}

if ( ! function_exists( 'is_product_category' ) ) {

	/**
	 * Is_product_category - Returns true when viewing a product category.
	 *
	 * @param  string $term (default: '') The term slug your checking for. Leave blank to return true on any.
	 * @return bool
	 */
	function is_product_category( $term = '' ) {
		return is_tax( 'product_cat', $term );
	}
}

if ( ! function_exists( 'is_product_tag' ) ) {

	/**
	 * Is_product_tag - Returns true when viewing a product tag.
	 *
	 * @param  string $term (default: '') The term slug your checking for. Leave blank to return true on any.
	 * @return bool
	 */
	function is_product_tag( $term = '' ) {
		return is_tax( 'product_tag', $term );
	}
}

if ( ! function_exists( 'is_product' ) ) {

	/**
	 * Is_product - Returns true when viewing a single product.
	 *
	 * @return bool
	 */
	function is_product() {
		return is_singular( array( 'product' ) );
	}
}

if ( ! function_exists( 'is_cart' ) ) {

	/**
	 * Is_cart - Returns true when viewing the cart page.
	 *
	 * @return bool
	 */
	function is_cart() {
		return is_page( wc_get_page_id( 'cart' ) ) || defined( 'WOOCOMMERCE_CART' ) || wc_post_content_has_shortcode( 'woocommerce_cart' );
	}
}

if ( ! function_exists( 'is_checkout' ) ) {

	/**
	 * Is_checkout - Returns true when viewing the checkout page.
	 *
	 * @return bool
	 */
	function is_checkout() {
		return is_page( wc_get_page_id( 'checkout' ) ) || wc_post_content_has_shortcode( 'woocommerce_checkout' ) || apply_filters( 'woocommerce_is_checkout', false ) || defined( 'WOOCOMMERCE_CHECKOUT' );
	}
}

if ( ! function_exists( 'is_checkout_pay_page' ) ) {

	/**
	 * Is_checkout_pay - Returns true when viewing the checkout's pay page.
	 *
	 * @return bool
	 */
	function is_checkout_pay_page() {
		global $wp;

		return is_checkout() && ! empty( $wp->query_vars['order-pay'] );
	}
}

if ( ! function_exists( 'is_wc_endpoint_url' ) ) {

	/**
	 * Is_wc_endpoint_url - Check if an endpoint is showing.
	 *
	 * @param string $endpoint Whether endpoint.
	 * @return bool
	 */
	function is_wc_endpoint_url( $endpoint = false ) {
		global $wp;

		$wc_endpoints = WC()->query->get_query_vars();

		if ( false !== $endpoint ) {
			if ( ! isset( $wc_endpoints[ $endpoint ] ) ) {
				return false;
			} else {
				$endpoint_var = $wc_endpoints[ $endpoint ];
			}

			return isset( $wp->query_vars[ $endpoint_var ] );
		} else {
			foreach ( $wc_endpoints as $key => $value ) {
				if ( isset( $wp->query_vars[ $key ] ) ) {
					return true;
				}
			}

			return false;
		}
	}
}

if ( ! function_exists( 'is_account_page' ) ) {

	/**
	 * Is_account_page - Returns true when viewing an account page.
	 *
	 * @return bool
	 */
	function is_account_page() {
		return is_page( wc_get_page_id( 'myaccount' ) ) || wc_post_content_has_shortcode( 'woocommerce_my_account' ) || apply_filters( 'woocommerce_is_account_page', false );
	}
}

if ( ! function_exists( 'is_view_order_page' ) ) {

	/**
	 * Is_view_order_page - Returns true when on the view order page.
	 *
	 * @return bool
	 */
	function is_view_order_page() {
		global $wp;

		return ( is_page( wc_get_page_id( 'myaccount' ) ) && isset( $wp->query_vars['view-order'] ) );
	}
}

if ( ! function_exists( 'is_edit_account_page' ) ) {

	/**
	 * Check for edit account page.
	 * Returns true when viewing the edit account page.
	 *
	 * @since 2.5.1
	 * @return bool
	 */
	function is_edit_account_page() {
		global $wp;

		return ( is_page( wc_get_page_id( 'myaccount' ) ) && isset( $wp->query_vars['edit-account'] ) );
	}
}

if ( ! function_exists( 'is_order_received_page' ) ) {

	/**
	 * Is_order_received_page - Returns true when viewing the order received page.
	 *
	 * @return bool
	 */
	function is_order_received_page() {
		global $wp;

		return apply_filters( 'woocommerce_is_order_received_page', ( is_page( wc_get_page_id( 'checkout' ) ) && isset( $wp->query_vars['order-received'] ) ) );
	}
}

if ( ! function_exists( 'is_add_payment_method_page' ) ) {

	/**
	 * Is_add_payment_method_page - Returns true when viewing the add payment method page.
	 *
	 * @return bool
	 */
	function is_add_payment_method_page() {
		global $wp;

		return ( is_page( wc_get_page_id( 'myaccount' ) ) && isset( $wp->query_vars['add-payment-method'] ) );
	}
}

if ( ! function_exists( 'is_lost_password_page' ) ) {

	/**
	 * Is_lost_password_page - Returns true when viewing the lost password page.
	 *
	 * @return bool
	 */
	function is_lost_password_page() {
		global $wp;

		return ( is_page( wc_get_page_id( 'myaccount' ) ) && isset( $wp->query_vars['lost-password'] ) );
	}
}

if ( ! function_exists( 'is_ajax' ) ) {

	/**
	 * Is_ajax - Returns true when the page is loaded via ajax.
	 *
	 * @return bool
	 */
	function is_ajax() {
		return defined( 'DOING_AJAX' );
	}
}

if ( ! function_exists( 'is_store_notice_showing' ) ) {

	/**
	 * Is_store_notice_showing - Returns true when store notice is active.
	 *
	 * @return bool
	 */
	function is_store_notice_showing() {
		return 'no' !== get_option( 'woocommerce_demo_store' );
	}
}

if ( ! function_exists( 'is_filtered' ) ) {

	/**
	 * Is_filtered - Returns true when filtering products using layered nav or price sliders.
	 *
	 * @return bool
	 */
	function is_filtered() {
		return apply_filters( 'woocommerce_is_filtered', ( count( WC_Query::get_layered_nav_chosen_attributes() ) > 0 || isset( $_GET['max_price'] ) || isset( $_GET['min_price'] ) || isset( $_GET['rating_filter'] ) ) );
	}
}

if ( ! function_exists( 'taxonomy_is_product_attribute' ) ) {

	/**
	 * Returns true when the passed taxonomy name is a product attribute.
	 *
	 * @uses   $wc_product_attributes global which stores taxonomy names upon registration
	 * @param  string $name of the attribute.
	 * @return bool
	 */
	function taxonomy_is_product_attribute( $name ) {
		global $wc_product_attributes;

		return taxonomy_exists( $name ) && array_key_exists( $name, (array) $wc_product_attributes );
	}
}

if ( ! function_exists( 'meta_is_product_attribute' ) ) {

	/**
	 * Returns true when the passed meta name is a product attribute.
	 *
	 * @param  string $name of the attribute.
	 * @param  string $value of the attribute.
	 * @param  int    $product_id to check for attribute.
	 * @return bool
	 */
	function meta_is_product_attribute( $name, $value, $product_id ) {
		$product = wc_get_product( $product_id );

		if ( $product && method_exists( $product, 'get_variation_attributes' ) ) {
			$variation_attributes = $product->get_variation_attributes();
			$attributes           = $product->get_attributes();
			return ( in_array( $name, array_keys( $attributes ) ) && in_array( $value, $variation_attributes[ $attributes[ $name ]['name'] ] ) );
		} else {
			return false;
		}
	}
}

if ( ! function_exists( 'wc_tax_enabled' ) ) {

	/**
	 * Are store-wide taxes enabled?
	 *
	 * @return bool
	 */
	function wc_tax_enabled() {
		return apply_filters( 'wc_tax_enabled', get_option( 'woocommerce_calc_taxes' ) === 'yes' );
	}
}

if ( ! function_exists( 'wc_shipping_enabled' ) ) {

	/**
	 * Is shipping enabled?
	 *
	 * @return bool
	 */
	function wc_shipping_enabled() {
		return apply_filters( 'wc_shipping_enabled', get_option( 'woocommerce_ship_to_countries' ) !== 'disabled' );
	}
}

if ( ! function_exists( 'wc_prices_include_tax' ) ) {

	/**
	 * Are prices inclusive of tax?
	 *
	 * @return bool
	 */
	function wc_prices_include_tax() {
		return wc_tax_enabled() && 'yes' === get_option( 'woocommerce_prices_include_tax' );
	}
}

/**
<<<<<<< HEAD
=======
 * Check if the given topic is a valid webhook topic, a topic is valid if:
 *
 * + starts with `action.woocommerce_` or `action.wc_`.
 * + it has a valid resource & event.
 *
 * @param  string $topic webhook topic.
 * @return bool true if valid, false otherwise
 */
function wc_is_webhook_valid_topic( $topic ) {

	// Custom topics are prefixed with woocommerce_ or wc_ are valid.
	if ( 0 === strpos( $topic, 'action.woocommerce_' ) || 0 === strpos( $topic, 'action.wc_' ) ) {
		return true;
	}

	@list( $resource, $event ) = explode( '.', $topic );

	if ( ! isset( $resource ) || ! isset( $event ) ) {
		return false;
	}

	$valid_resources = apply_filters( 'woocommerce_valid_webhook_resources', array( 'coupon', 'customer', 'order', 'product' ) );
	$valid_events    = apply_filters( 'woocommerce_valid_webhook_events', array( 'created', 'updated', 'deleted', 'restored' ) );

	if ( in_array( $resource, $valid_resources ) && in_array( $event, $valid_events ) ) {
		return true;
	}

	return false;
}

/**
>>>>>>> 17e4f2a6
 * Simple check for validating a URL, it must start with http:// or https://.
 * and pass FILTER_VALIDATE_URL validation.
 *
 * @param  string $url to check.
 * @return bool
 */
function wc_is_valid_url( $url ) {

	// Must start with http:// or https://.
	if ( 0 !== strpos( $url, 'http://' ) && 0 !== strpos( $url, 'https://' ) ) {
		return false;
	}

	// Must pass validation.
	if ( ! filter_var( $url, FILTER_VALIDATE_URL ) ) {
		return false;
	}

	return true;
}

/**
 * Check if the home URL is https. If it is, we don't need to do things such as 'force ssl'.
 *
 * @since  2.4.13
 * @return bool
 */
function wc_site_is_https() {
	return false !== strstr( get_option( 'home' ), 'https:' );
}

/**
 * Check if the checkout is configured for https. Look at options, WP HTTPS plugin, or the permalink itself.
 *
 * @since  2.5.0
 * @return bool
 */
function wc_checkout_is_https() {
	return wc_site_is_https() || 'yes' === get_option( 'woocommerce_force_ssl_checkout' ) || class_exists( 'WordPressHTTPS' ) || strstr( wc_get_page_permalink( 'checkout' ), 'https:' );
}

/**
 * Checks whether the content passed contains a specific short code.
 *
 * @param  string $tag Shortcode tag to check.
 * @return bool
 */
function wc_post_content_has_shortcode( $tag = '' ) {
	global $post;

	return is_singular() && is_a( $post, 'WP_Post' ) && has_shortcode( $post->post_content, $tag );
}<|MERGE_RESOLUTION|>--- conflicted
+++ resolved
@@ -352,8 +352,6 @@
 }
 
 /**
-<<<<<<< HEAD
-=======
  * Check if the given topic is a valid webhook topic, a topic is valid if:
  *
  * + starts with `action.woocommerce_` or `action.wc_`.
@@ -386,7 +384,6 @@
 }
 
 /**
->>>>>>> 17e4f2a6
  * Simple check for validating a URL, it must start with http:// or https://.
  * and pass FILTER_VALIDATE_URL validation.
  *
