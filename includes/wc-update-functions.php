<?php
/**
 * WooCommerce Updates
 *
 * Functions for updating data, used by the background updater.
 *
 * @author   WooThemes
 * @category Core
 * @package  WooCommerce/Functions
 * @version  2.6.0
 */

if ( ! defined( 'ABSPATH' ) ) {
	exit;
}

/**
 * Update file paths for 2.0
 *
 * @return void
 */
function wc_update_200_file_paths() {
	global $wpdb;

	// Upgrade old style files paths to support multiple file paths.
	$existing_file_paths = $wpdb->get_results( "SELECT meta_value, meta_id, post_id FROM {$wpdb->postmeta} WHERE meta_key = '_file_path' AND meta_value != '';" );

	if ( $existing_file_paths ) {

		foreach ( $existing_file_paths as $existing_file_path ) {

			$old_file_path = trim( $existing_file_path->meta_value );

			if ( ! empty( $old_file_path ) ) {
				$file_paths = serialize( array( md5( $old_file_path ) => $old_file_path ) );

				$wpdb->query( $wpdb->prepare( "UPDATE {$wpdb->postmeta} SET meta_key = '_file_paths', meta_value = %s WHERE meta_id = %d", $file_paths, $existing_file_path->meta_id ) );

				$wpdb->query( $wpdb->prepare( "UPDATE {$wpdb->prefix}woocommerce_downloadable_product_permissions SET download_id = %s WHERE product_id = %d", md5( $old_file_path ), $existing_file_path->post_id ) );

			}
		}
	}
}

/**
 * Update permalinks for 2.0
 *
 * @return void
 */
function wc_update_200_permalinks() {
	// Setup default permalinks if shop page is defined.
	$permalinks   = get_option( 'woocommerce_permalinks' );
	$shop_page_id = wc_get_page_id( 'shop' );

	if ( empty( $permalinks ) && $shop_page_id > 0 ) {

		$base_slug = $shop_page_id > 0 && get_post( $shop_page_id ) ? get_page_uri( $shop_page_id ) : 'shop';

		$category_base = get_option( 'woocommerce_prepend_shop_page_to_urls' ) == 'yes' ? trailingslashit( $base_slug ) : '';
		$category_slug = get_option( 'woocommerce_product_category_slug' ) ? get_option( 'woocommerce_product_category_slug' ) : _x( 'product-category', 'slug', 'woocommerce' );
		$tag_slug      = get_option( 'woocommerce_product_tag_slug' ) ? get_option( 'woocommerce_product_tag_slug' ) : _x( 'product-tag', 'slug', 'woocommerce' );

		if ( 'yes' == get_option( 'woocommerce_prepend_shop_page_to_products' ) ) {
			$product_base = trailingslashit( $base_slug );
		} else {
			$product_slug = get_option( 'woocommerce_product_slug' );
			if ( false !== $product_slug && ! empty( $product_slug ) ) {
				$product_base = trailingslashit( $product_slug );
			} else {
				$product_base = trailingslashit( _x( 'product', 'slug', 'woocommerce' ) );
			}
		}

		if ( get_option( 'woocommerce_prepend_category_to_products' ) == 'yes' ) {
			$product_base .= trailingslashit( '%product_cat%' );
		}

		$permalinks = array(
			'product_base'   => untrailingslashit( $product_base ),
			'category_base'  => untrailingslashit( $category_base . $category_slug ),
			'attribute_base' => untrailingslashit( $category_base ),
			'tag_base'       => untrailingslashit( $category_base . $tag_slug ),
		);

		update_option( 'woocommerce_permalinks', $permalinks );
	}
}

/**
 * Update sub-category display options for 2.0
 *
 * @return void
 */
function wc_update_200_subcat_display() {
	// Update subcat display settings.
	if ( get_option( 'woocommerce_shop_show_subcategories' ) == 'yes' ) {
		if ( get_option( 'woocommerce_hide_products_when_showing_subcategories' ) == 'yes' ) {
			update_option( 'woocommerce_shop_page_display', 'subcategories' );
		} else {
			update_option( 'woocommerce_shop_page_display', 'both' );
		}
	}

	if ( get_option( 'woocommerce_show_subcategories' ) == 'yes' ) {
		if ( get_option( 'woocommerce_hide_products_when_showing_subcategories' ) == 'yes' ) {
			update_option( 'woocommerce_category_archive_display', 'subcategories' );
		} else {
			update_option( 'woocommerce_category_archive_display', 'both' );
		}
	}
}

/**
 * Update tax rates for 2.0
 *
 * @return void
 */
function wc_update_200_taxrates() {
	global $wpdb;

	// Update tax rates.
	$loop      = 0;
	$tax_rates = get_option( 'woocommerce_tax_rates' );

	if ( $tax_rates ) {
		foreach ( $tax_rates as $tax_rate ) {

			foreach ( $tax_rate['countries'] as $country => $states ) {

				$states = array_reverse( $states );

				foreach ( $states as $state ) {

					if ( '*' == $state ) {
						$state = '';
					}

					$wpdb->insert(
						$wpdb->prefix . 'woocommerce_tax_rates',
						array(
							'tax_rate_country'  => $country,
							'tax_rate_state'    => $state,
							'tax_rate'          => $tax_rate['rate'],
							'tax_rate_name'     => $tax_rate['label'],
							'tax_rate_priority' => 1,
							'tax_rate_compound' => ( 'yes' === $tax_rate['compound'] ) ? 1 : 0,
							'tax_rate_shipping' => ( 'yes' === $tax_rate['shipping'] ) ? 1 : 0,
							'tax_rate_order'    => $loop,
							'tax_rate_class'    => $tax_rate['class'],
						)
					);

					$loop++;
				}
			}
		}
	}

	$local_tax_rates = get_option( 'woocommerce_local_tax_rates' );

	if ( $local_tax_rates ) {
		foreach ( $local_tax_rates as $tax_rate ) {

			$location_type = ( 'postcode' === $tax_rate['location_type'] ) ? 'postcode' : 'city';

			if ( '*' == $tax_rate['state'] ) {
				$tax_rate['state'] = '';
			}

			$wpdb->insert(
				$wpdb->prefix . 'woocommerce_tax_rates',
				array(
					'tax_rate_country'  => $tax_rate['country'],
					'tax_rate_state'    => $tax_rate['state'],
					'tax_rate'          => $tax_rate['rate'],
					'tax_rate_name'     => $tax_rate['label'],
					'tax_rate_priority' => 2,
					'tax_rate_compound' => ( 'yes' === $tax_rate['compound'] ) ? 1 : 0,
					'tax_rate_shipping' => ( 'yes' === $tax_rate['shipping'] ) ? 1 : 0,
					'tax_rate_order'    => $loop,
					'tax_rate_class'    => $tax_rate['class'],
				)
			);

			$tax_rate_id = $wpdb->insert_id;

			if ( $tax_rate['locations'] ) {
				foreach ( $tax_rate['locations'] as $location ) {

					$wpdb->insert(
						$wpdb->prefix . 'woocommerce_tax_rate_locations',
						array(
							'location_code' => $location,
							'tax_rate_id'   => $tax_rate_id,
							'location_type' => $location_type,
						)
					);

				}
			}

			$loop++;
		}
	}

	update_option( 'woocommerce_tax_rates_backup', $tax_rates );
	update_option( 'woocommerce_local_tax_rates_backup', $local_tax_rates );
	delete_option( 'woocommerce_tax_rates' );
	delete_option( 'woocommerce_local_tax_rates' );
}

/**
 * Update order item line items for 2.0
 *
 * @return void
 */
function wc_update_200_line_items() {
	global $wpdb;

	// Now its time for the massive update to line items - move them to the new DB tables.
	// Reverse with UPDATE `wpwc_postmeta` SET meta_key = '_order_items' WHERE meta_key = '_order_items_old'.
	$order_item_rows = $wpdb->get_results(
		"SELECT meta_value, post_id FROM {$wpdb->postmeta} WHERE meta_key = '_order_items'"
	);

	foreach ( $order_item_rows as $order_item_row ) {

		$order_items = (array) maybe_unserialize( $order_item_row->meta_value );

		foreach ( $order_items as $order_item ) {

			if ( ! isset( $order_item['line_total'] ) && isset( $order_item['taxrate'] ) && isset( $order_item['cost'] ) ) {
				$order_item['line_tax']          = number_format( ( $order_item['cost'] * $order_item['qty'] ) * ( $order_item['taxrate'] / 100 ), 2, '.', '' );
				$order_item['line_total']        = $order_item['cost'] * $order_item['qty'];
				$order_item['line_subtotal_tax'] = $order_item['line_tax'];
				$order_item['line_subtotal']     = $order_item['line_total'];
			}

			$order_item['line_tax']          = isset( $order_item['line_tax'] ) ? $order_item['line_tax'] : 0;
			$order_item['line_total']        = isset( $order_item['line_total'] ) ? $order_item['line_total'] : 0;
			$order_item['line_subtotal_tax'] = isset( $order_item['line_subtotal_tax'] ) ? $order_item['line_subtotal_tax'] : 0;
			$order_item['line_subtotal']     = isset( $order_item['line_subtotal'] ) ? $order_item['line_subtotal'] : 0;

			$item_id = wc_add_order_item(
				$order_item_row->post_id,
				array(
					'order_item_name' => $order_item['name'],
					'order_item_type' => 'line_item',
				)
			);

			 // Add line item meta.
			if ( $item_id ) {
				wc_add_order_item_meta( $item_id, '_qty', absint( $order_item['qty'] ) );
				wc_add_order_item_meta( $item_id, '_tax_class', $order_item['tax_class'] );
				wc_add_order_item_meta( $item_id, '_product_id', $order_item['id'] );
				wc_add_order_item_meta( $item_id, '_variation_id', $order_item['variation_id'] );
				wc_add_order_item_meta( $item_id, '_line_subtotal', wc_format_decimal( $order_item['line_subtotal'] ) );
				wc_add_order_item_meta( $item_id, '_line_subtotal_tax', wc_format_decimal( $order_item['line_subtotal_tax'] ) );
				wc_add_order_item_meta( $item_id, '_line_total', wc_format_decimal( $order_item['line_total'] ) );
				wc_add_order_item_meta( $item_id, '_line_tax', wc_format_decimal( $order_item['line_tax'] ) );

				$meta_rows = array();

				// Insert meta.
				if ( ! empty( $order_item['item_meta'] ) ) {
					foreach ( $order_item['item_meta'] as $key => $meta ) {
						// Backwards compatibility.
						if ( is_array( $meta ) && isset( $meta['meta_name'] ) ) {
							$meta_rows[] = '(' . $item_id . ',"' . esc_sql( $meta['meta_name'] ) . '","' . esc_sql( $meta['meta_value'] ) . '")';
						} else {
							$meta_rows[] = '(' . $item_id . ',"' . esc_sql( $key ) . '","' . esc_sql( $meta ) . '")';
						}
					}
				}

				// Insert meta rows at once.
				if ( count( $meta_rows ) > 0 ) {
					$wpdb->query(
						$wpdb->prepare(
							"INSERT INTO {$wpdb->prefix}woocommerce_order_itemmeta ( order_item_id, meta_key, meta_value )
							VALUES " . implode( ',', $meta_rows ) . ';', // @codingStandardsIgnoreLine
							$order_item_row->post_id
						)
					);
				}

				// Delete from DB (rename).
				$wpdb->query(
					$wpdb->prepare(
						"UPDATE {$wpdb->postmeta}
						SET meta_key = '_order_items_old'
						WHERE meta_key = '_order_items'
						AND post_id = %d",
						$order_item_row->post_id
					)
				);
			}

			unset( $meta_rows, $item_id, $order_item );
		}
	}

	// Do the same kind of update for order_taxes - move to lines.
	// Reverse with UPDATE `wpwc_postmeta` SET meta_key = '_order_taxes' WHERE meta_key = '_order_taxes_old'.
	$order_tax_rows = $wpdb->get_results(
		"SELECT meta_value, post_id FROM {$wpdb->postmeta}
		WHERE meta_key = '_order_taxes'"
	);

	foreach ( $order_tax_rows as $order_tax_row ) {

		$order_taxes = (array) maybe_unserialize( $order_tax_row->meta_value );

		if ( ! empty( $order_taxes ) ) {
			foreach ( $order_taxes as $order_tax ) {

				if ( ! isset( $order_tax['label'] ) || ! isset( $order_tax['cart_tax'] ) || ! isset( $order_tax['shipping_tax'] ) ) {
					continue;
				}

				$item_id = wc_add_order_item(
					$order_tax_row->post_id, array(
						'order_item_name' => $order_tax['label'],
						'order_item_type' => 'tax',
					)
				);

				 // Add line item meta.
				if ( $item_id ) {
					wc_add_order_item_meta( $item_id, 'compound', absint( isset( $order_tax['compound'] ) ? $order_tax['compound'] : 0 ) );
					wc_add_order_item_meta( $item_id, 'tax_amount', wc_clean( $order_tax['cart_tax'] ) );
					wc_add_order_item_meta( $item_id, 'shipping_tax_amount', wc_clean( $order_tax['shipping_tax'] ) );
				}

				// Delete from DB (rename).
				$wpdb->query(
					$wpdb->prepare(
						"UPDATE {$wpdb->postmeta}
						SET meta_key = '_order_taxes_old'
						WHERE meta_key = '_order_taxes'
						AND post_id = %d",
						$order_tax_row->post_id
					)
				);

				unset( $tax_amount );
			}
		}
	}
}

/**
 * Update image settings for 2.0
 *
 * @return void
 */
function wc_update_200_images() {
	// Grab the pre 2.0 Image options and use to populate the new image options settings,
	// cleaning up afterwards like nice people do.
	foreach ( array( 'catalog', 'single', 'thumbnail' ) as $value ) {

		$old_settings = array_filter(
			array(
				'width'  => get_option( 'woocommerce_' . $value . '_image_width' ),
				'height' => get_option( 'woocommerce_' . $value . '_image_height' ),
				'crop'   => get_option( 'woocommerce_' . $value . '_image_crop' ),
			)
		);

		if ( ! empty( $old_settings ) && update_option( 'shop_' . $value . '_image_size', $old_settings ) ) {

			delete_option( 'woocommerce_' . $value . '_image_width' );
			delete_option( 'woocommerce_' . $value . '_image_height' );
			delete_option( 'woocommerce_' . $value . '_image_crop' );

		}
	}
}

/**
 * Update DB version for 2.0
 *
 * @return void
 */
function wc_update_200_db_version() {
	WC_Install::update_db_version( '2.0.0' );
}

/**
 * Update Brazilian States for 2.0.9
 *
 * @return void
 */
function wc_update_209_brazillian_state() {
	global $wpdb;

	// Update brazillian state codes.
	$wpdb->update(
		$wpdb->postmeta,
		array(
			'meta_value' => 'BA',
		),
		array(
			'meta_key'   => '_billing_state',
			'meta_value' => 'BH',
		)
	);
	$wpdb->update(
		$wpdb->postmeta,
		array(
			'meta_value' => 'BA',
		),
		array(
			'meta_key'   => '_shipping_state',
			'meta_value' => 'BH',
		)
	);
	$wpdb->update(
		$wpdb->usermeta,
		array(
			'meta_value' => 'BA',
		),
		array(
			'meta_key'   => 'billing_state',
			'meta_value' => 'BH',
		)
	);
	$wpdb->update(
		$wpdb->usermeta,
		array(
			'meta_value' => 'BA',
		),
		array(
			'meta_key'   => 'shipping_state',
			'meta_value' => 'BH',
		)
	);
}

/**
 * Update DB version for 2.0.9
 *
 * @return void
 */
function wc_update_209_db_version() {
	WC_Install::update_db_version( '2.0.9' );
}

/**
 * Remove pages for 2.1
 *
 * @return void
 */
function wc_update_210_remove_pages() {
	// Pages no longer used.
	wp_trash_post( get_option( 'woocommerce_pay_page_id' ) );
	wp_trash_post( get_option( 'woocommerce_thanks_page_id' ) );
	wp_trash_post( get_option( 'woocommerce_view_order_page_id' ) );
	wp_trash_post( get_option( 'woocommerce_change_password_page_id' ) );
	wp_trash_post( get_option( 'woocommerce_edit_address_page_id' ) );
	wp_trash_post( get_option( 'woocommerce_lost_password_page_id' ) );
}

/**
 * Update file paths to support multiple files for 2.1
 *
 * @return void
 */
function wc_update_210_file_paths() {
	global $wpdb;

	// Upgrade file paths to support multiple file paths + names etc.
	$existing_file_paths = $wpdb->get_results( "SELECT meta_value, meta_id FROM {$wpdb->postmeta} WHERE meta_key = '_file_paths' AND meta_value != '';" );

	if ( $existing_file_paths ) {

		foreach ( $existing_file_paths as $existing_file_path ) {

			$needs_update = false;
			$new_value    = array();
			$value        = maybe_unserialize( trim( $existing_file_path->meta_value ) );

			if ( $value ) {
				foreach ( $value as $key => $file ) {
					if ( ! is_array( $file ) ) {
						$needs_update      = true;
						$new_value[ $key ] = array(
							'file' => $file,
							'name' => wc_get_filename_from_url( $file ),
						);
					} else {
						$new_value[ $key ] = $file;
					}
				}
				if ( $needs_update ) {
					$new_value = serialize( $new_value );

					$wpdb->query( $wpdb->prepare( "UPDATE {$wpdb->postmeta} SET meta_key = %s, meta_value = %s WHERE meta_id = %d", '_downloadable_files', $new_value, $existing_file_path->meta_id ) );
				}
			}
		}
	}
}

/**
 * Update DB version for 2.1
 *
 * @return void
 */
function wc_update_210_db_version() {
	WC_Install::update_db_version( '2.1.0' );
}

/**
 * Update shipping options for 2.2
 *
 * @return void
 */
function wc_update_220_shipping() {
	$woocommerce_ship_to_destination = 'shipping';

	if ( get_option( 'woocommerce_ship_to_billing_address_only' ) === 'yes' ) {
		$woocommerce_ship_to_destination = 'billing_only';
	} elseif ( get_option( 'woocommerce_ship_to_billing' ) === 'yes' ) {
		$woocommerce_ship_to_destination = 'billing';
	}

	add_option( 'woocommerce_ship_to_destination', $woocommerce_ship_to_destination, '', 'no' );
}

/**
 * Update order statuses for 2.2
 *
 * @return void
 */
function wc_update_220_order_status() {
	global $wpdb;
	$wpdb->query(
		"UPDATE {$wpdb->posts} as posts
		LEFT JOIN {$wpdb->term_relationships} AS rel ON posts.ID = rel.object_id
		LEFT JOIN {$wpdb->term_taxonomy} AS tax USING( term_taxonomy_id )
		LEFT JOIN {$wpdb->terms} AS term USING( term_id )
		SET posts.post_status = 'wc-pending'
		WHERE posts.post_type = 'shop_order'
		AND posts.post_status = 'publish'
		AND tax.taxonomy = 'shop_order_status'
		AND	term.slug LIKE 'pending%';"
	);
	$wpdb->query(
		"UPDATE {$wpdb->posts} as posts
		LEFT JOIN {$wpdb->term_relationships} AS rel ON posts.ID = rel.object_id
		LEFT JOIN {$wpdb->term_taxonomy} AS tax USING( term_taxonomy_id )
		LEFT JOIN {$wpdb->terms} AS term USING( term_id )
		SET posts.post_status = 'wc-processing'
		WHERE posts.post_type = 'shop_order'
		AND posts.post_status = 'publish'
		AND tax.taxonomy = 'shop_order_status'
		AND	term.slug LIKE 'processing%';"
	);
	$wpdb->query(
		"UPDATE {$wpdb->posts} as posts
		LEFT JOIN {$wpdb->term_relationships} AS rel ON posts.ID = rel.object_id
		LEFT JOIN {$wpdb->term_taxonomy} AS tax USING( term_taxonomy_id )
		LEFT JOIN {$wpdb->terms} AS term USING( term_id )
		SET posts.post_status = 'wc-on-hold'
		WHERE posts.post_type = 'shop_order'
		AND posts.post_status = 'publish'
		AND tax.taxonomy = 'shop_order_status'
		AND	term.slug LIKE 'on-hold%';"
	);
	$wpdb->query(
		"UPDATE {$wpdb->posts} as posts
		LEFT JOIN {$wpdb->term_relationships} AS rel ON posts.ID = rel.object_id
		LEFT JOIN {$wpdb->term_taxonomy} AS tax USING( term_taxonomy_id )
		LEFT JOIN {$wpdb->terms} AS term USING( term_id )
		SET posts.post_status = 'wc-completed'
		WHERE posts.post_type = 'shop_order'
		AND posts.post_status = 'publish'
		AND tax.taxonomy = 'shop_order_status'
		AND	term.slug LIKE 'completed%';"
	);
	$wpdb->query(
		"UPDATE {$wpdb->posts} as posts
		LEFT JOIN {$wpdb->term_relationships} AS rel ON posts.ID = rel.object_id
		LEFT JOIN {$wpdb->term_taxonomy} AS tax USING( term_taxonomy_id )
		LEFT JOIN {$wpdb->terms} AS term USING( term_id )
		SET posts.post_status = 'wc-cancelled'
		WHERE posts.post_type = 'shop_order'
		AND posts.post_status = 'publish'
		AND tax.taxonomy = 'shop_order_status'
		AND	term.slug LIKE 'cancelled%';"
	);
	$wpdb->query(
		"UPDATE {$wpdb->posts} as posts
		LEFT JOIN {$wpdb->term_relationships} AS rel ON posts.ID = rel.object_id
		LEFT JOIN {$wpdb->term_taxonomy} AS tax USING( term_taxonomy_id )
		LEFT JOIN {$wpdb->terms} AS term USING( term_id )
		SET posts.post_status = 'wc-refunded'
		WHERE posts.post_type = 'shop_order'
		AND posts.post_status = 'publish'
		AND tax.taxonomy = 'shop_order_status'
		AND	term.slug LIKE 'refunded%';"
	);
	$wpdb->query(
		"UPDATE {$wpdb->posts} as posts
		LEFT JOIN {$wpdb->term_relationships} AS rel ON posts.ID = rel.object_id
		LEFT JOIN {$wpdb->term_taxonomy} AS tax USING( term_taxonomy_id )
		LEFT JOIN {$wpdb->terms} AS term USING( term_id )
		SET posts.post_status = 'wc-failed'
		WHERE posts.post_type = 'shop_order'
		AND posts.post_status = 'publish'
		AND tax.taxonomy = 'shop_order_status'
		AND	term.slug LIKE 'failed%';"
	);
}

/**
 * Update variations for 2.2
 *
 * @return void
 */
function wc_update_220_variations() {
	global $wpdb;
	// Update variations which manage stock.
	$update_variations = $wpdb->get_results(
		"SELECT DISTINCT posts.ID AS variation_id, posts.post_parent AS variation_parent FROM {$wpdb->posts} as posts
		LEFT OUTER JOIN {$wpdb->postmeta} AS postmeta ON posts.ID = postmeta.post_id AND postmeta.meta_key = '_stock'
		LEFT OUTER JOIN {$wpdb->postmeta} as postmeta2 ON posts.ID = postmeta2.post_id AND postmeta2.meta_key = '_manage_stock'
		WHERE posts.post_type = 'product_variation'
		AND postmeta.meta_value IS NOT NULL
		AND postmeta.meta_value != ''
		AND postmeta2.meta_value IS NULL"
	);

	foreach ( $update_variations as $variation ) {
		$parent_backorders = get_post_meta( $variation->variation_parent, '_backorders', true );
		add_post_meta( $variation->variation_id, '_manage_stock', 'yes', true );
		add_post_meta( $variation->variation_id, '_backorders', $parent_backorders ? $parent_backorders : 'no', true );
	}
}

/**
 * Update attributes for 2.2
 *
 * @return void
 */
function wc_update_220_attributes() {
	global $wpdb;
	// Update taxonomy names with correct sanitized names.
	$attribute_taxonomies = $wpdb->get_results( 'SELECT attribute_name, attribute_id FROM ' . $wpdb->prefix . 'woocommerce_attribute_taxonomies' );

	foreach ( $attribute_taxonomies as $attribute_taxonomy ) {
		$sanitized_attribute_name = wc_sanitize_taxonomy_name( $attribute_taxonomy->attribute_name );
		if ( $sanitized_attribute_name !== $attribute_taxonomy->attribute_name ) {
			if ( ! $wpdb->get_var( $wpdb->prepare( "SELECT 1=1 FROM {$wpdb->prefix}woocommerce_attribute_taxonomies WHERE attribute_name = %s;", $sanitized_attribute_name ) ) ) {
				// Update attribute.
				$wpdb->update(
					"{$wpdb->prefix}woocommerce_attribute_taxonomies",
					array(
						'attribute_name' => $sanitized_attribute_name,
					),
					array(
						'attribute_id' => $attribute_taxonomy->attribute_id,
					)
				);

				// Update terms.
				$wpdb->update(
					$wpdb->term_taxonomy,
					array( 'taxonomy' => wc_attribute_taxonomy_name( $sanitized_attribute_name ) ),
					array( 'taxonomy' => 'pa_' . $attribute_taxonomy->attribute_name )
				);
			}
		}
	}
}

/**
 * Update DB version for 2.2
 *
 * @return void
 */
function wc_update_220_db_version() {
	WC_Install::update_db_version( '2.2.0' );
}

/**
 * Update options for 2.3
 *
 * @return void
 */
function wc_update_230_options() {
	// _money_spent and _order_count may be out of sync - clear them
	delete_metadata( 'user', 0, '_money_spent', '', true );
	delete_metadata( 'user', 0, '_order_count', '', true );

	// To prevent taxes being hidden when using a default 'no address' in a store with tax inc prices, set the woocommerce_default_customer_address to use the store base address by default.
	if ( '' === get_option( 'woocommerce_default_customer_address', false ) && wc_prices_include_tax() ) {
		update_option( 'woocommerce_default_customer_address', 'base' );
	}
}

/**
 * Update DB version for 2.3
 *
 * @return void
 */
function wc_update_230_db_version() {
	WC_Install::update_db_version( '2.3.0' );
}

/**
 * Update calc discount options for 2.4
 *
 * @return void
 */
function wc_update_240_options() {
	/**
	 * Coupon discount calculations.
	 * Maintain the old coupon logic for upgrades.
	 */
	update_option( 'woocommerce_calc_discounts_sequentially', 'yes' );
}

/**
 * Update shipping methods for 2.4
 *
 * @return void
 */
function wc_update_240_shipping_methods() {
	/**
	 * Flat Rate Shipping.
	 * Update legacy options to new math based options.
	 */
	$shipping_methods = array(
		'woocommerce_flat_rates'                        => new WC_Shipping_Legacy_Flat_Rate(),
		'woocommerce_international_delivery_flat_rates' => new WC_Shipping_Legacy_International_Delivery(),
	);
	foreach ( $shipping_methods as $flat_rate_option_key => $shipping_method ) {
		// Stop this running more than once if routine is repeated.
		if ( version_compare( $shipping_method->get_option( 'version', 0 ), '2.4.0', '<' ) ) {
			$has_classes                      = count( WC()->shipping->get_shipping_classes() ) > 0;
			$cost_key                         = $has_classes ? 'no_class_cost' : 'cost';
			$min_fee                          = $shipping_method->get_option( 'minimum_fee' );
			$math_cost_strings                = array(
				'cost'          => array(),
				'no_class_cost' => array(),
			);

			$math_cost_strings[ $cost_key ][] = $shipping_method->get_option( 'cost' );
			$fee = $shipping_method->get_option( 'fee' );

			if ( $fee ) {
				$math_cost_strings[ $cost_key ][] = strstr( $fee, '%' ) ? '[fee percent="' . str_replace( '%', '', $fee ) . '" min="' . esc_attr( $min_fee ) . '"]' : $fee;
			}

			foreach ( WC()->shipping->get_shipping_classes() as $shipping_class ) {
				$rate_key                       = 'class_cost_' . $shipping_class->slug;
				$math_cost_strings[ $rate_key ] = $math_cost_strings['no_class_cost'];
			}

			$flat_rates = array_filter( (array) get_option( $flat_rate_option_key, array() ) );

			if ( $flat_rates ) {
				foreach ( $flat_rates as $shipping_class => $rate ) {
					$rate_key = 'class_cost_' . $shipping_class;
					if ( $rate['cost'] || $rate['fee'] ) {
						$math_cost_strings[ $rate_key ][] = $rate['cost'];
						$math_cost_strings[ $rate_key ][] = strstr( $rate['fee'], '%' ) ? '[fee percent="' . str_replace( '%', '', $rate['fee'] ) . '" min="' . esc_attr( $min_fee ) . '"]' : $rate['fee'];
					}
				}
			}

			if ( 'item' === $shipping_method->type ) {
				foreach ( $math_cost_strings as $key => $math_cost_string ) {
					$math_cost_strings[ $key ] = array_filter( array_map( 'trim', $math_cost_strings[ $key ] ) );
					if ( ! empty( $math_cost_strings[ $key ] ) ) {
						$last_key                                = max( 0, count( $math_cost_strings[ $key ] ) - 1 );
						$math_cost_strings[ $key ][0]            = '( ' . $math_cost_strings[ $key ][0];
						$math_cost_strings[ $key ][ $last_key ] .= ' ) * [qty]';
					}
				}
			}

			$math_cost_strings['cost'][] = $shipping_method->get_option( 'cost_per_order' );

			// Save settings.
			foreach ( $math_cost_strings as $option_id => $math_cost_string ) {
				$shipping_method->settings[ $option_id ] = implode( ' + ', array_filter( $math_cost_string ) );
			}

			$shipping_method->settings['version'] = '2.4.0';
			$shipping_method->settings['type']    = 'item' === $shipping_method->settings['type'] ? 'class' : $shipping_method->settings['type'];

			update_option( $shipping_method->plugin_id . $shipping_method->id . '_settings', $shipping_method->settings );
		}
	}
}

/**
 * Update API keys for 2.4
 *
 * @return void
 */
function wc_update_240_api_keys() {
	global $wpdb;
	/**
	 * Update the old user API keys to the new Apps keys.
	 */
	$api_users = $wpdb->get_results( "SELECT user_id FROM $wpdb->usermeta WHERE meta_key = 'woocommerce_api_consumer_key'" );
	$apps_keys = array();

	// Get user data.
	foreach ( $api_users as $_user ) {
		$user        = get_userdata( $_user->user_id );
		$apps_keys[] = array(
			'user_id'         => $user->ID,
			'permissions'     => $user->woocommerce_api_key_permissions,
			'consumer_key'    => wc_api_hash( $user->woocommerce_api_consumer_key ),
			'consumer_secret' => $user->woocommerce_api_consumer_secret,
			'truncated_key'   => substr( $user->woocommerce_api_consumer_secret, -7 ),
		);
	}

	if ( ! empty( $apps_keys ) ) {
		// Create new apps.
		foreach ( $apps_keys as $app ) {
			$wpdb->insert(
				$wpdb->prefix . 'woocommerce_api_keys',
				$app,
				array(
					'%d',
					'%s',
					'%s',
					'%s',
					'%s',
				)
			);
		}

		// Delete old user keys from usermeta.
		foreach ( $api_users as $_user ) {
			$user_id = intval( $_user->user_id );
			delete_user_meta( $user_id, 'woocommerce_api_consumer_key' );
			delete_user_meta( $user_id, 'woocommerce_api_consumer_secret' );
			delete_user_meta( $user_id, 'woocommerce_api_key_permissions' );
		}
	}
}

/**
 * Update webhooks for 2.4
 *
 * @return void
 */
function wc_update_240_webhooks() {
	/**
	 * Webhooks.
	 * Make sure order.update webhooks get the woocommerce_order_edit_status hook.
	 */
	$order_update_webhooks = get_posts(
		array(
			'posts_per_page' => -1,
			'post_type'      => 'shop_webhook',
			'meta_key'       => '_topic',
			'meta_value'     => 'order.updated',
		)
	);
	foreach ( $order_update_webhooks as $order_update_webhook ) {
		$webhook = new WC_Webhook( $order_update_webhook->ID );
		$webhook->set_topic( 'order.updated' );
	}
}

/**
 * Update refunds for 2.4
 *
 * @return void
 */
function wc_update_240_refunds() {
	global $wpdb;
	/**
	 * Refunds for full refunded orders.
	 * Update fully refunded orders to ensure they have a refund line item so reports add up.
	 */
	$refunded_orders = get_posts(
		array(
			'posts_per_page' => -1,
			'post_type'      => 'shop_order',
			'post_status'    => array( 'wc-refunded' ),
		)
	);

	// Ensure emails are disabled during this update routine.
	remove_all_actions( 'woocommerce_order_status_refunded_notification' );
	remove_all_actions( 'woocommerce_order_partially_refunded_notification' );
	remove_action( 'woocommerce_order_status_refunded', array( 'WC_Emails', 'send_transactional_email' ) );
	remove_action( 'woocommerce_order_partially_refunded', array( 'WC_Emails', 'send_transactional_email' ) );

	foreach ( $refunded_orders as $refunded_order ) {
		$order_total    = get_post_meta( $refunded_order->ID, '_order_total', true );
		$refunded_total = $wpdb->get_var(
			$wpdb->prepare(
				"SELECT SUM( postmeta.meta_value )
				FROM $wpdb->postmeta AS postmeta
				INNER JOIN $wpdb->posts AS posts ON ( posts.post_type = 'shop_order_refund' AND posts.post_parent = %d )
				WHERE postmeta.meta_key = '_refund_amount'
				AND postmeta.post_id = posts.ID",
				$refunded_order->ID
			)
		);

		if ( $order_total > $refunded_total ) {
			wc_create_refund(
				array(
					'amount'     => $order_total - $refunded_total,
					'reason'     => __( 'Order fully refunded', 'woocommerce' ),
					'order_id'   => $refunded_order->ID,
					'line_items' => array(),
					'date'       => $refunded_order->post_modified,
				)
			);
		}
	}

	wc_delete_shop_order_transients();
}

/**
 * Update DB version for 2.4
 *
 * @return void
 */
function wc_update_240_db_version() {
	WC_Install::update_db_version( '2.4.0' );
}

/**
 * Update variations for 2.4.1
 *
 * @return void
 */
function wc_update_241_variations() {
	global $wpdb;

	// Select variations that don't have any _stock_status implemented on WooCommerce 2.2.
	$update_variations = $wpdb->get_results(
		"SELECT DISTINCT posts.ID AS variation_id, posts.post_parent AS variation_parent
		FROM {$wpdb->posts} as posts
		LEFT OUTER JOIN {$wpdb->postmeta} AS postmeta ON posts.ID = postmeta.post_id AND postmeta.meta_key = '_stock_status'
		WHERE posts.post_type = 'product_variation'
		AND postmeta.meta_value IS NULL"
	);

	foreach ( $update_variations as $variation ) {
		// Get the parent _stock_status.
		$parent_stock_status = get_post_meta( $variation->variation_parent, '_stock_status', true );

		// Set the _stock_status.
		add_post_meta( $variation->variation_id, '_stock_status', $parent_stock_status ? $parent_stock_status : 'instock', true );

		// Delete old product children array.
		delete_transient( 'wc_product_children_' . $variation->variation_parent );
	}

	// Invalidate old transients such as wc_var_price.
	WC_Cache_Helper::get_transient_version( 'product', true );
}

/**
 * Update DB version for 2.4.1
 *
 * @return void
 */
function wc_update_241_db_version() {
	WC_Install::update_db_version( '2.4.1' );
}

/**
 * Update currency settings for 2.5
 *
 * @return void
 */
function wc_update_250_currency() {
	global $wpdb;
	// Fix currency settings for LAK currency.
	$current_currency = get_option( 'woocommerce_currency' );

	if ( 'KIP' === $current_currency ) {
		update_option( 'woocommerce_currency', 'LAK' );
	}

	// Update LAK currency code.
	$wpdb->update(
		$wpdb->postmeta,
		array(
			'meta_value' => 'LAK',
		),
		array(
			'meta_key'   => '_order_currency',
			'meta_value' => 'KIP',
		)
	);
}

/**
 * Update DB version for 2.5
 *
 * @return void
 */
function wc_update_250_db_version() {
	WC_Install::update_db_version( '2.5.0' );
}

/**
 * Update ship to countries options for 2.6
 *
 * @return void
 */
function wc_update_260_options() {
	// woocommerce_calc_shipping option has been removed in 2.6.
	if ( 'no' === get_option( 'woocommerce_calc_shipping' ) ) {
		update_option( 'woocommerce_ship_to_countries', 'disabled' );
	}

	WC_Admin_Notices::add_notice( 'legacy_shipping' );
}

/**
 * Update term meta for 2.6
 *
 * @return void
 */
function wc_update_260_termmeta() {
	global $wpdb;
	/**
	 * Migrate term meta to WordPress tables.
	 */
	if ( get_option( 'db_version' ) >= 34370 && $wpdb->get_var( "SHOW TABLES LIKE '{$wpdb->prefix}woocommerce_termmeta';" ) ) {
		if ( $wpdb->query( "INSERT INTO {$wpdb->termmeta} ( term_id, meta_key, meta_value ) SELECT woocommerce_term_id, meta_key, meta_value FROM {$wpdb->prefix}woocommerce_termmeta;" ) ) {
			$wpdb->query( "DROP TABLE IF EXISTS {$wpdb->prefix}woocommerce_termmeta" );
			wp_cache_flush();
		}
	}
}

/**
 * Update zones for 2.6
 *
 * @return void
 */
function wc_update_260_zones() {
	global $wpdb;
	/**
	 * Old (table rate) shipping zones to new core shipping zones migration.
	 * zone_enabled and zone_type are no longer used, but it's safe to leave them be.
	 */
	if ( $wpdb->get_var( "SHOW COLUMNS FROM `{$wpdb->prefix}woocommerce_shipping_zones` LIKE 'zone_enabled';" ) ) {
		$wpdb->query( "ALTER TABLE {$wpdb->prefix}woocommerce_shipping_zones CHANGE `zone_type` `zone_type` VARCHAR(40) NOT NULL DEFAULT '';" );
		$wpdb->query( "ALTER TABLE {$wpdb->prefix}woocommerce_shipping_zones CHANGE `zone_enabled` `zone_enabled` INT(1) NOT NULL DEFAULT 1;" );
	}
}

/**
 * Update zone methods for 2.6
 *
 * @return void
 */
function wc_update_260_zone_methods() {
	global $wpdb;

	/**
	 * Shipping zones in WC 2.6.0 use a table named woocommerce_shipping_zone_methods.
	 * Migrate the old data out of woocommerce_shipping_zone_shipping_methods into the new table and port over any known options (used by table rates and flat rate boxes).
	 */
	if ( $wpdb->get_var( "SHOW TABLES LIKE '{$wpdb->prefix}woocommerce_shipping_zone_shipping_methods';" ) ) {
		$old_methods = $wpdb->get_results( "SELECT zone_id, shipping_method_type, shipping_method_order, shipping_method_id FROM {$wpdb->prefix}woocommerce_shipping_zone_shipping_methods;" );

		if ( $old_methods ) {
			$max_new_id = $wpdb->get_var( "SELECT MAX(instance_id) FROM {$wpdb->prefix}woocommerce_shipping_zone_methods" );
			$max_old_id = $wpdb->get_var( "SELECT MAX(shipping_method_id) FROM {$wpdb->prefix}woocommerce_shipping_zone_shipping_methods" );

			// Avoid ID conflicts.
			$wpdb->query( $wpdb->prepare( "ALTER TABLE {$wpdb->prefix}woocommerce_shipping_zone_methods AUTO_INCREMENT = %d;", max( $max_new_id, $max_old_id ) + 1 ) );

			// Store changes.
			$changes = array();

			// Move data.
			foreach ( $old_methods as $old_method ) {
				$wpdb->insert(
					$wpdb->prefix . 'woocommerce_shipping_zone_methods', array(
						'zone_id'      => $old_method->zone_id,
						'method_id'    => $old_method->shipping_method_type,
						'method_order' => $old_method->shipping_method_order,
					)
				);

				$new_instance_id = $wpdb->insert_id;

				// Move main settings.
				$older_settings_key = 'woocommerce_' . $old_method->shipping_method_type . '-' . $old_method->shipping_method_id . '_settings';
				$old_settings_key   = 'woocommerce_' . $old_method->shipping_method_type . '_' . $old_method->shipping_method_id . '_settings';
				add_option( 'woocommerce_' . $old_method->shipping_method_type . '_' . $new_instance_id . '_settings', get_option( $old_settings_key, get_option( $older_settings_key ) ) );

				// Handling for table rate and flat rate box shipping.
				if ( 'table_rate' === $old_method->shipping_method_type ) {
					// Move priority settings.
					add_option( 'woocommerce_table_rate_default_priority_' . $new_instance_id, get_option( 'woocommerce_table_rate_default_priority_' . $old_method->shipping_method_id ) );
					add_option( 'woocommerce_table_rate_priorities_' . $new_instance_id, get_option( 'woocommerce_table_rate_priorities_' . $old_method->shipping_method_id ) );

					// Move rates.
					$wpdb->update(
						$wpdb->prefix . 'woocommerce_shipping_table_rates',
						array(
							'shipping_method_id' => $new_instance_id,
						),
						array(
							'shipping_method_id' => $old_method->shipping_method_id,
						)
					);
				} elseif ( 'flat_rate_boxes' === $old_method->shipping_method_type ) {
					$wpdb->update(
						$wpdb->prefix . 'woocommerce_shipping_flat_rate_boxes',
						array(
							'shipping_method_id' => $new_instance_id,
						),
						array(
							'shipping_method_id' => $old_method->shipping_method_id,
						)
					);
				}

				$changes[ $old_method->shipping_method_id ] = $new_instance_id;
			}

			// $changes contains keys (old method ids) and values (new instance ids) if extra processing is needed in plugins.
			// Store this to an option so extensions can pick it up later, then fire an action.
			update_option( 'woocommerce_updated_instance_ids', $changes );
			do_action( 'woocommerce_updated_instance_ids', $changes );
		}
	}

	// Change ranges used to ...
	$wpdb->query( "UPDATE {$wpdb->prefix}woocommerce_shipping_zone_locations SET location_code = REPLACE( location_code, '-', '...' );" );
}

/**
 * Update refunds for 2.6
 *
 * @return void
 */
function wc_update_260_refunds() {
	global $wpdb;
	/**
	 * Refund item qty should be negative.
	 */
	$wpdb->query(
		"UPDATE {$wpdb->prefix}woocommerce_order_itemmeta as item_meta
		LEFT JOIN {$wpdb->prefix}woocommerce_order_items as items ON item_meta.order_item_id = items.order_item_id
		LEFT JOIN {$wpdb->posts} as posts ON items.order_id = posts.ID
		SET item_meta.meta_value = item_meta.meta_value * -1
		WHERE item_meta.meta_value > 0 AND item_meta.meta_key = '_qty' AND posts.post_type = 'shop_order_refund'"
	);
}

/**
 * Update DB version for 2.6
 *
 * @return void
 */
function wc_update_260_db_version() {
	WC_Install::update_db_version( '2.6.0' );
}

/**
 * Update webhooks for 3.0
 *
 * @return void
 */
function wc_update_300_webhooks() {
	/**
	 * Make sure product.update webhooks get the woocommerce_product_quick_edit_save
	 * and woocommerce_product_bulk_edit_save hooks.
	 */
	$product_update_webhooks = get_posts(
		array(
			'posts_per_page' => -1,
			'post_type'      => 'shop_webhook',
			'meta_key'       => '_topic',
			'meta_value'     => 'product.updated',
		)
	);
	foreach ( $product_update_webhooks as $product_update_webhook ) {
		$webhook = new WC_Webhook( $product_update_webhook->ID );
		$webhook->set_topic( 'product.updated' );
	}
}

/**
 * Add an index to the field comment_type to improve the response time of the query
 * used by WC_Comments::wp_count_comments() to get the number of comments by type.
 */
function wc_update_300_comment_type_index() {
	global $wpdb;

	$index_exists = $wpdb->get_row( "SHOW INDEX FROM {$wpdb->comments} WHERE column_name = 'comment_type' and key_name = 'woo_idx_comment_type'" );

	if ( is_null( $index_exists ) ) {
		// Add an index to the field comment_type to improve the response time of the query
		// used by WC_Comments::wp_count_comments() to get the number of comments by type.
		$wpdb->query( "ALTER TABLE {$wpdb->comments} ADD INDEX woo_idx_comment_type (comment_type)" );
	}
}

/**
 * Update grouped products for 3.0
 *
 * @return void
 */
function wc_update_300_grouped_products() {
	global $wpdb;
	$parents = $wpdb->get_col( "SELECT DISTINCT( post_parent ) FROM {$wpdb->posts} WHERE post_parent > 0 AND post_type = 'product';" );
	foreach ( $parents as $parent_id ) {
		$parent = wc_get_product( $parent_id );
		if ( $parent && $parent->is_type( 'grouped' ) ) {
			$children_ids = get_posts(
				array(
					'post_parent'    => $parent_id,
					'posts_per_page' => -1,
					'post_type'      => 'product',
					'fields'         => 'ids',
				)
			);
			update_post_meta( $parent_id, '_children', $children_ids );

			// Update children to remove the parent.
			$wpdb->update(
				$wpdb->posts,
				array(
					'post_parent' => 0,
				),
				array(
					'post_parent' => $parent_id,
				)
			);
		}
	}
}

/**
 * Update shipping tax classes for 3.0
 *
 * @return void
 */
function wc_update_300_settings() {
	$woocommerce_shipping_tax_class = get_option( 'woocommerce_shipping_tax_class' );
	if ( '' === $woocommerce_shipping_tax_class ) {
		update_option( 'woocommerce_shipping_tax_class', 'inherit' );
	} elseif ( 'standard' === $woocommerce_shipping_tax_class ) {
		update_option( 'woocommerce_shipping_tax_class', '' );
	}
}

/**
 * Convert meta values into term for product visibility.
 */
function wc_update_300_product_visibility() {
	global $wpdb;

	WC_Install::create_terms();

	$featured_term = get_term_by( 'name', 'featured', 'product_visibility' );

	if ( $featured_term ) {
		$wpdb->query( $wpdb->prepare( "INSERT IGNORE INTO {$wpdb->term_relationships} SELECT post_id, %d, 0 FROM {$wpdb->postmeta} WHERE meta_key = '_featured' AND meta_value = 'yes';", $featured_term->term_taxonomy_id ) );
	}

	$exclude_search_term = get_term_by( 'name', 'exclude-from-search', 'product_visibility' );

	if ( $exclude_search_term ) {
		$wpdb->query( $wpdb->prepare( "INSERT IGNORE INTO {$wpdb->term_relationships} SELECT post_id, %d, 0 FROM {$wpdb->postmeta} WHERE meta_key = '_visibility' AND meta_value IN ('hidden', 'catalog');", $exclude_search_term->term_taxonomy_id ) );
	}

	$exclude_catalog_term = get_term_by( 'name', 'exclude-from-catalog', 'product_visibility' );

	if ( $exclude_catalog_term ) {
		$wpdb->query( $wpdb->prepare( "INSERT IGNORE INTO {$wpdb->term_relationships} SELECT post_id, %d, 0 FROM {$wpdb->postmeta} WHERE meta_key = '_visibility' AND meta_value IN ('hidden', 'search');", $exclude_catalog_term->term_taxonomy_id ) );
	}

	$outofstock_term = get_term_by( 'name', 'outofstock', 'product_visibility' );

	if ( $outofstock_term ) {
		$wpdb->query( $wpdb->prepare( "INSERT IGNORE INTO {$wpdb->term_relationships} SELECT post_id, %d, 0 FROM {$wpdb->postmeta} WHERE meta_key = '_stock_status' AND meta_value = 'outofstock';", $outofstock_term->term_taxonomy_id ) );
	}

	$rating_term = get_term_by( 'name', 'rated-1', 'product_visibility' );

	if ( $rating_term ) {
		$wpdb->query( $wpdb->prepare( "INSERT IGNORE INTO {$wpdb->term_relationships} SELECT post_id, %d, 0 FROM {$wpdb->postmeta} WHERE meta_key = '_wc_average_rating' AND ROUND( meta_value ) = 1;", $rating_term->term_taxonomy_id ) );
	}

	$rating_term = get_term_by( 'name', 'rated-2', 'product_visibility' );

	if ( $rating_term ) {
		$wpdb->query( $wpdb->prepare( "INSERT IGNORE INTO {$wpdb->term_relationships} SELECT post_id, %d, 0 FROM {$wpdb->postmeta} WHERE meta_key = '_wc_average_rating' AND ROUND( meta_value ) = 2;", $rating_term->term_taxonomy_id ) );
	}

	$rating_term = get_term_by( 'name', 'rated-3', 'product_visibility' );

	if ( $rating_term ) {
		$wpdb->query( $wpdb->prepare( "INSERT IGNORE INTO {$wpdb->term_relationships} SELECT post_id, %d, 0 FROM {$wpdb->postmeta} WHERE meta_key = '_wc_average_rating' AND ROUND( meta_value ) = 3;", $rating_term->term_taxonomy_id ) );
	}

	$rating_term = get_term_by( 'name', 'rated-4', 'product_visibility' );

	if ( $rating_term ) {
		$wpdb->query( $wpdb->prepare( "INSERT IGNORE INTO {$wpdb->term_relationships} SELECT post_id, %d, 0 FROM {$wpdb->postmeta} WHERE meta_key = '_wc_average_rating' AND ROUND( meta_value ) = 4;", $rating_term->term_taxonomy_id ) );
	}

	$rating_term = get_term_by( 'name', 'rated-5', 'product_visibility' );

	if ( $rating_term ) {
		$wpdb->query( $wpdb->prepare( "INSERT IGNORE INTO {$wpdb->term_relationships} SELECT post_id, %d, 0 FROM {$wpdb->postmeta} WHERE meta_key = '_wc_average_rating' AND ROUND( meta_value ) = 5;", $rating_term->term_taxonomy_id ) );
	}
}

/**
 * Update DB Version.
 */
function wc_update_300_db_version() {
	WC_Install::update_db_version( '3.0.0' );
}

/**
 * Add an index to the downloadable product permissions table to improve performance of update_user_by_order_id.
 */
function wc_update_310_downloadable_products() {
	global $wpdb;

	$index_exists = $wpdb->get_row( "SHOW INDEX FROM {$wpdb->prefix}woocommerce_downloadable_product_permissions WHERE column_name = 'order_id' and key_name = 'order_id'" );

	if ( is_null( $index_exists ) ) {
		$wpdb->query( "ALTER TABLE {$wpdb->prefix}woocommerce_downloadable_product_permissions ADD INDEX order_id (order_id)" );
	}
}

/**
 * Find old order notes and ensure they have the correct type for exclusion.
 */
function wc_update_310_old_comments() {
	global $wpdb;

	$wpdb->query( "UPDATE $wpdb->comments comments LEFT JOIN $wpdb->posts as posts ON comments.comment_post_ID = posts.ID SET comment_type = 'order_note' WHERE posts.post_type = 'shop_order' AND comment_type = '';" );
}

/**
 * Update DB Version.
 */
function wc_update_310_db_version() {
	WC_Install::update_db_version( '3.1.0' );
}

/**
 * Update shop_manager capabilities.
 */
function wc_update_312_shop_manager_capabilities() {
	$role = get_role( 'shop_manager' );
	$role->remove_cap( 'unfiltered_html' );
}

/**
 * Update DB Version.
 */
function wc_update_312_db_version() {
	WC_Install::update_db_version( '3.1.2' );
}

/**
 * Update state codes for Mexico.
 */
function wc_update_320_mexican_states() {
	global $wpdb;

	$mx_states = array(
		'Distrito Federal'    => 'CMX',
		'Jalisco'             => 'JAL',
		'Nuevo Leon'          => 'NLE',
		'Aguascalientes'      => 'AGS',
		'Baja California'     => 'BCN',
		'Baja California Sur' => 'BCS',
		'Campeche'            => 'CAM',
		'Chiapas'             => 'CHP',
		'Chihuahua'           => 'CHH',
		'Coahuila'            => 'COA',
		'Colima'              => 'COL',
		'Durango'             => 'DGO',
		'Guanajuato'          => 'GTO',
		'Guerrero'            => 'GRO',
		'Hidalgo'             => 'HGO',
		'Estado de Mexico'    => 'MEX',
		'Michoacan'           => 'MIC',
		'Morelos'             => 'MOR',
		'Nayarit'             => 'NAY',
		'Oaxaca'              => 'OAX',
		'Puebla'              => 'PUE',
		'Queretaro'           => 'QRO',
		'Quintana Roo'        => 'ROO',
		'San Luis Potosi'     => 'SLP',
		'Sinaloa'             => 'SIN',
		'Sonora'              => 'SON',
		'Tabasco'             => 'TAB',
		'Tamaulipas'          => 'TMP',
		'Tlaxcala'            => 'TLA',
		'Veracruz'            => 'VER',
		'Yucatan'             => 'YUC',
		'Zacatecas'           => 'ZAC',
	);

	foreach ( $mx_states as $old => $new ) {
		$wpdb->query(
			$wpdb->prepare(
				"UPDATE $wpdb->postmeta
				SET meta_value = %s
				WHERE meta_key IN ( '_billing_state', '_shipping_state' )
				AND meta_value = %s",
				$new, $old
			)
		);
		$wpdb->update(
			"{$wpdb->prefix}woocommerce_shipping_zone_locations",
			array(
				'location_code' => 'MX:' . $new,
			),
			array(
				'location_code' => 'MX:' . $old,
			)
		);
		$wpdb->update(
			"{$wpdb->prefix}woocommerce_tax_rates",
			array(
				'tax_rate_state' => strtoupper( $new ),
			),
			array(
				'tax_rate_state' => strtoupper( $old ),
			)
		);
	}
}

/**
 * Update DB Version.
 */
function wc_update_320_db_version() {
	WC_Install::update_db_version( '3.2.0' );
}

/**
 * Update image settings to use new aspect ratios and widths.
 */
function wc_update_330_image_options() {
	$old_thumbnail_size = get_option( 'shop_catalog_image_size', array() );
	$old_single_size    = get_option( 'shop_single_image_size', array() );

	if ( ! empty( $old_thumbnail_size['width'] ) ) {
		update_option( 'woocommerce_thumbnail_image_width', absint( $old_thumbnail_size['width'] ) );
	}

	if ( ! empty( $old_thumbnail_size['crop'] ) ) {
		update_option( 'woocommerce_thumbnail_cropping', '1:1' );
	} elseif ( isset( $old_thumbnail_size['crop'] ) ) {
		update_option( 'woocommerce_thumbnail_cropping', 'uncropped' );
	}

	if ( ! empty( $old_single_size['width'] ) ) {
		update_option( 'woocommerce_single_image_width', absint( $old_single_size['width'] ) );
	}
}

/**
<<<<<<< HEAD
 * Update product stock status to use the new onbackorder status.
 */
function wc_update_330_product_stock_status() {
	global $wpdb;

	if ( 'yes' !== get_option( 'woocommerce_manage_stock' ) ) {
		return;
	}

	$min_stock_amount = (int) get_option( 'woocommerce_notify_no_stock_amount', 0 );

	// Get all products that have stock management enabled, stock less than or equal to min stock amount, and backorders enabled.
	$post_ids = $wpdb->get_col( $wpdb->prepare( "
		SELECT t1.post_id FROM $wpdb->postmeta t1
		INNER JOIN $wpdb->postmeta t2
			ON t1.post_id = t2.post_id
			AND t1.meta_key = '_manage_stock' AND t1.meta_value = 'yes'
			AND t2.meta_key = '_stock' AND t2.meta_value <= %d
		INNER JOIN $wpdb->postmeta t3
			ON t2.post_id = t3.post_id
			AND t3.meta_key = '_backorders' AND ( t3.meta_value = 'yes' OR t3.meta_value = 'notify' )
		", $min_stock_amount ) ); // WPCS: db call ok, unprepared SQL ok, cache ok.

	if ( empty( $post_ids ) ) {
		return;
	}

	$post_ids = array_map( 'absint', $post_ids );

	// Set the status to onbackorder for those products.
	$wpdb->query( "
		UPDATE $wpdb->postmeta
		SET meta_value = 'onbackorder'
		WHERE meta_key = '_stock_status' AND post_id IN ( " . implode( ',', $post_ids ) . ' )
		' ); // WPCS: db call ok, unprepared SQL ok, cache ok.
=======
 * Assign default cat to all products with no cats.
 */
function wc_update_330_set_default_product_cat() {
	global $wpdb;

	$default_category = get_option( 'default_product_cat', 0 );

	if ( $default_category ) {
		$result = $wpdb->query( $wpdb->prepare( "
			INSERT INTO {$wpdb->term_relationships} (object_id, term_taxonomy_id)
			SELECT DISTINCT posts.ID, %s FROM {$wpdb->posts} posts
			LEFT JOIN
				(
					SELECT object_id FROM {$wpdb->term_relationships} term_relationships
					LEFT JOIN {$wpdb->term_taxonomy} term_taxonomy ON term_relationships.term_taxonomy_id = term_taxonomy.term_taxonomy_id
					WHERE term_taxonomy.taxonomy = 'product_cat'
				) AS tax_query
			ON posts.ID = tax_query.object_id
			WHERE posts.post_type = 'product'
			AND tax_query.object_id IS NULL
		", $default_category ) );
		wp_cache_flush();
		delete_transient( 'wc_term_counts' );
		wp_update_term_count_now( array( $default_category ), 'product_cat' );
	}
>>>>>>> 050ba664
}

/**
 * Update DB Version.
 */
function wc_update_330_db_version() {
	WC_Install::update_db_version( '3.3.0' );
}<|MERGE_RESOLUTION|>--- conflicted
+++ resolved
@@ -1480,43 +1480,6 @@
 }
 
 /**
-<<<<<<< HEAD
- * Update product stock status to use the new onbackorder status.
- */
-function wc_update_330_product_stock_status() {
-	global $wpdb;
-
-	if ( 'yes' !== get_option( 'woocommerce_manage_stock' ) ) {
-		return;
-	}
-
-	$min_stock_amount = (int) get_option( 'woocommerce_notify_no_stock_amount', 0 );
-
-	// Get all products that have stock management enabled, stock less than or equal to min stock amount, and backorders enabled.
-	$post_ids = $wpdb->get_col( $wpdb->prepare( "
-		SELECT t1.post_id FROM $wpdb->postmeta t1
-		INNER JOIN $wpdb->postmeta t2
-			ON t1.post_id = t2.post_id
-			AND t1.meta_key = '_manage_stock' AND t1.meta_value = 'yes'
-			AND t2.meta_key = '_stock' AND t2.meta_value <= %d
-		INNER JOIN $wpdb->postmeta t3
-			ON t2.post_id = t3.post_id
-			AND t3.meta_key = '_backorders' AND ( t3.meta_value = 'yes' OR t3.meta_value = 'notify' )
-		", $min_stock_amount ) ); // WPCS: db call ok, unprepared SQL ok, cache ok.
-
-	if ( empty( $post_ids ) ) {
-		return;
-	}
-
-	$post_ids = array_map( 'absint', $post_ids );
-
-	// Set the status to onbackorder for those products.
-	$wpdb->query( "
-		UPDATE $wpdb->postmeta
-		SET meta_value = 'onbackorder'
-		WHERE meta_key = '_stock_status' AND post_id IN ( " . implode( ',', $post_ids ) . ' )
-		' ); // WPCS: db call ok, unprepared SQL ok, cache ok.
-=======
  * Assign default cat to all products with no cats.
  */
 function wc_update_330_set_default_product_cat() {
@@ -1542,7 +1505,44 @@
 		delete_transient( 'wc_term_counts' );
 		wp_update_term_count_now( array( $default_category ), 'product_cat' );
 	}
->>>>>>> 050ba664
+}
+
+/**
+ * Update product stock status to use the new onbackorder status.
+ */
+function wc_update_330_product_stock_status() {
+	global $wpdb;
+
+	if ( 'yes' !== get_option( 'woocommerce_manage_stock' ) ) {
+		return;
+	}
+
+	$min_stock_amount = (int) get_option( 'woocommerce_notify_no_stock_amount', 0 );
+
+	// Get all products that have stock management enabled, stock less than or equal to min stock amount, and backorders enabled.
+	$post_ids = $wpdb->get_col( $wpdb->prepare( "
+		SELECT t1.post_id FROM $wpdb->postmeta t1
+		INNER JOIN $wpdb->postmeta t2
+			ON t1.post_id = t2.post_id
+			AND t1.meta_key = '_manage_stock' AND t1.meta_value = 'yes'
+			AND t2.meta_key = '_stock' AND t2.meta_value <= %d
+		INNER JOIN $wpdb->postmeta t3
+			ON t2.post_id = t3.post_id
+			AND t3.meta_key = '_backorders' AND ( t3.meta_value = 'yes' OR t3.meta_value = 'notify' )
+		", $min_stock_amount ) ); // WPCS: db call ok, unprepared SQL ok, cache ok.
+
+	if ( empty( $post_ids ) ) {
+		return;
+	}
+
+	$post_ids = array_map( 'absint', $post_ids );
+
+	// Set the status to onbackorder for those products.
+	$wpdb->query( "
+		UPDATE $wpdb->postmeta
+		SET meta_value = 'onbackorder'
+		WHERE meta_key = '_stock_status' AND post_id IN ( " . implode( ',', $post_ids ) . ' )
+		' ); // WPCS: db call ok, unprepared SQL ok, cache ok.
 }
 
 /**
