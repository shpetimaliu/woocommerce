--- conflicted
+++ resolved
@@ -41,12 +41,8 @@
     "@typescript-eslint/experimental-utils": "^2.34.0",
     "@typescript-eslint/parser": "3.1.0",
     "@woocommerce/e2e-environment": "file:tests/e2e/env",
-<<<<<<< HEAD
+    "@woocommerce/e2e-utils": "file:tests/e2e/utils",
     "@woocommerce/api": "file:tests/e2e/api",
-=======
-    "@woocommerce/e2e-utils": "file:tests/e2e/utils",
-    "@woocommerce/model-factories": "file:tests/e2e/factories",
->>>>>>> 929e85fd
     "@wordpress/babel-plugin-import-jsx-pragma": "1.1.3",
     "@wordpress/babel-preset-default": "3.0.2",
     "@wordpress/e2e-test-utils": "4.6.0",
