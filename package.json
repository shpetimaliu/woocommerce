{
  "name": "woocommerce",
  "title": "WooCommerce",
  "version": "3.9.0",
  "homepage": "https://woocommerce.com/",
  "repository": {
    "type": "git",
    "url": "https://github.com/woocommerce/woocommerce.git"
  },
  "license": "GPL-3.0+",
  "main": "Gruntfile.js",
  "scripts": {
    "build": "grunt && npm run makepot",
    "build-watch": "grunt watch",
    "lint:js": "eslint assets/js --ext=js",
    "test:e2e": "./tests/bin/e2e-test-integration.js",
    "test:e2e-dev": "./tests/bin/e2e-test-integration.js --dev",
    "makepot": "composer run-script makepot",
    "packages:fix:textdomain": "node ./bin/package-update-textdomain.js",
    "git:update-hooks": "rm -r .git/hooks && mkdir -p .git/hooks && node ./node_modules/husky/husky.js install"
  },
  "devDependencies": {
    "@babel/cli": "7.8.4",
    "@babel/core": "7.8.6",
    "@babel/polyfill": "7.8.3",
    "@babel/preset-env": "7.8.6",
    "@babel/register": "7.8.6",
    "@wordpress/e2e-test-utils": "4.2.0",
    "autoprefixer": "9.7.4",
    "babel-eslint": "10.1.0",
    "chai": "4.2.0",
    "chai-as-promised": "7.1.1",
<<<<<<< HEAD
    "commander": "4.1.0",
    "config": "3.3.0",
=======
    "commander": "4.1.1",
    "config": "3.2.5",
>>>>>>> 06e6b028
    "cross-env": "6.0.3",
    "eslint": "6.8.0",
    "eslint-config-wpcalypso": "5.0.0",
    "eslint-plugin-jest": "23.6.0",
    "github-contributors-list": "https://github.com/woocommerce/github-contributors-list/tarball/master",
    "grunt": "1.0.4",
    "grunt-contrib-clean": "2.0.0",
    "grunt-contrib-concat": "1.0.1",
    "grunt-contrib-copy": "1.0.0",
    "grunt-contrib-cssmin": "3.0.0",
    "grunt-contrib-jshint": "2.1.0",
    "grunt-contrib-uglify": "4.0.1",
    "grunt-contrib-watch": "1.1.0",
    "grunt-phpcs": "0.4.0",
    "grunt-postcss": "0.9.0",
    "grunt-prompt": "1.3.3",
    "grunt-rtlcss": "2.0.2",
    "grunt-sass": "3.1.0",
    "grunt-shell": "3.0.1",
    "grunt-stylelint": "0.13.0",
    "husky": "4.2.1",
    "istanbul": "1.0.0-alpha.2",
    "jest": "25.1.0",
    "jest-puppeteer": "4.4.0",
    "lint-staged": "9.5.0",
    "mocha": "7.0.1",
    "node-sass": "4.13.0",
    "prettier": "github:automattic/calypso-prettier#c56b4251",
    "puppeteer": "2.0.0",
    "puppeteer-utils": "github:Automattic/puppeteer-utils#0f3ec50",
    "stylelint": "12.0.1",
    "stylelint-config-wordpress": "16.0.0",
    "wp-textdomain": "^1.0.1"
  },
  "engines": {
    "node": ">=10.15.0",
    "npm": ">=6.4.1"
  },
  "husky": {
    "hooks": {
      "pre-commit": "lint-staged",
      "post-merge": "./bin/post-merge.sh"
    }
  },
  "lint-staged": {
    "*.php": [
      "php -d display_errors=1 -l",
      "composer run-script phpcs-pre-commit"
    ],
    "*.scss": [
      "stylelint --syntax=scss --fix",
      "git add"
    ],
    "*.js": [
      "eslint --fix",
      "git add"
    ]
  },
  "browserslist": [
    "> 0.1%",
    "ie 8",
    "ie 9"
  ],
  "dependencies": {
    "@jest/test-sequencer": "^25.0.0"
  }
}<|MERGE_RESOLUTION|>--- conflicted
+++ resolved
@@ -30,13 +30,8 @@
     "babel-eslint": "10.1.0",
     "chai": "4.2.0",
     "chai-as-promised": "7.1.1",
-<<<<<<< HEAD
-    "commander": "4.1.0",
+    "commander": "4.1.1",
     "config": "3.3.0",
-=======
-    "commander": "4.1.1",
-    "config": "3.2.5",
->>>>>>> 06e6b028
     "cross-env": "6.0.3",
     "eslint": "6.8.0",
     "eslint-config-wpcalypso": "5.0.0",
