# Unreleased

<<<<<<< HEAD
## Fixed

- Added the ability to take screenshots from multiple test failures (when retried) in `utils/take-screenshot.js`.

## Added

- Added a `config` export to the `@woocommerce/e2e-environment` package that has all data and methods of the [config](https://github.com/lorenwest/node-config) package
  - it provides its own `get()` method that accepts an optional default parameter to be used if the property is not found in the config file.
  
=======
>>>>>>> e5adc1c3
## Added

- Added `post-results-to-github-pr.js` to post smoke test results to a GitHub PR.
- Added jest flags to generate a json test report
- Added more entries to `default.json`

## Added

- Added `await` for every call to `shopper.logout`
- Updated `getLatestReleaseZipUrl()` to allow passing in an authorization token and simplified arguments to just the repository name
- Added `upload.ini` which increases the limits for uploading files (such as for plugins) in the Docker environment
- Test setup, scaffolding, and removal via `wc-e2e install` and `wc-e2e uninstall`

## Fixed

- Updated the browserViewport in `jest.setup.js` to match the `defaultViewport` dimensions defined in `jest-puppeteer.config.js`

## Added

- Added quotes around `WORDPRESS_TITLE` value in .env file to address issue with docker compose 2 "key cannot contain a space" error.
- Added `LATEST_WP_VERSION_MINUS` that allows setting a number to subtract from the current WordPress version for the WordPress Docker image.
- Support for PHP_VERSION, MARIADB_VERSION environment variables for built in container initialization
- `resolveLocalE2ePath` to resolve path to local E2E file
- `WC_E2E_FOLDER` for mapping plugin root to path within repo

## Fixed

- Use consistent `defaultViewport` in both headless and non-headless context

# 0.2.3

## Added

- `addConsoleSuppression()`, `removeConsoleSuppression()` utilities to allow suppressing deprecation warnings.
- `updateReadyPageStatus()` utility to update the status of the ready page.
- Added plugin upload functionality util that provides a method to pull a plugin zip from a remote location:
  - `getRemotePluginZip( fileUrl )` to get the remote zip. Returns the filepath of the zip location.
- Added plugin zip utility functions:
  - `checkNestedZip( zipFilePath, savePath )` checks a plugin zip file for any nested zip files. If one is found, it is extracted. Returns the path where the zip file is located.
  - `downloadZip( fileUrl, downloadPath )` downloads a plugin zip file from a remote location to the provided path.
- Added `getLatestReleaseZipUrl( owner, repository, getPrerelease, perPage )` util function to get the latest release zip from a GitHub repository.
- Added `DEFAULT_TIMEOUT_OVERRIDE` that allows passing in a time in milliseconds to override the default Jest and Puppeteer timeouts.

## Fixed

- Fix latest version tag search paging logic
- Update fallback PHP version to 7.4.22
- Update fallback MariaDB version to 10.6.4
- Update fallback WordPress version to 5.8.0.
- Remove unused WP unit test install script.

# 0.2.2

## Added

- `takeScreenshotFor` utility function to take screenshots within tests
- `sendFailedTestScreenshotToSlack` to send the screenshot to the configured Slack channel
- `sendFailedTestMessageToSlack` to send the context for screenshot to the configured Slack channel
- `toBeInRange` expect numeric range matcher

# 0.2.1

## Added

- Support for screenshots on test errors
- Slackbot to report errors to Slack channel

## Fixed

- Update `wc-e2e` script to fix an issue with directories with a space in their name

# 0.2.0

## Added

- support for custom container name
- Insert a 12 hour delay in using new docker image tags
- Package `bin` script `wc-e2e`
- WP Mail Log plugin as part of container initialization

## Fixed

- Return jest exit code from `npx wc-e2e test:e2e*`
- Remove redundant `puppeteer` dependency
- Support for admin user configuration from `default.json`

# 0.1.6

## Added

- `useE2EEsLintConfig`, `useE2EBabelConfig` config functions
- support for local Jest and Puppeteer configuration with `useE2EJestConfig`, `useE2EJestPuppeteerConfig` config functions
- support for local node configuration
- support for custom port use in included container
- support for running tests against URLs without a port
- support for PHP, MariaDB & WP versions
- support for a non-plugin folder mapping (theme or project)
- support for `JEST_PUPPETEER_CONFIG` environment variable
- implement `@automattic/puppeteer-utils`
- implement `@wordpress/e2e-test-utils`
- enable test debugging with `test:e2e-debug` script

## Fixed

- support for local test configuration 
- support for local Jest setup
- `docker:ssh` script works in any repo

## Changes

- removed the products and orders delete resets
- eliminated the use of docker-compose.yaml in the root of the project

# 0.1.5

- Initial/beta release<|MERGE_RESOLUTION|>--- conflicted
+++ resolved
@@ -1,17 +1,9 @@
 # Unreleased
 
-<<<<<<< HEAD
 ## Fixed
 
 - Added the ability to take screenshots from multiple test failures (when retried) in `utils/take-screenshot.js`.
 
-## Added
-
-- Added a `config` export to the `@woocommerce/e2e-environment` package that has all data and methods of the [config](https://github.com/lorenwest/node-config) package
-  - it provides its own `get()` method that accepts an optional default parameter to be used if the property is not found in the config file.
-  
-=======
->>>>>>> e5adc1c3
 ## Added
 
 - Added `post-results-to-github-pr.js` to post smoke test results to a GitHub PR.
