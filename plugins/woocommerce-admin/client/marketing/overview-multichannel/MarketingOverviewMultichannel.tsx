/**
 * External dependencies
 */
import { useRef } from '@wordpress/element';
import { useUser } from '@woocommerce/data';

/**
 * Internal dependencies
 */
import '~/marketing/data';
import '~/marketing/data-multichannel';
import { CenteredSpinner } from '~/marketing/components';
import {
	useIntroductionBanner,
	useRegisteredChannels,
	useRecommendedChannels,
	useCampaignTypes,
} from '~/marketing/hooks';
import { getAdminSetting } from '~/utils/admin-settings';
import { IntroductionBanner } from './IntroductionBanner';
import { Campaigns } from './Campaigns';
import { Channels } from './Channels';
import { InstalledExtensions } from './InstalledExtensions';
import { DiscoverTools } from './DiscoverTools';
import { LearnMarketing } from './LearnMarketing';
import './MarketingOverviewMultichannel.scss';

export const MarketingOverviewMultichannel: React.FC = () => {
	const {
		loading: loadingIntroductionBanner,
		isIntroductionBannerDismissed,
		dismissIntroductionBanner,
	} = useIntroductionBanner();
	const {
		loading: loadingCampaignTypes,
		data: dataCampaignTypes,
		refetch: refetchCampaignTypes,
	} = useCampaignTypes();
	const {
		loading: loadingRegistered,
		data: dataRegistered,
		refetch: refetchRegisteredChannels,
	} = useRegisteredChannels();
	const { loading: loadingRecommended, data: dataRecommended } =
		useRecommendedChannels();
	const { currentUserCan } = useUser();
	const addChannelsButtonRef = useRef< HTMLButtonElement >( null );

	if (
		loadingIntroductionBanner ||
		( loadingCampaignTypes && ! dataCampaignTypes ) ||
		( loadingRegistered && ! dataRegistered ) ||
		( loadingRecommended && ! dataRecommended )
	) {
		return <CenteredSpinner />;
	}

	const shouldShowExtensions =
		getAdminSetting( 'allowMarketplaceSuggestions', false ) &&
		currentUserCan( 'install_plugins' );

	const refetch = () => {
		refetchCampaignTypes();
		refetchRegisteredChannels();
	};

	return (
		<div className="woocommerce-marketing-overview-multichannel">
<<<<<<< HEAD
			{ ! isIntroductionBannerDismissed && (
				<IntroductionBanner
					onDismiss={ dismissIntroductionBanner }
					onAddChannels={ () => {
						addChannelsButtonRef.current?.focus();
						addChannelsButtonRef.current?.click();
						addChannelsButtonRef.current?.scrollIntoView();
					} }
				/>
			) }
			{ dataRegistered?.length && <Campaigns /> }
=======
			{ !! dataRegistered?.length && <Campaigns /> }
>>>>>>> 90e7c66b
			{ dataRegistered &&
				dataRecommended &&
				!! ( dataRegistered.length || dataRecommended.length ) && (
					<Channels
						addChannelsButtonRef={ addChannelsButtonRef }
						registeredChannels={ dataRegistered }
						recommendedChannels={ dataRecommended }
						onInstalledAndActivated={ refetch }
					/>
				) }
			<InstalledExtensions />
			{ shouldShowExtensions && <DiscoverTools /> }
			<LearnMarketing />
		</div>
	);
};<|MERGE_RESOLUTION|>--- conflicted
+++ resolved
@@ -66,7 +66,6 @@
 
 	return (
 		<div className="woocommerce-marketing-overview-multichannel">
-<<<<<<< HEAD
 			{ ! isIntroductionBannerDismissed && (
 				<IntroductionBanner
 					onDismiss={ dismissIntroductionBanner }
@@ -77,10 +76,7 @@
 					} }
 				/>
 			) }
-			{ dataRegistered?.length && <Campaigns /> }
-=======
 			{ !! dataRegistered?.length && <Campaigns /> }
->>>>>>> 90e7c66b
 			{ dataRegistered &&
 				dataRecommended &&
 				!! ( dataRegistered.length || dataRecommended.length ) && (
