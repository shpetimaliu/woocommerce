<?php
/**
 * Reports order stats tests.
 *
 * @package WooCommerce\Tests\Orders
 */

/**
 * Class WC_Tests_Reports_Orders_Stats
 */
class WC_Tests_Reports_Orders_Stats extends WC_Unit_Test_Case {

	/**
	 * Test the calculations and querying works correctly for the base case of 1 order.
	 *
	 * @since 3.5.0
	 */
	public function test_populate_and_query() {
		WC_Helper_Reports::reset_stats_dbs();

		// Populate all of the data.
		$product = new WC_Product_Simple();
		$product->set_name( 'Test Product' );
		$product->set_regular_price( 25 );
		$product->save();

		$order = WC_Helper_Order::create_order( 1, $product );
		$order->set_status( 'completed' );
		$order->set_shipping_total( 10 );
		$order->set_discount_total( 20 );
		$order->set_discount_tax( 0 );
		$order->set_cart_tax( 5 );
		$order->set_shipping_tax( 2 );
		$order->set_total( 97 ); // $25x4 products + $10 shipping - $20 discount + $7 tax.
		$order->save();

		$refund = wc_create_refund(
			array(
				'amount'         => 12,
				'order_id'       => $order->get_id(),
			)
		);

		$data_store = new WC_Admin_Reports_Orders_Stats_Data_Store();

		$start_time = date( 'Y-m-d H:00:00', $order->get_date_created()->getOffsetTimestamp() );
		$end_time   = date( 'Y-m-d H:59:59', $order->get_date_created()->getOffsetTimestamp() );

		$args           = array(
			'interval' => 'hour',
			'after'    => $start_time,
			'before'   => $end_time,
		);
		$expected_stats = array(
			'totals'    => array(
				'orders_count'            => 1,
				'num_items_sold'          => 4,
				'avg_items_per_order'     => 4,
				'avg_order_value'         => 68,
				'gross_revenue'           => 97,
				'coupons'                 => 20,
				'refunds'                 => 12,
				'taxes'                   => 7,
				'shipping'                => 10,
				'net_revenue'             => 68,
				'num_returning_customers' => 0,
				'num_new_customers'       => 1,
				'products'                => 1,
				'segments'                => array(),
			),
			'intervals' => array(
				array(
					'interval'       => date( 'Y-m-d H', $order->get_date_created()->getOffsetTimestamp() ),
					'date_start'     => $start_time,
					'date_start_gmt' => $start_time,
					'date_end'       => $end_time,
					'date_end_gmt'   => $end_time,
					'subtotals'      => array(
						'gross_revenue'           => 97,
						'net_revenue'             => 68,
						'coupons'                 => 20,
						'shipping'                => 10,
						'taxes'                   => 7,
						'refunds'                 => 12,
						'orders_count'            => 1,
						'num_items_sold'          => 4,
						'avg_items_per_order'     => 4,
						'avg_order_value'         => 68,
						'num_returning_customers' => 0,
						'num_new_customers'       => 1,
						'segments'                => array(),
					),
				),
			),
			'total'     => 1,
			'pages'     => 1,
			'page_no'   => 1,
		);

		// Test retrieving the stats from the data store.
		$this->assertEquals( $expected_stats, json_decode( json_encode( $data_store->get_data( $args ) ), true ) );

		// Test retrieving the stats through the query class.
		$query          = new WC_Admin_Reports_Orders_Stats_Query( $args );
		$expected_stats = array(
			'totals'    => array(
				'net_revenue'             => 68,
				'avg_order_value'         => 68,
				'orders_count'            => 1,
				'avg_items_per_order'     => 4,
				'num_items_sold'          => 4,
				'coupons'                 => 20,
				'num_returning_customers' => 0,
				'num_new_customers'       => 1,
				'products'                => '1',
				'segments'                => array(),
			),
			'intervals' => array(
				array(
					'interval'       => date( 'Y-m-d H', $order->get_date_created()->getOffsetTimestamp() ),
					'date_start'     => $start_time,
					'date_start_gmt' => $start_time,
					'date_end'       => $end_time,
					'date_end_gmt'   => $end_time,
					'subtotals'      => array(
						'net_revenue'             => 68,
						'avg_order_value'         => 68,
						'orders_count'            => 1,
						'avg_items_per_order'     => 4,
						'num_items_sold'          => 4,
						'coupons'                 => 20,
						'num_returning_customers' => 0,
						'num_new_customers'       => 1,
						'segments'                => array(),
					),
				),
			),
			'total'     => 1,
			'pages'     => 1,
			'page_no'   => 1,
		);
		$this->assertEquals( $expected_stats, json_decode( json_encode( $query->get_data() ), true ) );
	}

	/**
	 * Test the calculations and querying works correctly for the case of multiple orders.
	 */
	public function test_populate_and_query_multiple_intervals() {
		global $wpdb;
		WC_Helper_Reports::reset_stats_dbs();

		// 2 different products.
		$product_1_price = 25;
		$product_1       = new WC_Product_Simple();
		$product_1->set_name( 'Test Product' );
		$product_1->set_regular_price( $product_1_price );
		$product_1->save();

		$product_2_price = 10;
		$product_2       = new WC_Product_Simple();
		$product_2->set_name( 'Test Product 2' );
		$product_2->set_regular_price( $product_2_price );
		$product_2->save();

		$product_3_price = 13;
		$product_3       = new WC_Product_Simple();
		$product_3->set_name( 'Test Product 3' );
		$product_3->set_regular_price( $product_3_price );
		$product_3->save();

		$product_4_price = 1;
		$product_4       = new WC_Product_Simple();
		$product_4->set_name( 'Test Product 4' );
		$product_4->set_regular_price( $product_4_price );
		$product_4->save();

		// 2 different coupons
		$coupon_1_amount = 1; // by default in create_coupon.
		$coupon_1        = WC_Helper_Coupon::create_coupon( 'coupon_1' );

		$coupon_2_amount = 2;
		$coupon_2        = WC_Helper_Coupon::create_coupon( 'coupon_2' );
		$coupon_2->set_amount( $coupon_2_amount );
		$coupon_2->save();

		$order_status_1 = 'completed';
		$order_status_2 = 'processing';

		$customer_1 = WC_Helper_Customer::create_customer( 'cust_1', 'pwd_1', 'user_1@mail.com' );
		$customer_2 = WC_Helper_Customer::create_customer( 'cust_2', 'pwd_2', 'user_2@mail.com' );

		$order_1_time = time();
		// One more order needs to fit into the same hour, but also be one second later than this one, so in case it's very end of the hour, shift order 1 one second towards past.
		if ( 59 === $order_1_time % MINUTE_IN_SECONDS ) {
			$order_1_time--;
		}
		$order_2_time = $order_1_time;

		$this_['hour']  = array( 1, 2 );
		$this_['day']   = array( 1, 2 );
		$this_['week']  = array( 1, 2 );
		$this_['month'] = array( 1, 2 );
		$this_['year']  = array( 1, 2 );

		$order_1_datetime = new DateTime();
		$order_1_datetime = $order_1_datetime->setTimestamp( $order_1_time );

		$order[1]['year']  = (int) $order_1_datetime->format( 'Y' );
		$order[1]['month'] = (int) $order_1_datetime->format( 'm' );
		$order[1]['week']  = (int) $order_1_datetime->format( 'W' );
		$order[1]['day']   = (int) $order_1_datetime->format( 'd' );
		$order[1]['hour']  = (int) $order_1_datetime->format( 'H' );

		// same day, different hour.
		$order_3_datetime  = new DateTime();
		$order_3_datetime  = $order_3_datetime->setTimestamp( $order_1_time - HOUR_IN_SECONDS );
		$order_3_time      = $order_3_datetime->format( 'U' );
		$order[3]['year']  = (int) $order_3_datetime->format( 'Y' );
		$order[3]['month'] = (int) $order_3_datetime->format( 'm' );
		$order[3]['week']  = (int) $order_3_datetime->format( 'W' );
		$order[3]['day']   = (int) $order_3_datetime->format( 'd' );

		// Previous day.
		$order_4_datetime  = new DateTime();
		$order_4_datetime  = $order_4_datetime->setTimestamp( $order_1_time - DAY_IN_SECONDS );
		$order_4_time      = $order_4_datetime->format( 'U' );
		$order[4]['year']  = (int) $order_4_datetime->format( 'Y' );
		$order[4]['month'] = (int) $order_4_datetime->format( 'm' );
		$order[4]['week']  = (int) $order_4_datetime->format( 'W' );
		$order[4]['day']   = (int) $order_4_datetime->format( 'd' );

		// Previous week.
		$order_5_datetime  = new DateTime();
		$order_5_datetime  = $order_5_datetime->setTimestamp( $order_1_time - WEEK_IN_SECONDS );
		$order_5_time      = $order_5_datetime->format( 'U' );
		$order[5]['year']  = (int) $order_5_datetime->format( 'Y' );
		$order[5]['month'] = (int) $order_5_datetime->format( 'm' );
		$order[5]['week']  = (int) $order_5_datetime->format( 'W' );
		$order[5]['day']   = (int) $order_5_datetime->format( 'd' );

		// Previous month.
		$order_6_datetime  = new DateTime();
		$order_6_datetime  = $order_6_datetime->setTimestamp( $order_1_time - MONTH_IN_SECONDS );
		$order_6_time      = $order_6_datetime->format( 'U' );
		$order[6]['year']  = (int) $order_6_datetime->format( 'Y' );
		$order[6]['month'] = (int) $order_6_datetime->format( 'm' );
		$order[6]['week']  = (int) $order_6_datetime->format( 'W' );
		$order[6]['day']   = (int) $order_6_datetime->format( 'd' );

		// Previous year.
		$order_7_datetime  = new DateTime();
		$order_7_datetime  = $order_7_datetime->setTimestamp( $order_1_time - YEAR_IN_SECONDS );
		$order_7_time      = $order_7_datetime->format( 'U' );
		$order[7]['year']  = (int) $order_7_datetime->format( 'Y' );
		$order[7]['month'] = (int) $order_7_datetime->format( 'm' );
		$order[7]['week']  = (int) $order_7_datetime->format( 'W' );
		$order[7]['day']   = (int) $order_7_datetime->format( 'd' );

		foreach ( array( 3, 4, 5, 6, 7 ) as $order_no ) {
			if ( $order[ $order_no ]['day'] === $order[1]['day'] && $order[ $order_no ]['month'] === $order[1]['month'] && $order[ $order_no ]['year'] === $order[1]['year'] ) {
				$this_['day'][] = $order_no;
			}
			if ( $order[ $order_no ]['week'] === $order[1]['week'] && $order[ $order_no ]['year'] === $order[1]['year'] ) {
				$this_['week'][] = $order_no;
			}
			if ( $order[ $order_no ]['month'] === $order[1]['month'] && $order[ $order_no ]['year'] === $order[1]['year'] ) {
				$this_['month'][] = $order_no;
			}
			if ( $order[ $order_no ]['year'] === $order[1]['year'] ) {
				$this_['year'][] = $order_no;
			}
		}

		$orders = array();
		// 2 different order statuses, plus new vs returning customer
		$qty_per_product = 4; // Hardcoded in WC_Helper_Order::create_order.

		foreach ( array( $product_1, $product_2, $product_3 ) as $product ) {
			foreach ( array( null, $coupon_1, $coupon_2 ) as $coupon ) {
				foreach ( array( $order_status_1, $order_status_2 ) as $order_status ) {
					foreach ( array( $customer_1, $customer_2 ) as $customer ) {
						foreach (
							array(
								$order_1_time,
								$order_2_time,
							) as $order_time
						) { // As there are no tests for different timeframes, ignore these for now: $order_3_time, $order_4_time, $order_5_time, $order_6_time, $order_7_time
							// One order with only 1 product.
							$order = WC_Helper_Order::create_order( $customer->get_id(), $product );
							$order->set_date_created( $order_time );
							$order->set_status( $order_status );

							if ( $coupon ) {
								$order->apply_coupon( $coupon );
							}

							$order->calculate_totals();
							$order->save();

							$orders[] = $order;

							// One order with 2 products: product_4 and selected product.
							$order_2 = WC_Helper_Order::create_order( $customer->get_id(), $product_4 );

							$item = new WC_Order_Item_Product();
							$item->set_props(
								array(
									'product'  => $product,
									'quantity' => 4,
									'subtotal' => wc_get_price_excluding_tax( $product, array( 'qty' => 4 ) ),
									'total'    => wc_get_price_excluding_tax( $product, array( 'qty' => 4 ) ),
								)
							);
							$item->save();
							$order_2->add_item( $item );
							$order_2->set_date_created( $order_time );
							$order_2->set_status( $order_status );

							if ( $coupon ) {
								$order_2->apply_coupon( $coupon );
							}

							$order_2->calculate_totals();
							$order_2->save();

							$orders[] = $order_2;
						}
					}
				}
			}
		}

		$data_store = new WC_Admin_Reports_Orders_Stats_Data_Store();

		// Tests for before & after set to current hour.
		$current_hour_start = new DateTime();
		$current_hour_start->setTimestamp( $order_1_time );
		$current_hour_minutes = (int) $current_hour_start->format( 'i' );
		$current_hour_start->setTimestamp( $order_1_time - $current_hour_minutes * MINUTE_IN_SECONDS );

		$current_hour_end = new DateTime();
		$current_hour_end->setTimestamp( $order_1_time );
		$order_1_seconds = (int) $current_hour_end->format( 'U' ) % HOUR_IN_SECONDS;
		$current_hour_end->setTimestamp( $order_1_time + ( HOUR_IN_SECONDS - $order_1_seconds ) - 1 );

		// All orders, no filters.
		// 72 orders in one batch (3 products * 3 coupon options * 2 order statuses * 2 customers * 2 orders), 4 items of each product per order
		// 24 orders without coupons, 48 with coupons: 24 with $1 coupon and 24 with $2 coupon.
		// shipping is $10 per order.
		$query_args = array(
			'after'    => $current_hour_start->format( WC_Admin_Reports_Interval::$sql_datetime_format ),
			'before'   => $current_hour_end->format( WC_Admin_Reports_Interval::$sql_datetime_format ),
			'interval' => 'hour',
		);

		$order_permutations     = 72;
		$order_w_coupon_1_perms = 24;
		$order_w_coupon_2_perms = 24;

		$orders_count   = count( $this_['hour'] ) * $order_permutations;
		$num_items_sold = $orders_count / 2 * $qty_per_product + $orders_count / 2 * $qty_per_product * 2;
		$coupons        = count( $this_['hour'] ) * ( $order_w_coupon_1_perms * $coupon_1_amount + $order_w_coupon_2_perms * $coupon_2_amount );
		$shipping       = $orders_count * 10;
		$net_revenue    = $product_1_price * $qty_per_product * ( $orders_count / 6 )
						+ $product_2_price * $qty_per_product * ( $orders_count / 6 )
						+ $product_3_price * $qty_per_product * ( $orders_count / 6 )
						+ ( $product_1_price + $product_4_price ) * $qty_per_product * ( $orders_count / 6 )
						+ ( $product_2_price + $product_4_price ) * $qty_per_product * ( $orders_count / 6 )
						+ ( $product_3_price + $product_4_price ) * $qty_per_product * ( $orders_count / 6 )
						- $coupons;
		$gross_revenue  = $net_revenue + $shipping;
		$new_customers  = 2;

		$expected_stats = array(
			'totals'    => array(
				'orders_count'            => $orders_count,
				'num_items_sold'          => $num_items_sold,
				'gross_revenue'           => $gross_revenue,
				'coupons'                 => $coupons,
				'refunds'                 => 0,
				'taxes'                   => 0,
				'shipping'                => $shipping,
				'net_revenue'             => $net_revenue,
				'avg_items_per_order'     => $num_items_sold / $orders_count,
				'avg_order_value'         => $net_revenue / $orders_count,
				'num_returning_customers' => 0,
				'num_new_customers'       => $new_customers,
				'products'                => 4,
				'segments'                => array(),
			),
			'intervals' => array(
				array(
					'interval'       => $current_hour_start->format( 'Y-m-d H' ),
					'date_start'     => $current_hour_start->format( 'Y-m-d H:i:s' ),
					'date_start_gmt' => $current_hour_start->format( 'Y-m-d H:i:s' ),
					'date_end'       => $current_hour_end->format( 'Y-m-d H:i:s' ),
					'date_end_gmt'   => $current_hour_end->format( 'Y-m-d H:i:s' ),
					'subtotals'      => array(
						'orders_count'            => $orders_count,
						'num_items_sold'          => $num_items_sold,
						'gross_revenue'           => $gross_revenue,
						'coupons'                 => $coupons,
						'refunds'                 => 0,
						'taxes'                   => 0,
						'shipping'                => $shipping,
						'net_revenue'             => $net_revenue,
						'avg_items_per_order'     => $num_items_sold / $orders_count,
						'avg_order_value'         => $net_revenue / $orders_count,
						'num_returning_customers' => 0,
						'num_new_customers'       => $new_customers,
						'segments'                => array(),
					),
				),
			),
			'total'     => 1,
			'pages'     => 1,
			'page_no'   => 1,
		);
		$this->assertEquals( $expected_stats, json_decode( json_encode( $data_store->get_data( $query_args ) ), true ), 'Query args: ' . print_r( $query_args, true ) . "; query: {$wpdb->last_query}" );

		// * Order status filter
		// ** Status is, positive filter for 2 statuses, i.e. all orders.
		$query_args = array(
			'after'     => $current_hour_start->format( WC_Admin_Reports_Interval::$sql_datetime_format ),
			'before'    => $current_hour_end->format( WC_Admin_Reports_Interval::$sql_datetime_format ),
			'interval'  => 'hour',
			'status_is' => array(
				$order_status_1,
				$order_status_2,
			),
		);

		$this->assertEquals( $expected_stats, json_decode( json_encode( $data_store->get_data( $query_args ) ), true ), 'Query args: ' . print_r( $query_args, true ) . "; query: {$wpdb->last_query}" );

		// ** Status is, positive filter for 1 status -> half orders.
		$query_args = array(
			'after'     => $current_hour_start->format( WC_Admin_Reports_Interval::$sql_datetime_format ),
			'before'    => $current_hour_end->format( WC_Admin_Reports_Interval::$sql_datetime_format ),
			'interval'  => 'hour',
			'status_is' => array(
				$order_status_1,
			),
		);

		$order_permutations     = 36;
		$order_w_coupon_1_perms = 12;
		$order_w_coupon_2_perms = 12;

		$orders_count   = count( $this_['hour'] ) * $order_permutations;
		$num_items_sold = $orders_count / 2 * $qty_per_product
						+ $orders_count / 2 * $qty_per_product * 2;
		$coupons        = count( $this_['hour'] ) * ( $order_w_coupon_1_perms * $coupon_1_amount + $order_w_coupon_2_perms * $coupon_2_amount );
		$shipping       = $orders_count * 10;
		$net_revenue    = $product_1_price * $qty_per_product * ( $orders_count / 6 )
						+ $product_2_price * $qty_per_product * ( $orders_count / 6 )
						+ $product_3_price * $qty_per_product * ( $orders_count / 6 )
						+ ( $product_1_price + $product_4_price ) * $qty_per_product * ( $orders_count / 6 )
						+ ( $product_2_price + $product_4_price ) * $qty_per_product * ( $orders_count / 6 )
						+ ( $product_3_price + $product_4_price ) * $qty_per_product * ( $orders_count / 6 )
						- $coupons;
		$gross_revenue  = $net_revenue + $shipping;

		$expected_stats = array(
			'totals'    => array(
				'orders_count'            => $orders_count,
				'num_items_sold'          => $num_items_sold,
				'gross_revenue'           => $gross_revenue,
				'coupons'                 => $coupons,
				'refunds'                 => 0,
				'taxes'                   => 0,
				'shipping'                => $shipping,
				'net_revenue'             => $net_revenue,
				'avg_items_per_order'     => $num_items_sold / $orders_count,
				'avg_order_value'         => $net_revenue / $orders_count,
				'num_returning_customers' => 0,
				'num_new_customers'       => $new_customers,
				'products'                => 4,
				'segments'                => array(),
			),
			'intervals' => array(
				array(
					'interval'       => $current_hour_start->format( 'Y-m-d H' ),
					'date_start'     => $current_hour_start->format( 'Y-m-d H:i:s' ),
					'date_start_gmt' => $current_hour_start->format( 'Y-m-d H:i:s' ),
					'date_end'       => $current_hour_end->format( 'Y-m-d H:i:s' ),
					'date_end_gmt'   => $current_hour_end->format( 'Y-m-d H:i:s' ),
					'subtotals'      => array(
						'orders_count'            => $orders_count,
						'num_items_sold'          => $num_items_sold,
						'gross_revenue'           => $gross_revenue,
						'coupons'                 => $coupons,
						'refunds'                 => 0,
						'taxes'                   => 0,
						'shipping'                => $shipping,
						'net_revenue'             => $net_revenue,
						'avg_items_per_order'     => $num_items_sold / $orders_count,
						'avg_order_value'         => $net_revenue / $orders_count,
						'num_returning_customers' => 0,
						'num_new_customers'       => $new_customers,
						'segments'                => array(),
					),
				),
			),
			'total'     => 1,
			'pages'     => 1,
			'page_no'   => 1,
		);
		$this->assertEquals( $expected_stats, json_decode( json_encode( $data_store->get_data( $query_args ) ), true ), 'Query args: ' . print_r( $query_args, true ) . "; query: {$wpdb->last_query}" );

		// ** Status is not, negative filter for 1 status -> half orders.
		$query_args = array(
			'after'         => $current_hour_start->format( WC_Admin_Reports_Interval::$sql_datetime_format ),
			'before'        => $current_hour_end->format( WC_Admin_Reports_Interval::$sql_datetime_format ),
			'interval'      => 'hour',
			'status_is_not' => array(
				$order_status_2,
			),
		);

		$order_permutations     = 36;
		$order_w_coupon_1_perms = 12;
		$order_w_coupon_2_perms = 12;

		$orders_count   = count( $this_['hour'] ) * $order_permutations;
		$num_items_sold = $orders_count / 2 * $qty_per_product
						+ $orders_count / 2 * $qty_per_product * 2;
		$coupons        = count( $this_['hour'] ) * ( $order_w_coupon_1_perms * $coupon_1_amount + $order_w_coupon_2_perms * $coupon_2_amount );
		$shipping       = $orders_count * 10;
		$net_revenue    = $product_1_price * $qty_per_product * ( $orders_count / 6 )
						+ $product_2_price * $qty_per_product * ( $orders_count / 6 )
						+ $product_3_price * $qty_per_product * ( $orders_count / 6 )
						+ ( $product_1_price + $product_4_price ) * $qty_per_product * ( $orders_count / 6 )
						+ ( $product_2_price + $product_4_price ) * $qty_per_product * ( $orders_count / 6 )
						+ ( $product_3_price + $product_4_price ) * $qty_per_product * ( $orders_count / 6 )
						- $coupons;
		$gross_revenue  = $net_revenue + $shipping;

		$expected_stats = array(
			'totals'    => array(
				'orders_count'            => $orders_count,
				'num_items_sold'          => $num_items_sold,
				'gross_revenue'           => $gross_revenue,
				'coupons'                 => $coupons,
				'refunds'                 => 0,
				'taxes'                   => 0,
				'shipping'                => $shipping,
				'net_revenue'             => $net_revenue,
				'avg_items_per_order'     => $num_items_sold / $orders_count,
				'avg_order_value'         => $net_revenue / $orders_count,
				'num_returning_customers' => 0,
				'num_new_customers'       => $new_customers,
				'products'                => 4,
				'segments'                => array(),
			),
			'intervals' => array(
				array(
					'interval'       => $current_hour_start->format( 'Y-m-d H' ),
					'date_start'     => $current_hour_start->format( 'Y-m-d H:i:s' ),
					'date_start_gmt' => $current_hour_start->format( 'Y-m-d H:i:s' ),
					'date_end'       => $current_hour_end->format( 'Y-m-d H:i:s' ),
					'date_end_gmt'   => $current_hour_end->format( 'Y-m-d H:i:s' ),
					'subtotals'      => array(
						'orders_count'            => $orders_count,
						'num_items_sold'          => $num_items_sold,
						'gross_revenue'           => $gross_revenue,
						'coupons'                 => $coupons,
						'refunds'                 => 0,
						'taxes'                   => 0,
						'shipping'                => $shipping,
						'net_revenue'             => $net_revenue,
						'avg_items_per_order'     => $num_items_sold / $orders_count,
						'avg_order_value'         => $net_revenue / $orders_count,
						'num_returning_customers' => 0,
						'num_new_customers'       => $new_customers,
						'segments'                => array(),
					),
				),
			),
			'total'     => 1,
			'pages'     => 1,
			'page_no'   => 1,
		);
		$this->assertEquals( $expected_stats, json_decode( json_encode( $data_store->get_data( $query_args ) ), true ), 'Query args: ' . print_r( $query_args, true ) . "; query: {$wpdb->last_query}" );

		// ** Status is not, negative filter for 2 statuses -> no orders.
		$query_args = array(
			'after'         => $current_hour_start->format( WC_Admin_Reports_Interval::$sql_datetime_format ),
			'before'        => $current_hour_end->format( WC_Admin_Reports_Interval::$sql_datetime_format ),
			'interval'      => 'hour',
			'status_is_not' => array(
				$order_status_1,
				$order_status_2,
			),
		);

		$expected_stats = array(
			'totals'    => array(
				'orders_count'            => 0,
				'num_items_sold'          => 0,
				'gross_revenue'           => 0,
				'coupons'                 => 0,
				'refunds'                 => 0,
				'taxes'                   => 0,
				'shipping'                => 0,
				'net_revenue'             => 0,
				'avg_items_per_order'     => 0,
				'avg_order_value'         => 0,
				'num_returning_customers' => 0,
				'num_new_customers'       => 0,
				'products'                => 0,
				'segments'                => array(),
			),
			'intervals' => array(
				array(
					'interval'       => $current_hour_start->format( 'Y-m-d H' ),
					'date_start'     => $current_hour_start->format( 'Y-m-d H:i:s' ),
					'date_start_gmt' => $current_hour_start->format( 'Y-m-d H:i:s' ),
					'date_end'       => $current_hour_end->format( 'Y-m-d H:i:s' ),
					'date_end_gmt'   => $current_hour_end->format( 'Y-m-d H:i:s' ),
					'subtotals'      => array(
						'orders_count'            => 0,
						'num_items_sold'          => 0,
						'gross_revenue'           => 0,
						'coupons'                 => 0,
						'refunds'                 => 0,
						'taxes'                   => 0,
						'shipping'                => 0,
						'net_revenue'             => 0,
						'avg_items_per_order'     => 0,
						'avg_order_value'         => 0,
						'num_returning_customers' => 0,
						'num_new_customers'       => 0,
						'segments'                => array(),
					),
				),
			),
			'total'     => 1,
			'pages'     => 1,
			'page_no'   => 1,
		);
		$this->assertEquals( $expected_stats, json_decode( json_encode( $data_store->get_data( $query_args ) ), true ), 'Query args: ' . print_r( $query_args, true ) . "; query: {$wpdb->last_query}" );

		// ** Status is + Status is not, positive filter for 2 statuses, negative for 1 -> half of orders.
		$query_args = array(
			'after'         => $current_hour_start->format( WC_Admin_Reports_Interval::$sql_datetime_format ),
			'before'        => $current_hour_end->format( WC_Admin_Reports_Interval::$sql_datetime_format ),
			'interval'      => 'hour',
			'status_is'     => array(
				$order_status_1,
				$order_status_2,
			),
			'status_is_not' => array(
				$order_status_2,
			),
		);

		$order_permutations     = 36;
		$order_w_coupon_1_perms = 12;
		$order_w_coupon_2_perms = 12;

		$orders_count   = count( $this_['hour'] ) * $order_permutations;
		$num_items_sold = $orders_count / 2 * $qty_per_product
						+ $orders_count / 2 * $qty_per_product * 2;
		$coupons        = count( $this_['hour'] ) * ( $order_w_coupon_1_perms * $coupon_1_amount + $order_w_coupon_2_perms * $coupon_2_amount );
		$shipping       = $orders_count * 10;
		$net_revenue    = $product_1_price * $qty_per_product * ( $orders_count / 6 )
						+ $product_2_price * $qty_per_product * ( $orders_count / 6 )
						+ $product_3_price * $qty_per_product * ( $orders_count / 6 )
						+ ( $product_1_price + $product_4_price ) * $qty_per_product * ( $orders_count / 6 )
						+ ( $product_2_price + $product_4_price ) * $qty_per_product * ( $orders_count / 6 )
						+ ( $product_3_price + $product_4_price ) * $qty_per_product * ( $orders_count / 6 )
						- $coupons;
		$gross_revenue  = $net_revenue + $shipping;

		$expected_stats = array(
			'totals'    => array(
				'orders_count'            => $orders_count,
				'num_items_sold'          => $num_items_sold,
				'gross_revenue'           => $gross_revenue,
				'coupons'                 => $coupons,
				'refunds'                 => 0,
				'taxes'                   => 0,
				'shipping'                => $shipping,
				'net_revenue'             => $net_revenue,
				'avg_items_per_order'     => $num_items_sold / $orders_count,
				'avg_order_value'         => $net_revenue / $orders_count,
				'num_returning_customers' => 0,
				'num_new_customers'       => $new_customers,
				'products'                => 4,
				'segments'                => array(),
			),
			'intervals' => array(
				array(
					'interval'       => $current_hour_start->format( 'Y-m-d H' ),
					'date_start'     => $current_hour_start->format( 'Y-m-d H:i:s' ),
					'date_start_gmt' => $current_hour_start->format( 'Y-m-d H:i:s' ),
					'date_end'       => $current_hour_end->format( 'Y-m-d H:i:s' ),
					'date_end_gmt'   => $current_hour_end->format( 'Y-m-d H:i:s' ),
					'subtotals'      => array(
						'orders_count'            => $orders_count,
						'num_items_sold'          => $num_items_sold,
						'gross_revenue'           => $gross_revenue,
						'coupons'                 => $coupons,
						'refunds'                 => 0,
						'taxes'                   => 0,
						'shipping'                => $shipping,
						'net_revenue'             => $net_revenue,
						'avg_items_per_order'     => $num_items_sold / $orders_count,
						'avg_order_value'         => $net_revenue / $orders_count,
						'num_returning_customers' => 0,
						'num_new_customers'       => $new_customers,
						'segments'                => array(),
					),
				),
			),
			'total'     => 1,
			'pages'     => 1,
			'page_no'   => 1,
		);
		$this->assertEquals( $expected_stats, json_decode( json_encode( $data_store->get_data( $query_args ) ), true ), 'Query args: ' . print_r( $query_args, true ) . "; query: {$wpdb->last_query}" );

		// * Product filter
		// ** Product includes, positive filter for 2 products, i.e. 2 orders out of 3.
		$query_args = array(
			'after'            => $current_hour_start->format( WC_Admin_Reports_Interval::$sql_datetime_format ),
			'before'           => $current_hour_end->format( WC_Admin_Reports_Interval::$sql_datetime_format ),
			'interval'         => 'hour',
			'product_includes' => array(
				$product_1->get_id(),
				$product_2->get_id(),
			),
		);

		$order_permutations     = 48;
		$order_w_coupon_1_perms = 16;
		$order_w_coupon_2_perms = 16;

		$orders_count   = count( $this_['hour'] ) * $order_permutations;
		$num_items_sold = $orders_count / 2 * $qty_per_product
						+ $orders_count / 2 * $qty_per_product * 2;
		$coupons        = count( $this_['hour'] ) * ( $order_w_coupon_1_perms * $coupon_1_amount + $order_w_coupon_2_perms * $coupon_2_amount );
		$shipping       = $orders_count * 10;
		$net_revenue    = $product_1_price * $qty_per_product * ( $orders_count / 4 )
						+ $product_2_price * $qty_per_product * ( $orders_count / 4 )
						+ ( $product_1_price + $product_4_price ) * $qty_per_product * ( $orders_count / 4 )
						+ ( $product_2_price + $product_4_price ) * $qty_per_product * ( $orders_count / 4 )
						- $coupons;
		$gross_revenue  = $net_revenue + $shipping;

		$expected_stats = array(
			'totals'    => array(
				'orders_count'            => $orders_count,
				'num_items_sold'          => $num_items_sold,
				'gross_revenue'           => $gross_revenue,
				'coupons'                 => $coupons,
				'refunds'                 => 0,
				'taxes'                   => 0,
				'shipping'                => $shipping,
				'net_revenue'             => $net_revenue,
				'avg_items_per_order'     => $num_items_sold / $orders_count,
				'avg_order_value'         => $net_revenue / $orders_count,
				'num_returning_customers' => 0,
				'num_new_customers'       => $new_customers,
				'products'                => 3,
				'segments'                => array(),
			),
			'intervals' => array(
				array(
					'interval'       => $current_hour_start->format( 'Y-m-d H' ),
					'date_start'     => $current_hour_start->format( 'Y-m-d H:i:s' ),
					'date_start_gmt' => $current_hour_start->format( 'Y-m-d H:i:s' ),
					'date_end'       => $current_hour_end->format( 'Y-m-d H:i:s' ),
					'date_end_gmt'   => $current_hour_end->format( 'Y-m-d H:i:s' ),
					'subtotals'      => array(
						'orders_count'            => $orders_count,
						'num_items_sold'          => $num_items_sold,
						'gross_revenue'           => $gross_revenue,
						'coupons'                 => $coupons,
						'refunds'                 => 0,
						'taxes'                   => 0,
						'shipping'                => $shipping,
						'net_revenue'             => $net_revenue,
						'avg_items_per_order'     => $num_items_sold / $orders_count,
						'avg_order_value'         => $net_revenue / $orders_count,
						'num_returning_customers' => 0,
						'num_new_customers'       => $new_customers,
						'segments'                => array(),
					),
				),
			),
			'total'     => 1,
			'pages'     => 1,
			'page_no'   => 1,
		);
		$this->assertEquals( $expected_stats, json_decode( json_encode( $data_store->get_data( $query_args ) ), true ), 'Query args: ' . print_r( $query_args, true ) . "; query: {$wpdb->last_query}" );

		// ** Product includes, positive filter for 1 product, 1/3 of orders
		$query_args = array(
			'after'            => $current_hour_start->format( WC_Admin_Reports_Interval::$sql_datetime_format ),
			'before'           => $current_hour_end->format( WC_Admin_Reports_Interval::$sql_datetime_format ),
			'interval'         => 'hour',
			'product_includes' => array(
				$product_3->get_id(),
			),
		);

		$order_permutations     = 24;
		$order_w_coupon_1_perms = 8;
		$order_w_coupon_2_perms = 8;

		$orders_count   = count( $this_['hour'] ) * $order_permutations;
		$num_items_sold = $orders_count / 2 * $qty_per_product
						+ $orders_count / 2 * $qty_per_product * 2;
		$coupons        = count( $this_['hour'] ) * ( $order_w_coupon_1_perms * $coupon_1_amount + $order_w_coupon_2_perms * $coupon_2_amount );
		$shipping       = $orders_count * 10;
		$net_revenue    = $product_3_price * $qty_per_product * ( $orders_count / 2 )
						+ ( $product_3_price + $product_4_price ) * $qty_per_product * ( $orders_count / 2 )
						- $coupons;
		$gross_revenue  = $net_revenue + $shipping;

		$expected_stats = array(
			'totals'    => array(
				'orders_count'            => $orders_count,
				'num_items_sold'          => $num_items_sold,
				'gross_revenue'           => $gross_revenue,
				'coupons'                 => $coupons,
				'refunds'                 => 0,
				'taxes'                   => 0,
				'shipping'                => $shipping,
				'net_revenue'             => $net_revenue,
				'avg_items_per_order'     => $num_items_sold / $orders_count,
				'avg_order_value'         => $net_revenue / $orders_count,
				'num_returning_customers' => 0,
				'num_new_customers'       => 2,
				'products'                => 2,
				'segments'                => array(),
				// product 3 and product 4 (that is sometimes included in the orders with product 3).
			),
			'intervals' => array(
				array(
					'interval'       => $current_hour_start->format( 'Y-m-d H' ),
					'date_start'     => $current_hour_start->format( 'Y-m-d H:i:s' ),
					'date_start_gmt' => $current_hour_start->format( 'Y-m-d H:i:s' ),
					'date_end'       => $current_hour_end->format( 'Y-m-d H:i:s' ),
					'date_end_gmt'   => $current_hour_end->format( 'Y-m-d H:i:s' ),
					'subtotals'      => array(
						'orders_count'            => $orders_count,
						'num_items_sold'          => $num_items_sold,
						'gross_revenue'           => $gross_revenue,
						'coupons'                 => $coupons,
						'refunds'                 => 0,
						'taxes'                   => 0,
						'shipping'                => $shipping,
						'net_revenue'             => $net_revenue,
						'avg_items_per_order'     => $num_items_sold / $orders_count,
						'avg_order_value'         => $net_revenue / $orders_count,
						'num_returning_customers' => 0,
						'num_new_customers'       => 2,
						'segments'                => array(),
					),
				),
			),
			'total'     => 1,
			'pages'     => 1,
			'page_no'   => 1,
		);
		$this->assertEquals( $expected_stats, json_decode( json_encode( $data_store->get_data( $query_args ) ), true ), 'Query args: ' . print_r( $query_args, true ) . "; query: {$wpdb->last_query}" );

		// ** Product excludes, negative filter for 1 product, 2/3 of orders.
		$query_args = array(
			'after'            => $current_hour_start->format( WC_Admin_Reports_Interval::$sql_datetime_format ),
			'before'           => $current_hour_end->format( WC_Admin_Reports_Interval::$sql_datetime_format ),
			'interval'         => 'hour',
			'product_excludes' => array(
				$product_1->get_id(),
			),
		);

		$order_permutations     = 48;
		$order_w_coupon_1_perms = 16;
		$order_w_coupon_2_perms = 16;

		$orders_count   = count( $this_['hour'] ) * $order_permutations;
		$num_items_sold = $orders_count / 2 * $qty_per_product
						+ $orders_count / 2 * $qty_per_product * 2;
		$coupons        = count( $this_['hour'] ) * ( $order_w_coupon_1_perms * $coupon_1_amount + $order_w_coupon_2_perms * $coupon_2_amount );
		$shipping       = $orders_count * 10;
		$net_revenue    = $product_3_price * $qty_per_product * ( $orders_count / 4 )
						+ ( $product_3_price + $product_4_price ) * $qty_per_product * ( $orders_count / 4 )
						+ $product_2_price * $qty_per_product * ( $orders_count / 4 )
						+ ( $product_2_price + $product_4_price ) * $qty_per_product * ( $orders_count / 4 )
						- $coupons;
		$gross_revenue  = $net_revenue + $shipping;

		$expected_stats = array(
			'totals'    => array(
				'orders_count'            => $orders_count,
				'num_items_sold'          => $num_items_sold,
				'gross_revenue'           => $gross_revenue,
				'coupons'                 => $coupons,
				'refunds'                 => 0,
				'taxes'                   => 0,
				'shipping'                => $shipping,
				'net_revenue'             => $net_revenue,
				'avg_items_per_order'     => $num_items_sold / $orders_count,
				'avg_order_value'         => $net_revenue / $orders_count,
				'num_returning_customers' => 0,
				'num_new_customers'       => 2,
				'products'                => 3,
				'segments'                => array(),
			),
			'intervals' => array(
				array(
					'interval'       => $current_hour_start->format( 'Y-m-d H' ),
					'date_start'     => $current_hour_start->format( 'Y-m-d H:i:s' ),
					'date_start_gmt' => $current_hour_start->format( 'Y-m-d H:i:s' ),
					'date_end'       => $current_hour_end->format( 'Y-m-d H:i:s' ),
					'date_end_gmt'   => $current_hour_end->format( 'Y-m-d H:i:s' ),
					'subtotals'      => array(
						'orders_count'            => $orders_count,
						'num_items_sold'          => $num_items_sold,
						'gross_revenue'           => $gross_revenue,
						'coupons'                 => $coupons,
						'refunds'                 => 0,
						'taxes'                   => 0,
						'shipping'                => $shipping,
						'net_revenue'             => $net_revenue,
						'avg_items_per_order'     => $num_items_sold / $orders_count,
						'avg_order_value'         => $net_revenue / $orders_count,
						'num_returning_customers' => 0,
						'num_new_customers'       => 2,
						'segments'                => array(),
					),
				),
			),
			'total'     => 1,
			'pages'     => 1,
			'page_no'   => 1,
		);
		$this->assertEquals( $expected_stats, json_decode( json_encode( $data_store->get_data( $query_args ) ), true ), 'Query args: ' . print_r( $query_args, true ) . "; query: {$wpdb->last_query}" );

		// ** Product excludes, negative filter for 2 products, 1/3 of orders
		$query_args = array(
			'after'            => $current_hour_start->format( WC_Admin_Reports_Interval::$sql_datetime_format ),
			'before'           => $current_hour_end->format( WC_Admin_Reports_Interval::$sql_datetime_format ),
			'interval'         => 'hour',
			'product_excludes' => array(
				$product_1->get_id(),
				$product_2->get_id(),
			),
		);

		$order_permutations     = 24;
		$order_w_coupon_1_perms = 8;
		$order_w_coupon_2_perms = 8;

		$orders_count   = count( $this_['hour'] ) * $order_permutations;
		$num_items_sold = $orders_count / 2 * $qty_per_product
						+ $orders_count / 2 * $qty_per_product * 2;
		$coupons        = count( $this_['hour'] ) * ( $order_w_coupon_1_perms * $coupon_1_amount + $order_w_coupon_2_perms * $coupon_2_amount );
		$shipping       = $orders_count * 10;
		$net_revenue    = $product_3_price * $qty_per_product * ( $orders_count / 2 )
						+ ( $product_3_price + $product_4_price ) * $qty_per_product * ( $orders_count / 2 )
						- $coupons;
		$gross_revenue  = $net_revenue + $shipping;

		$expected_stats = array(
			'totals'    => array(
				'orders_count'            => $orders_count,
				'num_items_sold'          => $num_items_sold,
				'gross_revenue'           => $gross_revenue,
				'coupons'                 => $coupons,
				'refunds'                 => 0,
				'taxes'                   => 0,
				'shipping'                => $shipping,
				'net_revenue'             => $net_revenue,
				'avg_items_per_order'     => $num_items_sold / $orders_count,
				'avg_order_value'         => $net_revenue / $orders_count,
				'num_returning_customers' => 0,
				'num_new_customers'       => 2,
				'products'                => 2,
				'segments'                => array(),
			),
			'intervals' => array(
				array(
					'interval'       => $current_hour_start->format( 'Y-m-d H' ),
					'date_start'     => $current_hour_start->format( 'Y-m-d H:i:s' ),
					'date_start_gmt' => $current_hour_start->format( 'Y-m-d H:i:s' ),
					'date_end'       => $current_hour_end->format( 'Y-m-d H:i:s' ),
					'date_end_gmt'   => $current_hour_end->format( 'Y-m-d H:i:s' ),
					'subtotals'      => array(
						'orders_count'            => $orders_count,
						'num_items_sold'          => $num_items_sold,
						'gross_revenue'           => $gross_revenue,
						'coupons'                 => $coupons,
						'refunds'                 => 0,
						'taxes'                   => 0,
						'shipping'                => $shipping,
						'net_revenue'             => $net_revenue,
						'avg_items_per_order'     => $num_items_sold / $orders_count,
						'avg_order_value'         => $net_revenue / $orders_count,
						'num_returning_customers' => 0,
						'num_new_customers'       => 2,
						'segments'                => array(),
					),
				),
			),
			'total'     => 1,
			'pages'     => 1,
			'page_no'   => 1,
		);
		$this->assertEquals( $expected_stats, json_decode( json_encode( $data_store->get_data( $query_args ) ), true ), 'Query args: ' . print_r( $query_args, true ) . "; query: {$wpdb->last_query}" );

		// ** Product includes + product excludes, positive filter for 2 products, negative for 1 -> 1/3 of orders, only orders with product 2 and product 2 + product 4
		$query_args = array(
			'after'            => $current_hour_start->format( WC_Admin_Reports_Interval::$sql_datetime_format ),
			'before'           => $current_hour_end->format( WC_Admin_Reports_Interval::$sql_datetime_format ),
			'interval'         => 'hour',
			'product_includes' => array(
				$product_1->get_id(),
				$product_2->get_id(),
			),
			'product_excludes' => array(
				$product_1->get_id(),
			),
		);

		$order_permutations     = 24;
		$order_w_coupon_1_perms = 8;
		$order_w_coupon_2_perms = 8;

		$orders_count   = count( $this_['hour'] ) * $order_permutations;
		$num_items_sold = $orders_count / 2 * $qty_per_product
						+ $orders_count / 2 * $qty_per_product * 2;
		$coupons        = count( $this_['hour'] ) * ( $order_w_coupon_1_perms * $coupon_1_amount + $order_w_coupon_2_perms * $coupon_2_amount );
		$shipping       = $orders_count * 10;
		$net_revenue    = $product_2_price * $qty_per_product * ( $orders_count / 2 )
						+ ( $product_2_price + $product_4_price ) * $qty_per_product * ( $orders_count / 2 )
						- $coupons;
		$gross_revenue  = $net_revenue + $shipping;

		$expected_stats = array(
			'totals'    => array(
				'orders_count'            => $orders_count,
				'num_items_sold'          => $num_items_sold,
				'gross_revenue'           => $gross_revenue,
				'coupons'                 => $coupons,
				'refunds'                 => 0,
				'taxes'                   => 0,
				'shipping'                => $shipping,
				'net_revenue'             => $net_revenue,
				'avg_items_per_order'     => $num_items_sold / $orders_count,
				'avg_order_value'         => $net_revenue / $orders_count,
				'num_returning_customers' => 0,
				'num_new_customers'       => 2,
				'products'                => 2,
				'segments'                => array(),
			),
			'intervals' => array(
				array(
					'interval'       => $current_hour_start->format( 'Y-m-d H' ),
					'date_start'     => $current_hour_start->format( 'Y-m-d H:i:s' ),
					'date_start_gmt' => $current_hour_start->format( 'Y-m-d H:i:s' ),
					'date_end'       => $current_hour_end->format( 'Y-m-d H:i:s' ),
					'date_end_gmt'   => $current_hour_end->format( 'Y-m-d H:i:s' ),
					'subtotals'      => array(
						'orders_count'            => $orders_count,
						'num_items_sold'          => $num_items_sold,
						'gross_revenue'           => $gross_revenue,
						'coupons'                 => $coupons,
						'refunds'                 => 0,
						'taxes'                   => 0,
						'shipping'                => $shipping,
						'net_revenue'             => $net_revenue,
						'avg_items_per_order'     => $num_items_sold / $orders_count,
						'avg_order_value'         => $net_revenue / $orders_count,
						'num_returning_customers' => 0,
						'num_new_customers'       => 2,
						'segments'                => array(),
					),
				),
			),
			'total'     => 1,
			'pages'     => 1,
			'page_no'   => 1,
		);
		$this->assertEquals( $expected_stats, json_decode( json_encode( $data_store->get_data( $query_args ) ), true ), 'Query args: ' . print_r( $query_args, true ) . "; query: {$wpdb->last_query}" );

		// * Coupon filters
		// ** Coupon includes, positive filter for 2 coupons, i.e. 2/3 of orders.
		$query_args = array(
			'after'           => $current_hour_start->format( WC_Admin_Reports_Interval::$sql_datetime_format ),
			'before'          => $current_hour_end->format( WC_Admin_Reports_Interval::$sql_datetime_format ),
			'interval'        => 'hour',
			'coupon_includes' => array(
				$coupon_1->get_id(),
				$coupon_2->get_id(),
			),
		);

		$order_permutations     = 48;
		$order_w_coupon_1_perms = 24;
		$order_w_coupon_2_perms = 24;

		$orders_count   = count( $this_['hour'] ) * $order_permutations;
		$num_items_sold = $orders_count / 2 * $qty_per_product
						+ $orders_count / 2 * $qty_per_product * 2;
		$coupons        = count( $this_['hour'] ) * ( $order_w_coupon_1_perms * $coupon_1_amount + $order_w_coupon_2_perms * $coupon_2_amount );
		$shipping       = $orders_count * 10;
		$net_revenue    = $product_1_price * $qty_per_product * ( $orders_count / 6 )
						+ $product_2_price * $qty_per_product * ( $orders_count / 6 )
						+ $product_3_price * $qty_per_product * ( $orders_count / 6 )
						+ ( $product_1_price + $product_4_price ) * $qty_per_product * ( $orders_count / 6 )
						+ ( $product_2_price + $product_4_price ) * $qty_per_product * ( $orders_count / 6 )
						+ ( $product_3_price + $product_4_price ) * $qty_per_product * ( $orders_count / 6 )
						- $coupons;
		$gross_revenue  = $net_revenue + $shipping;

		$expected_stats = array(
			'totals'    => array(
				'orders_count'            => $orders_count,
				'num_items_sold'          => $num_items_sold,
				'gross_revenue'           => $gross_revenue,
				'coupons'                 => $coupons,
				'refunds'                 => 0,
				'taxes'                   => 0,
				'shipping'                => $shipping,
				'net_revenue'             => $net_revenue,
				'avg_items_per_order'     => $num_items_sold / $orders_count,
				'avg_order_value'         => $net_revenue / $orders_count,
				'num_returning_customers' => 0,
				'num_new_customers'       => 2,
				'products'                => 4,
				'segments'                => array(),
			),
			'intervals' => array(
				array(
					'interval'       => $current_hour_start->format( 'Y-m-d H' ),
					'date_start'     => $current_hour_start->format( 'Y-m-d H:i:s' ),
					'date_start_gmt' => $current_hour_start->format( 'Y-m-d H:i:s' ),
					'date_end'       => $current_hour_end->format( 'Y-m-d H:i:s' ),
					'date_end_gmt'   => $current_hour_end->format( 'Y-m-d H:i:s' ),
					'subtotals'      => array(
						'orders_count'            => $orders_count,
						'num_items_sold'          => $num_items_sold,
						'gross_revenue'           => $gross_revenue,
						'coupons'                 => $coupons,
						'refunds'                 => 0,
						'taxes'                   => 0,
						'shipping'                => $shipping,
						'net_revenue'             => $net_revenue,
						'avg_items_per_order'     => $num_items_sold / $orders_count,
						'avg_order_value'         => $net_revenue / $orders_count,
						'num_returning_customers' => 0,
						'num_new_customers'       => 2,
						'segments'                => array(),
					),
				),
			),
			'total'     => 1,
			'pages'     => 1,
			'page_no'   => 1,
		);
		$this->assertEquals( $expected_stats, json_decode( json_encode( $data_store->get_data( $query_args ) ), true ), 'Query args: ' . print_r( $query_args, true ) . "; query: {$wpdb->last_query}" );

		// ** Coupon includes, positive filter for 1 coupon, 1/3 of orders
		$query_args = array(
			'after'           => $current_hour_start->format( WC_Admin_Reports_Interval::$sql_datetime_format ),
			'before'          => $current_hour_end->format( WC_Admin_Reports_Interval::$sql_datetime_format ),
			'interval'        => 'hour',
			'coupon_includes' => array(
				$coupon_1->get_id(),
			),
		);

		$order_permutations     = 24;
		$order_w_coupon_1_perms = 24;

		$orders_count   = count( $this_['hour'] ) * $order_permutations;
		$num_items_sold = $orders_count / 2 * $qty_per_product
						+ $orders_count / 2 * $qty_per_product * 2;
		$coupons        = count( $this_['hour'] ) * ( $order_w_coupon_1_perms * $coupon_1_amount );
		$shipping       = $orders_count * 10;
		$net_revenue    = $product_1_price * $qty_per_product * ( $orders_count / 6 )
						+ $product_2_price * $qty_per_product * ( $orders_count / 6 )
						+ $product_3_price * $qty_per_product * ( $orders_count / 6 )
						+ ( $product_1_price + $product_4_price ) * $qty_per_product * ( $orders_count / 6 )
						+ ( $product_2_price + $product_4_price ) * $qty_per_product * ( $orders_count / 6 )
						+ ( $product_3_price + $product_4_price ) * $qty_per_product * ( $orders_count / 6 )
						- $coupons;
		$gross_revenue  = $net_revenue + $shipping;

		$expected_stats = array(
			'totals'    => array(
				'orders_count'            => $orders_count,
				'num_items_sold'          => $num_items_sold,
				'gross_revenue'           => $gross_revenue,
				'coupons'                 => $coupons,
				'refunds'                 => 0,
				'taxes'                   => 0,
				'shipping'                => $shipping,
				'net_revenue'             => $net_revenue,
				'avg_items_per_order'     => $num_items_sold / $orders_count,
				'avg_order_value'         => $net_revenue / $orders_count,
				'num_returning_customers' => 0,
				'num_new_customers'       => 2,
				'products'                => 4,
				'segments'                => array(),
			),
			'intervals' => array(
				array(
					'interval'       => $current_hour_start->format( 'Y-m-d H' ),
					'date_start'     => $current_hour_start->format( 'Y-m-d H:i:s' ),
					'date_start_gmt' => $current_hour_start->format( 'Y-m-d H:i:s' ),
					'date_end'       => $current_hour_end->format( 'Y-m-d H:i:s' ),
					'date_end_gmt'   => $current_hour_end->format( 'Y-m-d H:i:s' ),
					'subtotals'      => array(
						'orders_count'            => $orders_count,
						'num_items_sold'          => $num_items_sold,
						'gross_revenue'           => $gross_revenue,
						'coupons'                 => $coupons,
						'refunds'                 => 0,
						'taxes'                   => 0,
						'shipping'                => $shipping,
						'net_revenue'             => $net_revenue,
						'avg_items_per_order'     => $num_items_sold / $orders_count,
						'avg_order_value'         => $net_revenue / $orders_count,
						'num_returning_customers' => 0,
						'num_new_customers'       => 2,
						'segments'                => array(),
					),
				),
			),
			'total'     => 1,
			'pages'     => 1,
			'page_no'   => 1,
		);
		$this->assertEquals( $expected_stats, json_decode( json_encode( $data_store->get_data( $query_args ) ), true ), 'Query args: ' . print_r( $query_args, true ) . "; query: {$wpdb->last_query}" );

		// ** Coupon excludes, negative filter for 1 coupon, 2/3 of orders
		$query_args = array(
			'after'           => $current_hour_start->format( WC_Admin_Reports_Interval::$sql_datetime_format ),
			'before'          => $current_hour_end->format( WC_Admin_Reports_Interval::$sql_datetime_format ),
			'interval'        => 'hour',
			'coupon_excludes' => array(
				$coupon_1->get_id(),
			),
		);

		$order_permutations     = 48;
		$order_w_coupon_2_perms = 24;

		$orders_count   = count( $this_['hour'] ) * $order_permutations;
		$num_items_sold = $orders_count / 2 * $qty_per_product
						+ $orders_count / 2 * $qty_per_product * 2;
		$coupons        = count( $this_['hour'] ) * ( $order_w_coupon_2_perms * $coupon_2_amount );
		$shipping       = $orders_count * 10;
		$net_revenue    = $product_1_price * $qty_per_product * ( $orders_count / 6 )
						+ $product_2_price * $qty_per_product * ( $orders_count / 6 )
						+ $product_3_price * $qty_per_product * ( $orders_count / 6 )
						+ ( $product_1_price + $product_4_price ) * $qty_per_product * ( $orders_count / 6 )
						+ ( $product_2_price + $product_4_price ) * $qty_per_product * ( $orders_count / 6 )
						+ ( $product_3_price + $product_4_price ) * $qty_per_product * ( $orders_count / 6 )
						- $coupons;
		$gross_revenue  = $net_revenue + $shipping;

		$expected_stats = array(
			'totals'    => array(
				'orders_count'            => $orders_count,
				'num_items_sold'          => $num_items_sold,
				'gross_revenue'           => $gross_revenue,
				'coupons'                 => $coupons,
				'refunds'                 => 0,
				'taxes'                   => 0,
				'shipping'                => $shipping,
				'net_revenue'             => $net_revenue,
				'avg_items_per_order'     => $num_items_sold / $orders_count,
				'avg_order_value'         => $net_revenue / $orders_count,
				'num_returning_customers' => 0,
				'num_new_customers'       => $new_customers,
				'products'                => 4,
				'segments'                => array(),
			),
			'intervals' => array(
				array(
					'interval'       => $current_hour_start->format( 'Y-m-d H' ),
					'date_start'     => $current_hour_start->format( 'Y-m-d H:i:s' ),
					'date_start_gmt' => $current_hour_start->format( 'Y-m-d H:i:s' ),
					'date_end'       => $current_hour_end->format( 'Y-m-d H:i:s' ),
					'date_end_gmt'   => $current_hour_end->format( 'Y-m-d H:i:s' ),
					'subtotals'      => array(
						'orders_count'            => $orders_count,
						'num_items_sold'          => $num_items_sold,
						'gross_revenue'           => $gross_revenue,
						'coupons'                 => $coupons,
						'refunds'                 => 0,
						'taxes'                   => 0,
						'shipping'                => $shipping,
						'net_revenue'             => $net_revenue,
						'avg_items_per_order'     => $num_items_sold / $orders_count,
						'avg_order_value'         => $net_revenue / $orders_count,
						'num_returning_customers' => 0,
						'num_new_customers'       => $new_customers,
						'segments'                => array(),
					),
				),
			),
			'total'     => 1,
			'pages'     => 1,
			'page_no'   => 1,
		);
		$this->assertEquals( $expected_stats, json_decode( json_encode( $data_store->get_data( $query_args ) ), true ), 'Query args: ' . print_r( $query_args, true ) . "; query: {$wpdb->last_query}" );

		// ** Coupon excludes, negative filter for 2 coupons, 1/3 of orders
		$query_args = array(
			'after'           => $current_hour_start->format( WC_Admin_Reports_Interval::$sql_datetime_format ),
			'before'          => $current_hour_end->format( WC_Admin_Reports_Interval::$sql_datetime_format ),
			'interval'        => 'hour',
			'coupon_excludes' => array(
				$coupon_1->get_id(),
				$coupon_2->get_id(),
			),
		);

		$order_permutations     = 24;
		$order_w_coupon_1_perms = 0;
		$order_w_coupon_2_perms = 0;

		$orders_count   = count( $this_['hour'] ) * $order_permutations;
		$num_items_sold = $orders_count / 2 * $qty_per_product
						+ $orders_count / 2 * $qty_per_product * 2;
		$coupons        = count( $this_['hour'] ) * ( $order_w_coupon_1_perms * $coupon_1_amount + $order_w_coupon_2_perms * $coupon_2_amount );
		$shipping       = $orders_count * 10;
		$net_revenue    = $product_1_price * $qty_per_product * ( $orders_count / 6 )
						+ $product_2_price * $qty_per_product * ( $orders_count / 6 )
						+ $product_3_price * $qty_per_product * ( $orders_count / 6 )
						+ ( $product_1_price + $product_4_price ) * $qty_per_product * ( $orders_count / 6 )
						+ ( $product_2_price + $product_4_price ) * $qty_per_product * ( $orders_count / 6 )
						+ ( $product_3_price + $product_4_price ) * $qty_per_product * ( $orders_count / 6 )
						- $coupons;
		$gross_revenue  = $net_revenue + $shipping;

		$expected_stats = array(
			'totals'    => array(
				'orders_count'            => $orders_count,
				'num_items_sold'          => $num_items_sold,
				'gross_revenue'           => $gross_revenue,
				'coupons'                 => $coupons,
				'refunds'                 => 0,
				'taxes'                   => 0,
				'shipping'                => $shipping,
				'net_revenue'             => $net_revenue,
				'avg_items_per_order'     => $num_items_sold / $orders_count,
				'avg_order_value'         => $net_revenue / $orders_count,
				'num_returning_customers' => 0,
				'num_new_customers'       => $new_customers,
				'products'                => 4,
				'segments'                => array(),
			),
			'intervals' => array(
				array(
					'interval'       => $current_hour_start->format( 'Y-m-d H' ),
					'date_start'     => $current_hour_start->format( 'Y-m-d H:i:s' ),
					'date_start_gmt' => $current_hour_start->format( 'Y-m-d H:i:s' ),
					'date_end'       => $current_hour_end->format( 'Y-m-d H:i:s' ),
					'date_end_gmt'   => $current_hour_end->format( 'Y-m-d H:i:s' ),
					'subtotals'      => array(
						'orders_count'            => $orders_count,
						'num_items_sold'          => $num_items_sold,
						'gross_revenue'           => $gross_revenue,
						'coupons'                 => $coupons,
						'refunds'                 => 0,
						'taxes'                   => 0,
						'shipping'                => $shipping,
						'net_revenue'             => $net_revenue,
						'avg_items_per_order'     => $num_items_sold / $orders_count,
						'avg_order_value'         => $net_revenue / $orders_count,
						'num_returning_customers' => 0,
						'num_new_customers'       => $new_customers,
						'segments'                => array(),
					),
				),
			),
			'total'     => 1,
			'pages'     => 1,
			'page_no'   => 1,
		);
		$this->assertEquals( $expected_stats, json_decode( json_encode( $data_store->get_data( $query_args ) ), true ), 'Query args: ' . print_r( $query_args, true ) . "; query: {$wpdb->last_query}" );

		// ** Coupon includes + coupon excludes, positive filter for 2 coupon, negative for 1, 1/3 orders
		$query_args = array(
			'after'           => $current_hour_start->format( WC_Admin_Reports_Interval::$sql_datetime_format ),
			'before'          => $current_hour_end->format( WC_Admin_Reports_Interval::$sql_datetime_format ),
			'interval'        => 'hour',
			'coupon_includes' => array(
				$coupon_1->get_id(),
				$coupon_2->get_id(),
			),
			'coupon_excludes' => array(
				$coupon_2->get_id(),
			),
		);

		$order_permutations     = 24;
		$order_w_coupon_1_perms = 24;
		$order_w_coupon_2_perms = 0;

		$orders_count   = count( $this_['hour'] ) * $order_permutations;
		$num_items_sold = $orders_count / 2 * $qty_per_product
						+ $orders_count / 2 * $qty_per_product * 2;
		$coupons        = count( $this_['hour'] ) * ( $order_w_coupon_1_perms * $coupon_1_amount + $order_w_coupon_2_perms * $coupon_2_amount );
		$shipping       = $orders_count * 10;
		$net_revenue    = $product_1_price * $qty_per_product * ( $orders_count / 6 )
						+ $product_2_price * $qty_per_product * ( $orders_count / 6 )
						+ $product_3_price * $qty_per_product * ( $orders_count / 6 )
						+ ( $product_1_price + $product_4_price ) * $qty_per_product * ( $orders_count / 6 )
						+ ( $product_2_price + $product_4_price ) * $qty_per_product * ( $orders_count / 6 )
						+ ( $product_3_price + $product_4_price ) * $qty_per_product * ( $orders_count / 6 )
						- $coupons;
		$gross_revenue  = $net_revenue + $shipping;

		$expected_stats = array(
			'totals'    => array(
				'orders_count'            => $orders_count,
				'num_items_sold'          => $num_items_sold,
				'gross_revenue'           => $gross_revenue,
				'coupons'                 => $coupons,
				'refunds'                 => 0,
				'taxes'                   => 0,
				'shipping'                => $shipping,
				'net_revenue'             => $net_revenue,
				'avg_items_per_order'     => $num_items_sold / $orders_count,
				'avg_order_value'         => $net_revenue / $orders_count,
				'num_returning_customers' => 0,
				'num_new_customers'       => $new_customers,
				'products'                => 4,
				'segments'                => array(),
			),
			'intervals' => array(
				array(
					'interval'       => $current_hour_start->format( 'Y-m-d H' ),
					'date_start'     => $current_hour_start->format( 'Y-m-d H:i:s' ),
					'date_start_gmt' => $current_hour_start->format( 'Y-m-d H:i:s' ),
					'date_end'       => $current_hour_end->format( 'Y-m-d H:i:s' ),
					'date_end_gmt'   => $current_hour_end->format( 'Y-m-d H:i:s' ),
					'subtotals'      => array(
						'orders_count'            => $orders_count,
						'num_items_sold'          => $num_items_sold,
						'gross_revenue'           => $gross_revenue,
						'coupons'                 => $coupons,
						'refunds'                 => 0,
						'taxes'                   => 0,
						'shipping'                => $shipping,
						'net_revenue'             => $net_revenue,
						'avg_items_per_order'     => $num_items_sold / $orders_count,
						'avg_order_value'         => $net_revenue / $orders_count,
						'num_returning_customers' => 0,
						'num_new_customers'       => $new_customers,
						'segments'                => array(),
					),
				),
			),
			'total'     => 1,
			'pages'     => 1,
			'page_no'   => 1,
		);
		$this->assertEquals( $expected_stats, json_decode( json_encode( $data_store->get_data( $query_args ) ), true ), 'Query args: ' . print_r( $query_args, true ) . "; query: {$wpdb->last_query}" );

		// * Customer filters
		// ** Customer new
		$query_args = array(
			'after'    => $current_hour_start->format( WC_Admin_Reports_Interval::$sql_datetime_format ),
			'before'   => $current_hour_end->format( WC_Admin_Reports_Interval::$sql_datetime_format ),
			'interval' => 'hour',
			'customer' => 'new',
		);

		$orders_count   = 144;
		$num_items_sold = $orders_count / 2 * $qty_per_product
						+ $orders_count / 2 * $qty_per_product * 2;
		$coupons        = $orders_count;
		$shipping       = $orders_count * 10;
		$net_revenue    = $product_1_price * $qty_per_product * ( $orders_count / 6 )
						+ $product_2_price * $qty_per_product * ( $orders_count / 6 )
						+ $product_3_price * $qty_per_product * ( $orders_count / 6 )
						+ ( $product_1_price + $product_4_price ) * $qty_per_product * ( $orders_count / 6 )
						+ ( $product_2_price + $product_4_price ) * $qty_per_product * ( $orders_count / 6 )
						+ ( $product_3_price + $product_4_price ) * $qty_per_product * ( $orders_count / 6 )
						- $coupons;
		$gross_revenue  = $net_revenue + $shipping;

		$expected_stats = array(
			'totals'    => array(
				'orders_count'            => $orders_count,
				'num_items_sold'          => $num_items_sold,
				'gross_revenue'           => $gross_revenue,
				'coupons'                 => $coupons,
				'refunds'                 => 0,
				'taxes'                   => 0,
				'shipping'                => $shipping,
				'net_revenue'             => $net_revenue,
				'avg_items_per_order'     => $num_items_sold / $orders_count,
				'avg_order_value'         => $net_revenue / $orders_count,
				'num_returning_customers' => 0,
				'num_new_customers'       => $new_customers,
				'products'                => 4,
				'segments'                => array(),
			),
			'intervals' => array(
				array(
					'interval'       => $current_hour_start->format( 'Y-m-d H' ),
					'date_start'     => $current_hour_start->format( 'Y-m-d H:i:s' ),
					'date_start_gmt' => $current_hour_start->format( 'Y-m-d H:i:s' ),
					'date_end'       => $current_hour_end->format( 'Y-m-d H:i:s' ),
					'date_end_gmt'   => $current_hour_end->format( 'Y-m-d H:i:s' ),
					'subtotals'      => array(
						'orders_count'            => $orders_count,
						'num_items_sold'          => $num_items_sold,
						'gross_revenue'           => $gross_revenue,
						'coupons'                 => $coupons,
						'refunds'                 => 0,
						'taxes'                   => 0,
						'shipping'                => $shipping,
						'net_revenue'             => $net_revenue,
						'avg_items_per_order'     => $num_items_sold / $orders_count,
						'avg_order_value'         => $net_revenue / $orders_count,
						'num_returning_customers' => 0,
						'num_new_customers'       => $new_customers,
						'segments'                => array(),
					),
				),
			),
			'total'     => 1,
			'pages'     => 1,
			'page_no'   => 1,
		);
		$this->assertEquals( $expected_stats, json_decode( json_encode( $data_store->get_data( $query_args ) ), true ), 'Query args: ' . print_r( $query_args, true ) . "; query: {$wpdb->last_query}" );

		// ** Customer returning
		$returning_order = WC_Helper_Order::create_order( $customer_1->get_id(), $product );
		$returning_order->set_status( 'completed' );
		$returning_order->set_shipping_total( 10 );
		$returning_order->set_total( 110 ); // $25x4 products + $10 shipping.
		$returning_order->set_date_created( $order_1_time + 1 ); // This is guaranteed to belong to the same hour by the adjustment to $order_1_time.
		$returning_order->save();

		$query_args = array(
			'after'    => $current_hour_start->format( WC_Admin_Reports_Interval::$sql_datetime_format ), // I don't think this makes sense.... date( 'Y-m-d H:i:s', $orders[0]->get_date_created()->getOffsetTimestamp() + 1 ), // Date after initial order to get a returning customer.
			'before'   => $current_hour_end->format( WC_Admin_Reports_Interval::$sql_datetime_format ),
			'interval' => 'hour',
			'customer' => 'returning',
		);

		$order_permutations     = 72;
		$order_w_coupon_1_perms = 24;
		$order_w_coupon_2_perms = 24;

		$orders_count   = 1;
		$num_items_sold = 4;
		$coupons        = 0;
		$shipping       = $orders_count * 10;
		$net_revenue    = 100;
		$gross_revenue  = $net_revenue + $shipping;

		$expected_stats = array(
			'totals'    => array(
				'orders_count'            => $orders_count,
				'num_items_sold'          => $num_items_sold,
				'gross_revenue'           => $gross_revenue,
				'coupons'                 => $coupons,
				'refunds'                 => 0,
				'taxes'                   => 0,
				'shipping'                => $shipping,
				'net_revenue'             => $net_revenue,
				'avg_items_per_order'     => $num_items_sold,
				'avg_order_value'         => $net_revenue / $orders_count,
				'num_returning_customers' => 1,
				'num_new_customers'       => 0,
				'products'                => 1,
				'segments'                => array(),
			),
			'intervals' => array(
				array(
					'interval'       => $current_hour_start->format( 'Y-m-d H' ),
					'date_start'     => $current_hour_start->format( WC_Admin_Reports_Interval::$sql_datetime_format ),
					'date_start_gmt' => $current_hour_start->format( WC_Admin_Reports_Interval::$sql_datetime_format ),
					'date_end'       => $current_hour_end->format( 'Y-m-d H:i:s' ),
					'date_end_gmt'   => $current_hour_end->format( 'Y-m-d H:i:s' ),
					'subtotals'      => array(
						'orders_count'            => $orders_count,
						'num_items_sold'          => $num_items_sold,
						'gross_revenue'           => $gross_revenue,
						'coupons'                 => $coupons,
						'refunds'                 => 0,
						'taxes'                   => 0,
						'shipping'                => $shipping,
						'net_revenue'             => $net_revenue,
						'avg_items_per_order'     => $num_items_sold,
						'avg_order_value'         => $net_revenue / $orders_count,
						'num_returning_customers' => 1,
						'num_new_customers'       => 0,
						'segments'                => array(),
					),
				),
			),
			'total'     => 1,
			'pages'     => 1,
			'page_no'   => 1,
		);

		$this->assertEquals( $expected_stats, json_decode( json_encode( $data_store->get_data( $query_args ) ), true ), 'Query args: ' . print_r( $query_args, true ) . "; query: {$wpdb->last_query};" );
		wp_delete_post( $returning_order->get_id(), true );

		// Combinations: match all
		// status_is + product_includes.
		$query_args = array(
			'after'            => $current_hour_start->format( WC_Admin_Reports_Interval::$sql_datetime_format ),
			'before'           => $current_hour_end->format( WC_Admin_Reports_Interval::$sql_datetime_format ),
			'interval'         => 'hour',
			'status_is'        => array(
				$order_status_1,
			),
			'product_includes' => array(
				$product_1->get_id(),
			),
		);

		$order_permutations     = 12;
		$order_w_coupon_1_perms = 4;
		$order_w_coupon_2_perms = 4;

		$orders_count   = count( $this_['hour'] ) * $order_permutations;
		$num_items_sold = $orders_count / 2 * $qty_per_product
						+ $orders_count / 2 * $qty_per_product * 2;
		$coupons        = count( $this_['hour'] ) * ( $order_w_coupon_1_perms * $coupon_1_amount + $order_w_coupon_2_perms * $coupon_2_amount );
		$shipping       = $orders_count * 10;
		$net_revenue    = $product_1_price * $qty_per_product * ( $orders_count / 2 )
						+ ( $product_1_price + $product_4_price ) * $qty_per_product * ( $orders_count / 2 )
						- $coupons;
		$gross_revenue  = $net_revenue + $shipping;

		$expected_stats = array(
			'totals'    => array(
				'orders_count'            => $orders_count,
				'num_items_sold'          => $num_items_sold,
				'gross_revenue'           => $gross_revenue,
				'coupons'                 => $coupons,
				'refunds'                 => 0,
				'taxes'                   => 0,
				'shipping'                => $shipping,
				'net_revenue'             => $net_revenue,
				'avg_items_per_order'     => $num_items_sold / $orders_count,
				'avg_order_value'         => $net_revenue / $orders_count,
				'num_returning_customers' => 0,
				'num_new_customers'       => $new_customers,
				'products'                => 2,
				'segments'                => array(),
			),
			'intervals' => array(
				array(
					'interval'       => $current_hour_start->format( 'Y-m-d H' ),
					'date_start'     => $current_hour_start->format( 'Y-m-d H:i:s' ),
					'date_start_gmt' => $current_hour_start->format( 'Y-m-d H:i:s' ),
					'date_end'       => $current_hour_end->format( 'Y-m-d H:i:s' ),
					'date_end_gmt'   => $current_hour_end->format( 'Y-m-d H:i:s' ),
					'subtotals'      => array(
						'orders_count'            => $orders_count,
						'num_items_sold'          => $num_items_sold,
						'gross_revenue'           => $gross_revenue,
						'coupons'                 => $coupons,
						'refunds'                 => 0,
						'taxes'                   => 0,
						'shipping'                => $shipping,
						'net_revenue'             => $net_revenue,
						'avg_items_per_order'     => $num_items_sold / $orders_count,
						'avg_order_value'         => $net_revenue / $orders_count,
						'num_returning_customers' => 0,
						'num_new_customers'       => $new_customers,
						'segments'                => array(),
					),
				),
			),
			'total'     => 1,
			'pages'     => 1,
			'page_no'   => 1,
		);
		$this->assertEquals( $expected_stats, json_decode( json_encode( $data_store->get_data( $query_args ) ), true ), 'Query args: ' . print_r( $query_args, true ) . "; query: {$wpdb->last_query}" );

		// status_is + coupon_includes.
		$query_args = array(
			'after'           => $current_hour_start->format( WC_Admin_Reports_Interval::$sql_datetime_format ),
			'before'          => $current_hour_end->format( WC_Admin_Reports_Interval::$sql_datetime_format ),
			'interval'        => 'hour',
			'status_is'       => array(
				$order_status_1,
			),
			'coupon_includes' => array(
				$coupon_1->get_id(),
			),
		);

		$order_permutations     = 12;
		$order_w_coupon_1_perms = 12;
		$order_w_coupon_2_perms = 0;

		$orders_count   = count( $this_['hour'] ) * $order_permutations;
		$num_items_sold = $orders_count / 2 * $qty_per_product
						+ $orders_count / 2 * $qty_per_product * 2;
		$coupons        = count( $this_['hour'] ) * ( $order_w_coupon_1_perms * $coupon_1_amount + $order_w_coupon_2_perms * $coupon_2_amount );
		$shipping       = $orders_count * 10;
		$net_revenue    = $product_1_price * $qty_per_product * ( $orders_count / 6 )
						+ $product_2_price * $qty_per_product * ( $orders_count / 6 )
						+ $product_3_price * $qty_per_product * ( $orders_count / 6 )
						+ ( $product_1_price + $product_4_price ) * $qty_per_product * ( $orders_count / 6 )
						+ ( $product_2_price + $product_4_price ) * $qty_per_product * ( $orders_count / 6 )
						+ ( $product_3_price + $product_4_price ) * $qty_per_product * ( $orders_count / 6 )
						- $coupons;
		$gross_revenue  = $net_revenue + $shipping;

		$expected_stats = array(
			'totals'    => array(
				'orders_count'            => $orders_count,
				'num_items_sold'          => $num_items_sold,
				'gross_revenue'           => $gross_revenue,
				'coupons'                 => $coupons,
				'refunds'                 => 0,
				'taxes'                   => 0,
				'shipping'                => $shipping,
				'net_revenue'             => $net_revenue,
				'avg_items_per_order'     => $num_items_sold / $orders_count,
				'avg_order_value'         => $net_revenue / $orders_count,
				'num_returning_customers' => 0,
				'num_new_customers'       => $new_customers,
				'products'                => 4,
				'segments'                => array(),
			),
			'intervals' => array(
				array(
					'interval'       => $current_hour_start->format( 'Y-m-d H' ),
					'date_start'     => $current_hour_start->format( 'Y-m-d H:i:s' ),
					'date_start_gmt' => $current_hour_start->format( 'Y-m-d H:i:s' ),
					'date_end'       => $current_hour_end->format( 'Y-m-d H:i:s' ),
					'date_end_gmt'   => $current_hour_end->format( 'Y-m-d H:i:s' ),
					'subtotals'      => array(
						'orders_count'            => $orders_count,
						'num_items_sold'          => $num_items_sold,
						'gross_revenue'           => $gross_revenue,
						'coupons'                 => $coupons,
						'refunds'                 => 0,
						'taxes'                   => 0,
						'shipping'                => $shipping,
						'net_revenue'             => $net_revenue,
						'avg_items_per_order'     => $num_items_sold / $orders_count,
						'avg_order_value'         => $net_revenue / $orders_count,
						'num_returning_customers' => 0,
						'num_new_customers'       => $new_customers,
						'segments'                => array(),
					),
				),
			),
			'total'     => 1,
			'pages'     => 1,
			'page_no'   => 1,
		);
		$this->assertEquals( $expected_stats, json_decode( json_encode( $data_store->get_data( $query_args ) ), true ), 'Query args: ' . print_r( $query_args, true ) . "; query: {$wpdb->last_query}" );

		// product_includes + coupon_includes.
		$query_args = array(
			'after'            => $current_hour_start->format( WC_Admin_Reports_Interval::$sql_datetime_format ),
			'before'           => $current_hour_end->format( WC_Admin_Reports_Interval::$sql_datetime_format ),
			'interval'         => 'hour',
			'product_includes' => array(
				$product_1->get_id(),
			),
			'coupon_includes'  => array(
				$coupon_1->get_id(),
			),
		);

		$order_permutations     = 8;
		$order_w_coupon_1_perms = 8;
		$order_w_coupon_2_perms = 0;

		$orders_count   = count( $this_['hour'] ) * $order_permutations;
		$num_items_sold = $orders_count / 2 * $qty_per_product
						+ $orders_count / 2 * $qty_per_product * 2;
		$coupons        = count( $this_['hour'] ) * ( $order_w_coupon_1_perms * $coupon_1_amount + $order_w_coupon_2_perms * $coupon_2_amount );
		$shipping       = $orders_count * 10;
		$net_revenue    = $product_1_price * $qty_per_product * ( $orders_count / 2 )
						+ ( $product_1_price + $product_4_price ) * $qty_per_product * ( $orders_count / 2 )
						- $coupons;
		$gross_revenue  = $net_revenue + $shipping;

		$expected_stats = array(
			'totals'    => array(
				'orders_count'            => $orders_count,
				'num_items_sold'          => $num_items_sold,
				'gross_revenue'           => $gross_revenue,
				'coupons'                 => $coupons,
				'refunds'                 => 0,
				'taxes'                   => 0,
				'shipping'                => $shipping,
				'net_revenue'             => $net_revenue,
				'avg_items_per_order'     => $num_items_sold / $orders_count,
				'avg_order_value'         => $net_revenue / $orders_count,
				'num_returning_customers' => 0,
				'num_new_customers'       => $new_customers,
				'products'                => 2,
				'segments'                => array(),
			),
			'intervals' => array(
				array(
					'interval'       => $current_hour_start->format( 'Y-m-d H' ),
					'date_start'     => $current_hour_start->format( 'Y-m-d H:i:s' ),
					'date_start_gmt' => $current_hour_start->format( 'Y-m-d H:i:s' ),
					'date_end'       => $current_hour_end->format( 'Y-m-d H:i:s' ),
					'date_end_gmt'   => $current_hour_end->format( 'Y-m-d H:i:s' ),
					'subtotals'      => array(
						'orders_count'            => $orders_count,
						'num_items_sold'          => $num_items_sold,
						'gross_revenue'           => $gross_revenue,
						'coupons'                 => $coupons,
						'refunds'                 => 0,
						'taxes'                   => 0,
						'shipping'                => $shipping,
						'net_revenue'             => $net_revenue,
						'avg_items_per_order'     => $num_items_sold / $orders_count,
						'avg_order_value'         => $net_revenue / $orders_count,
						'num_returning_customers' => 0,
						'num_new_customers'       => $new_customers,
						'segments'                => array(),
					),
				),
			),
			'total'     => 1,
			'pages'     => 1,
			'page_no'   => 1,
		);
		$this->assertEquals( $expected_stats, json_decode( json_encode( $data_store->get_data( $query_args ) ), true ), 'Query args: ' . print_r( $query_args, true ) . "; query: {$wpdb->last_query}" );

		// status_is + product_includes + coupon_includes.
		$query_args = array(
			'after'            => $current_hour_start->format( WC_Admin_Reports_Interval::$sql_datetime_format ),
			'before'           => $current_hour_end->format( WC_Admin_Reports_Interval::$sql_datetime_format ),
			'interval'         => 'hour',
			'status_is'        => array(
				$order_status_1,
			),
			'product_includes' => array(
				$product_1->get_id(),
			),
			'coupon_includes'  => array(
				$coupon_1->get_id(),
			),
		);

		$order_permutations     = 4;
		$order_w_coupon_1_perms = 4;
		$order_w_coupon_2_perms = 0;

		$orders_count   = count( $this_['hour'] ) * $order_permutations;
		$num_items_sold = $orders_count / 2 * $qty_per_product
						+ $orders_count / 2 * $qty_per_product * 2;
		$coupons        = count( $this_['hour'] ) * ( $order_w_coupon_1_perms * $coupon_1_amount + $order_w_coupon_2_perms * $coupon_2_amount );
		$shipping       = $orders_count * 10;
		$net_revenue    = $product_1_price * $qty_per_product * ( $orders_count / 2 )
						+ ( $product_1_price + $product_4_price ) * $qty_per_product * ( $orders_count / 2 )
						- $coupons;
		$gross_revenue  = $net_revenue + $shipping;

		$expected_stats = array(
			'totals'    => array(
				'orders_count'            => $orders_count,
				'num_items_sold'          => $num_items_sold,
				'gross_revenue'           => $gross_revenue,
				'coupons'                 => $coupons,
				'refunds'                 => 0,
				'taxes'                   => 0,
				'shipping'                => $shipping,
				'net_revenue'             => $net_revenue,
				'avg_items_per_order'     => $num_items_sold / $orders_count,
				'avg_order_value'         => $net_revenue / $orders_count,
				'num_returning_customers' => 0,
				'num_new_customers'       => $new_customers,
				'products'                => 2,
				'segments'                => array(),
			),
			'intervals' => array(
				array(
					'interval'       => $current_hour_start->format( 'Y-m-d H' ),
					'date_start'     => $current_hour_start->format( 'Y-m-d H:i:s' ),
					'date_start_gmt' => $current_hour_start->format( 'Y-m-d H:i:s' ),
					'date_end'       => $current_hour_end->format( 'Y-m-d H:i:s' ),
					'date_end_gmt'   => $current_hour_end->format( 'Y-m-d H:i:s' ),
					'subtotals'      => array(
						'orders_count'            => $orders_count,
						'num_items_sold'          => $num_items_sold,
						'gross_revenue'           => $gross_revenue,
						'coupons'                 => $coupons,
						'refunds'                 => 0,
						'taxes'                   => 0,
						'shipping'                => $shipping,
						'net_revenue'             => $net_revenue,
						'avg_items_per_order'     => $num_items_sold / $orders_count,
						'avg_order_value'         => $net_revenue / $orders_count,
						'num_returning_customers' => 0,
						'num_new_customers'       => $new_customers,
						'segments'                => array(),
					),
				),
			),
			'total'     => 1,
			'pages'     => 1,
			'page_no'   => 1,
		);
		$this->assertEquals( $expected_stats, json_decode( json_encode( $data_store->get_data( $query_args ) ), true ), 'Query args: ' . print_r( $query_args, true ) . "; query: {$wpdb->last_query}" );

		// status_is + status_is_not + product_includes.
		$query_args = array(
			'after'            => $current_hour_start->format( WC_Admin_Reports_Interval::$sql_datetime_format ),
			'before'           => $current_hour_end->format( WC_Admin_Reports_Interval::$sql_datetime_format ),
			'interval'         => 'hour',
			'status_is'        => array(
				$order_status_1,
				$order_status_2,
			),
			'status_is_not'    => array(
				$order_status_2,
			),
			'product_includes' => array(
				$product_1->get_id(),
			),
			'coupon_includes'  => array(
				$coupon_1->get_id(),
			),
		);

		$order_permutations     = 4;
		$order_w_coupon_1_perms = 4;
		$order_w_coupon_2_perms = 0;

		$orders_count   = count( $this_['hour'] ) * $order_permutations;
		$num_items_sold = $orders_count / 2 * $qty_per_product
						+ $orders_count / 2 * $qty_per_product * 2;
		$coupons        = count( $this_['hour'] ) * ( $order_w_coupon_1_perms * $coupon_1_amount + $order_w_coupon_2_perms * $coupon_2_amount );
		$shipping       = $orders_count * 10;
		$net_revenue    = $product_1_price * $qty_per_product * ( $orders_count / 2 )
						+ ( $product_1_price + $product_4_price ) * $qty_per_product * ( $orders_count / 2 )
						- $coupons;
		$gross_revenue  = $net_revenue + $shipping;

		$expected_stats = array(
			'totals'    => array(
				'orders_count'            => $orders_count,
				'num_items_sold'          => $num_items_sold,
				'gross_revenue'           => $gross_revenue,
				'coupons'                 => $coupons,
				'refunds'                 => 0,
				'taxes'                   => 0,
				'shipping'                => $shipping,
				'net_revenue'             => $net_revenue,
				'avg_items_per_order'     => $num_items_sold / $orders_count,
				'avg_order_value'         => $net_revenue / $orders_count,
				'num_returning_customers' => 0,
				'num_new_customers'       => $new_customers,
				'products'                => 2,
				'segments'                => array(),
			),
			'intervals' => array(
				array(
					'interval'       => $current_hour_start->format( 'Y-m-d H' ),
					'date_start'     => $current_hour_start->format( 'Y-m-d H:i:s' ),
					'date_start_gmt' => $current_hour_start->format( 'Y-m-d H:i:s' ),
					'date_end'       => $current_hour_end->format( 'Y-m-d H:i:s' ),
					'date_end_gmt'   => $current_hour_end->format( 'Y-m-d H:i:s' ),
					'subtotals'      => array(
						'orders_count'            => $orders_count,
						'num_items_sold'          => $num_items_sold,
						'gross_revenue'           => $gross_revenue,
						'coupons'                 => $coupons,
						'refunds'                 => 0,
						'taxes'                   => 0,
						'shipping'                => $shipping,
						'net_revenue'             => $net_revenue,
						'avg_items_per_order'     => $num_items_sold / $orders_count,
						'avg_order_value'         => $net_revenue / $orders_count,
						'num_returning_customers' => 0,
						'num_new_customers'       => $new_customers,
						'segments'                => array(),
					),
				),
			),
			'total'     => 1,
			'pages'     => 1,
			'page_no'   => 1,
		);
		$this->assertEquals( $expected_stats, json_decode( json_encode( $data_store->get_data( $query_args ) ), true ), 'Query args: ' . print_r( $query_args, true ) . "; query: {$wpdb->last_query}" );

		// status_is + status_is_not + product_includes + product_excludes.
		$query_args = array(
			'after'            => $current_hour_start->format( WC_Admin_Reports_Interval::$sql_datetime_format ),
			'before'           => $current_hour_end->format( WC_Admin_Reports_Interval::$sql_datetime_format ),
			'interval'         => 'hour',
			'status_is'        => array(
				$order_status_1,
				$order_status_2,
			),
			'status_is_not'    => array(
				$order_status_2,
			),
			'product_includes' => array(
				$product_1->get_id(),
				$product_2->get_id(),
			),
			'product_excludes' => array(
				$product_4->get_id(),
			),
		);

		$order_permutations     = 12;
		$order_w_coupon_1_perms = 4;
		$order_w_coupon_2_perms = 4;

		$orders_count   = count( $this_['hour'] ) * $order_permutations;
		$num_items_sold = $orders_count * $qty_per_product; // No 2-item-orders here.
		$coupons        = count( $this_['hour'] ) * ( $order_w_coupon_1_perms * $coupon_1_amount + $order_w_coupon_2_perms * $coupon_2_amount );
		$shipping       = $orders_count * 10;
		$net_revenue    = $product_1_price * $qty_per_product * ( $orders_count / 2 )
						+ $product_2_price * $qty_per_product * ( $orders_count / 2 )
						- $coupons;
		$gross_revenue  = $net_revenue + $shipping;

		$expected_stats = array(
			'totals'    => array(
				'orders_count'            => $orders_count,
				'num_items_sold'          => $num_items_sold,
				'gross_revenue'           => $gross_revenue,
				'coupons'                 => $coupons,
				'refunds'                 => 0,
				'taxes'                   => 0,
				'shipping'                => $shipping,
				'net_revenue'             => $net_revenue,
				'avg_items_per_order'     => $num_items_sold / $orders_count,
				'avg_order_value'         => $net_revenue / $orders_count,
				'num_returning_customers' => 0,
				'num_new_customers'       => $new_customers,
				// Prod_1, status_1, no coupon orders included here, so 2 new cust orders.
				'products'                => 2,
				'segments'                => array(),
			),
			'intervals' => array(
				array(
					'interval'       => $current_hour_start->format( 'Y-m-d H' ),
					'date_start'     => $current_hour_start->format( 'Y-m-d H:i:s' ),
					'date_start_gmt' => $current_hour_start->format( 'Y-m-d H:i:s' ),
					'date_end'       => $current_hour_end->format( 'Y-m-d H:i:s' ),
					'date_end_gmt'   => $current_hour_end->format( 'Y-m-d H:i:s' ),
					'subtotals'      => array(
						'orders_count'            => $orders_count,
						'num_items_sold'          => $num_items_sold,
						'gross_revenue'           => $gross_revenue,
						'coupons'                 => $coupons,
						'refunds'                 => 0,
						'taxes'                   => 0,
						'shipping'                => $shipping,
						'net_revenue'             => $net_revenue,
						'avg_items_per_order'     => $num_items_sold / $orders_count,
						'avg_order_value'         => $net_revenue / $orders_count,
						'num_returning_customers' => 0,
						'num_new_customers'       => $new_customers,
						'segments'                => array(),
					),
				),
			),
			'total'     => 1,
			'pages'     => 1,
			'page_no'   => 1,
		);
		$this->assertEquals( $expected_stats, json_decode( json_encode( $data_store->get_data( $query_args ) ), true ), 'Query args: ' . print_r( $query_args, true ) . "; query: {$wpdb->last_query}" );

		// status_is + status_is_not + product_includes + product_excludes + coupon_includes.
		$query_args = array(
			'after'            => $current_hour_start->format( WC_Admin_Reports_Interval::$sql_datetime_format ),
			'before'           => $current_hour_end->format( WC_Admin_Reports_Interval::$sql_datetime_format ),
			'interval'         => 'hour',
			'status_is'        => array(
				$order_status_1,
				$order_status_2,
			),
			'status_is_not'    => array(
				$order_status_2,
			),
			'product_includes' => array(
				$product_1->get_id(),
				$product_2->get_id(),
			),
			'product_excludes' => array(
				$product_4->get_id(),
			),
			'coupon_includes'  => array(
				$coupon_1->get_id(),
			),
		);

		$order_permutations     = 4;
		$order_w_coupon_1_perms = 4;
		$order_w_coupon_2_perms = 0;

		$orders_count   = count( $this_['hour'] ) * $order_permutations;
		$num_items_sold = $orders_count * $qty_per_product;
		$coupons        = count( $this_['hour'] ) * ( $order_w_coupon_1_perms * $coupon_1_amount + $order_w_coupon_2_perms * $coupon_2_amount );
		$shipping       = $orders_count * 10;
		$net_revenue    = $product_1_price * $qty_per_product * ( $orders_count / 2 )
						+ $product_2_price * $qty_per_product * ( $orders_count / 2 )
						- $coupons;
		$gross_revenue  = $net_revenue + $shipping;

		$expected_stats = array(
			'totals'    => array(
				'orders_count'            => $orders_count,
				'num_items_sold'          => $num_items_sold,
				'gross_revenue'           => $gross_revenue,
				'coupons'                 => $coupons,
				'refunds'                 => 0,
				'taxes'                   => 0,
				'shipping'                => $shipping,
				'net_revenue'             => $net_revenue,
				'avg_items_per_order'     => $num_items_sold / $orders_count,
				'avg_order_value'         => $net_revenue / $orders_count,
				'num_returning_customers' => 0,
				'num_new_customers'       => $new_customers,
				'products'                => 2,
				'segments'                => array(),
			),
			'intervals' => array(
				array(
					'interval'       => $current_hour_start->format( 'Y-m-d H' ),
					'date_start'     => $current_hour_start->format( 'Y-m-d H:i:s' ),
					'date_start_gmt' => $current_hour_start->format( 'Y-m-d H:i:s' ),
					'date_end'       => $current_hour_end->format( 'Y-m-d H:i:s' ),
					'date_end_gmt'   => $current_hour_end->format( 'Y-m-d H:i:s' ),
					'subtotals'      => array(
						'orders_count'            => $orders_count,
						'num_items_sold'          => $num_items_sold,
						'gross_revenue'           => $gross_revenue,
						'coupons'                 => $coupons,
						'refunds'                 => 0,
						'taxes'                   => 0,
						'shipping'                => $shipping,
						'net_revenue'             => $net_revenue,
						'avg_items_per_order'     => $num_items_sold / $orders_count,
						'avg_order_value'         => $net_revenue / $orders_count,
						'num_returning_customers' => 0,
						'num_new_customers'       => $new_customers,
						'segments'                => array(),
					),
				),
			),
			'total'     => 1,
			'pages'     => 1,
			'page_no'   => 1,
		);
		$this->assertEquals( $expected_stats, json_decode( json_encode( $data_store->get_data( $query_args ) ), true ), 'Query args: ' . print_r( $query_args, true ) . "; query: {$wpdb->last_query}" );

		// status_is + status_is_not + product_includes + product_excludes + coupon_includes + coupon_excludes.
		$query_args = array(
			'after'            => $current_hour_start->format( WC_Admin_Reports_Interval::$sql_datetime_format ),
			'before'           => $current_hour_end->format( WC_Admin_Reports_Interval::$sql_datetime_format ),
			'interval'         => 'hour',
			'status_is'        => array(
				$order_status_1,
				$order_status_2,
			),
			'status_is_not'    => array(
				$order_status_2,
			),
			'product_includes' => array(
				$product_1->get_id(),
				$product_2->get_id(),
			),
			'product_excludes' => array(
				$product_4->get_id(),
			),
			'coupon_includes'  => array(
				$coupon_1->get_id(),
				$coupon_2->get_id(),
			),
			'coupon_excludes'  => array(
				$coupon_2->get_id(),
			),
		);

		$order_permutations     = 4;
		$order_w_coupon_1_perms = 4;
		$order_w_coupon_2_perms = 0;

		$orders_count   = count( $this_['hour'] ) * $order_permutations;
		$num_items_sold = $orders_count * $qty_per_product;
		$coupons        = count( $this_['hour'] ) * ( $order_w_coupon_1_perms * $coupon_1_amount + $order_w_coupon_2_perms * $coupon_2_amount );
		$shipping       = $orders_count * 10;
		$net_revenue    = $product_1_price * $qty_per_product * ( $orders_count / 2 )
						+ $product_2_price * $qty_per_product * ( $orders_count / 2 )
						- $coupons;
		$gross_revenue  = $net_revenue + $shipping;

		$expected_stats = array(
			'totals'    => array(
				'orders_count'            => $orders_count,
				'num_items_sold'          => $num_items_sold,
				'gross_revenue'           => $gross_revenue,
				'coupons'                 => $coupons,
				'refunds'                 => 0,
				'taxes'                   => 0,
				'shipping'                => $shipping,
				'net_revenue'             => $net_revenue,
				'avg_items_per_order'     => $num_items_sold / $orders_count,
				'avg_order_value'         => $net_revenue / $orders_count,
				'num_returning_customers' => 0,
				'num_new_customers'       => $new_customers,
				'products'                => 2,
				'segments'                => array(),
			),
			'intervals' => array(
				array(
					'interval'       => $current_hour_start->format( 'Y-m-d H' ),
					'date_start'     => $current_hour_start->format( 'Y-m-d H:i:s' ),
					'date_start_gmt' => $current_hour_start->format( 'Y-m-d H:i:s' ),
					'date_end'       => $current_hour_end->format( 'Y-m-d H:i:s' ),
					'date_end_gmt'   => $current_hour_end->format( 'Y-m-d H:i:s' ),
					'subtotals'      => array(
						'orders_count'            => $orders_count,
						'num_items_sold'          => $num_items_sold,
						'gross_revenue'           => $gross_revenue,
						'coupons'                 => $coupons,
						'refunds'                 => 0,
						'taxes'                   => 0,
						'shipping'                => $shipping,
						'net_revenue'             => $net_revenue,
						'avg_items_per_order'     => $num_items_sold / $orders_count,
						'avg_order_value'         => $net_revenue / $orders_count,
						'num_returning_customers' => 0,
						'num_new_customers'       => $new_customers,
						'segments'                => array(),
					),
				),
			),
			'total'     => 1,
			'pages'     => 1,
			'page_no'   => 1,
		);
		$this->assertEquals( $expected_stats, json_decode( json_encode( $data_store->get_data( $query_args ) ), true ), 'Query args: ' . print_r( $query_args, true ) . "; query: {$wpdb->last_query}" );

		// Combinations: match any
		// status_is + status_is_not, all orders.
		$query_args = array(
			'after'         => $current_hour_start->format( WC_Admin_Reports_Interval::$sql_datetime_format ),
			'before'        => $current_hour_end->format( WC_Admin_Reports_Interval::$sql_datetime_format ),
			'interval'      => 'hour',
			'match'         => 'any',
			'status_is'     => array(
				$order_status_1,
			),
			'status_is_not' => array(
				$order_status_1,
			),
		);

		$order_permutations     = 72;
		$order_w_coupon_1_perms = 24;
		$order_w_coupon_2_perms = 24;

		$orders_count   = count( $this_['hour'] ) * $order_permutations;
		$num_items_sold = $orders_count / 2 * $qty_per_product
						+ $orders_count / 2 * $qty_per_product * 2;
		$coupons        = count( $this_['hour'] ) * ( $order_w_coupon_1_perms * $coupon_1_amount + $order_w_coupon_2_perms * $coupon_2_amount );
		$shipping       = $orders_count * 10;
		$net_revenue    = $product_1_price * $qty_per_product * ( $orders_count / 6 )
						+ $product_2_price * $qty_per_product * ( $orders_count / 6 )
						+ $product_3_price * $qty_per_product * ( $orders_count / 6 )
						+ ( $product_1_price + $product_4_price ) * $qty_per_product * ( $orders_count / 6 )
						+ ( $product_2_price + $product_4_price ) * $qty_per_product * ( $orders_count / 6 )
						+ ( $product_3_price + $product_4_price ) * $qty_per_product * ( $orders_count / 6 )
						- $coupons;
		$gross_revenue  = $net_revenue + $shipping;

		$expected_stats = array(
			'totals'    => array(
				'orders_count'            => $orders_count,
				'num_items_sold'          => $num_items_sold,
				'gross_revenue'           => $gross_revenue,
				'coupons'                 => $coupons,
				'refunds'                 => 0,
				'taxes'                   => 0,
				'shipping'                => $shipping,
				'net_revenue'             => $net_revenue,
				'avg_items_per_order'     => $num_items_sold / $orders_count,
				'avg_order_value'         => $net_revenue / $orders_count,
				'num_returning_customers' => 0,
				'num_new_customers'       => $new_customers,
				'products'                => 4,
				'segments'                => array(),
			),
			'intervals' => array(
				array(
					'interval'       => $current_hour_start->format( 'Y-m-d H' ),
					'date_start'     => $current_hour_start->format( 'Y-m-d H:i:s' ),
					'date_start_gmt' => $current_hour_start->format( 'Y-m-d H:i:s' ),
					'date_end'       => $current_hour_end->format( 'Y-m-d H:i:s' ),
					'date_end_gmt'   => $current_hour_end->format( 'Y-m-d H:i:s' ),
					'subtotals'      => array(
						'orders_count'            => $orders_count,
						'num_items_sold'          => $num_items_sold,
						'gross_revenue'           => $gross_revenue,
						'coupons'                 => $coupons,
						'refunds'                 => 0,
						'taxes'                   => 0,
						'shipping'                => $shipping,
						'net_revenue'             => $net_revenue,
						'avg_items_per_order'     => $num_items_sold / $orders_count,
						'avg_order_value'         => $net_revenue / $orders_count,
						'num_returning_customers' => 0,
						'num_new_customers'       => $new_customers,
						'segments'                => array(),
					),
				),
			),
			'total'     => 1,
			'pages'     => 1,
			'page_no'   => 1,
		);
		$this->assertEquals( $expected_stats, json_decode( json_encode( $data_store->get_data( $query_args ) ), true ), 'Query args: ' . print_r( $query_args, true ) . "; query: {$wpdb->last_query}" );

		// status_is OR product_includes.
		$query_args = array(
			'after'            => $current_hour_start->format( WC_Admin_Reports_Interval::$sql_datetime_format ),
			'before'           => $current_hour_end->format( WC_Admin_Reports_Interval::$sql_datetime_format ),
			'interval'         => 'hour',
			'match'            => 'any',
			'status_is'        => array(
				$order_status_1,
			),
			'product_includes' => array(
				$product_1->get_id(),
			),
		);

		$order_permutations     = 48;
		$order_w_coupon_1_perms = 16;
		$order_w_coupon_2_perms = 16;

		$orders_count   = count( $this_['hour'] ) * $order_permutations;
		$num_items_sold = $orders_count / 2 * $qty_per_product
						+ $orders_count / 2 * $qty_per_product * 2;
		$coupons        = count( $this_['hour'] ) * ( $order_w_coupon_1_perms * $coupon_1_amount + $order_w_coupon_2_perms * $coupon_2_amount );
		$shipping       = $orders_count * 10;
		$net_revenue    = $product_1_price * $qty_per_product * ( $orders_count / 4 )
						+ $product_2_price * $qty_per_product * ( $orders_count / 8 )
						+ $product_3_price * $qty_per_product * ( $orders_count / 8 )
						+ ( $product_1_price + $product_4_price ) * $qty_per_product * ( $orders_count / 4 )
						+ ( $product_2_price + $product_4_price ) * $qty_per_product * ( $orders_count / 8 )
						+ ( $product_3_price + $product_4_price ) * $qty_per_product * ( $orders_count / 8 )
						- $coupons;
		$gross_revenue  = $net_revenue + $shipping;

		$expected_stats = array(
			'totals'    => array(
				'orders_count'            => $orders_count,
				'num_items_sold'          => $num_items_sold,
				'gross_revenue'           => $gross_revenue,
				'coupons'                 => $coupons,
				'refunds'                 => 0,
				'taxes'                   => 0,
				'shipping'                => $shipping,
				'net_revenue'             => $net_revenue,
				'avg_items_per_order'     => $num_items_sold / $orders_count,
				'avg_order_value'         => $net_revenue / $orders_count,
				'num_returning_customers' => 0,
				'num_new_customers'       => $new_customers,
				'products'                => 4,
				'segments'                => array(),
			),
			'intervals' => array(
				array(
					'interval'       => $current_hour_start->format( 'Y-m-d H' ),
					'date_start'     => $current_hour_start->format( 'Y-m-d H:i:s' ),
					'date_start_gmt' => $current_hour_start->format( 'Y-m-d H:i:s' ),
					'date_end'       => $current_hour_end->format( 'Y-m-d H:i:s' ),
					'date_end_gmt'   => $current_hour_end->format( 'Y-m-d H:i:s' ),
					'subtotals'      => array(
						'orders_count'            => $orders_count,
						'num_items_sold'          => $num_items_sold,
						'gross_revenue'           => $gross_revenue,
						'coupons'                 => $coupons,
						'refunds'                 => 0,
						'taxes'                   => 0,
						'shipping'                => $shipping,
						'net_revenue'             => $net_revenue,
						'avg_items_per_order'     => $num_items_sold / $orders_count,
						'avg_order_value'         => $net_revenue / $orders_count,
						'num_returning_customers' => 0,
						'num_new_customers'       => $new_customers,
						'segments'                => array(),
					),
				),
			),
			'total'     => 1,
			'pages'     => 1,
			'page_no'   => 1,
		);
		$this->assertEquals( $expected_stats, json_decode( json_encode( $data_store->get_data( $query_args ) ), true ), 'Query args: ' . print_r( $query_args, true ) . "; query: {$wpdb->last_query}" );

		// status_is OR coupon_includes.
		$query_args = array(
			'after'           => $current_hour_start->format( WC_Admin_Reports_Interval::$sql_datetime_format ),
			'before'          => $current_hour_end->format( WC_Admin_Reports_Interval::$sql_datetime_format ),
			'interval'        => 'hour',
			'match'           => 'any',
			'status_is'       => array(
				$order_status_1,
			),
			'coupon_includes' => array(
				$coupon_1->get_id(),
			),
		);

		$order_permutations     = 48;
		$order_w_coupon_1_perms = 24;
		$order_w_coupon_2_perms = 12;

		$orders_count   = count( $this_['hour'] ) * $order_permutations;
		$num_items_sold = $orders_count / 2 * $qty_per_product
						+ $orders_count / 2 * $qty_per_product * 2;
		$coupons        = count( $this_['hour'] ) * ( $order_w_coupon_1_perms * $coupon_1_amount + $order_w_coupon_2_perms * $coupon_2_amount );
		$shipping       = $orders_count * 10;
		$net_revenue    = $product_1_price * $qty_per_product * ( $orders_count / 6 )
						+ $product_2_price * $qty_per_product * ( $orders_count / 6 )
						+ $product_3_price * $qty_per_product * ( $orders_count / 6 )
						+ ( $product_1_price + $product_4_price ) * $qty_per_product * ( $orders_count / 6 )
						+ ( $product_2_price + $product_4_price ) * $qty_per_product * ( $orders_count / 6 )
						+ ( $product_3_price + $product_4_price ) * $qty_per_product * ( $orders_count / 6 )
						- $coupons;
		$gross_revenue  = $net_revenue + $shipping;

		$expected_stats = array(
			'totals'    => array(
				'orders_count'            => $orders_count,
				'num_items_sold'          => $num_items_sold,
				'gross_revenue'           => $gross_revenue,
				'coupons'                 => $coupons,
				'refunds'                 => 0,
				'taxes'                   => 0,
				'shipping'                => $shipping,
				'net_revenue'             => $net_revenue,
				'avg_items_per_order'     => $num_items_sold / $orders_count,
				'avg_order_value'         => $net_revenue / $orders_count,
				'num_returning_customers' => 0,
				'num_new_customers'       => $new_customers,
				'products'                => 4,
				'segments'                => array(),
			),
			'intervals' => array(
				array(
					'interval'       => $current_hour_start->format( 'Y-m-d H' ),
					'date_start'     => $current_hour_start->format( 'Y-m-d H:i:s' ),
					'date_start_gmt' => $current_hour_start->format( 'Y-m-d H:i:s' ),
					'date_end'       => $current_hour_end->format( 'Y-m-d H:i:s' ),
					'date_end_gmt'   => $current_hour_end->format( 'Y-m-d H:i:s' ),
					'subtotals'      => array(
						'orders_count'            => $orders_count,
						'num_items_sold'          => $num_items_sold,
						'gross_revenue'           => $gross_revenue,
						'coupons'                 => $coupons,
						'refunds'                 => 0,
						'taxes'                   => 0,
						'shipping'                => $shipping,
						'net_revenue'             => $net_revenue,
						'avg_items_per_order'     => $num_items_sold / $orders_count,
						'avg_order_value'         => $net_revenue / $orders_count,
						'num_returning_customers' => 0,
						'num_new_customers'       => $new_customers,
						'segments'                => array(),
					),
				),
			),
			'total'     => 1,
			'pages'     => 1,
			'page_no'   => 1,
		);
		$this->assertEquals( $expected_stats, json_decode( json_encode( $data_store->get_data( $query_args ) ), true ), 'Query args: ' . print_r( $query_args, true ) . "; query: {$wpdb->last_query}" );

		// status_is OR coupon_excludes.
		$query_args = array(
			'after'           => $current_hour_start->format( WC_Admin_Reports_Interval::$sql_datetime_format ),
			'before'          => $current_hour_end->format( WC_Admin_Reports_Interval::$sql_datetime_format ),
			'interval'        => 'hour',
			'match'           => 'any',
			'status_is'       => array(
				$order_status_1,
			),
			'coupon_excludes' => array(
				$coupon_1->get_id(),
			),
		);

		$order_permutations     = 60;
		$order_w_coupon_1_perms = 12;
		$order_w_coupon_2_perms = 24;

		$orders_count   = count( $this_['hour'] ) * $order_permutations;
		$num_items_sold = $orders_count / 2 * $qty_per_product
						+ $orders_count / 2 * $qty_per_product * 2;
		$coupons        = count( $this_['hour'] ) * ( $order_w_coupon_1_perms * $coupon_1_amount + $order_w_coupon_2_perms * $coupon_2_amount );
		$shipping       = $orders_count * 10;
		$net_revenue    = $product_1_price * $qty_per_product * ( $orders_count / 6 )
						+ $product_2_price * $qty_per_product * ( $orders_count / 6 )
						+ $product_3_price * $qty_per_product * ( $orders_count / 6 )
						+ ( $product_1_price + $product_4_price ) * $qty_per_product * ( $orders_count / 6 )
						+ ( $product_2_price + $product_4_price ) * $qty_per_product * ( $orders_count / 6 )
						+ ( $product_3_price + $product_4_price ) * $qty_per_product * ( $orders_count / 6 )
						- $coupons;
		$gross_revenue  = $net_revenue + $shipping;

		$expected_stats = array(
			'totals'    => array(
				'orders_count'            => $orders_count,
				'num_items_sold'          => $num_items_sold,
				'gross_revenue'           => $gross_revenue,
				'coupons'                 => $coupons,
				'refunds'                 => 0,
				'taxes'                   => 0,
				'shipping'                => $shipping,
				'net_revenue'             => $net_revenue,
				'avg_items_per_order'     => $num_items_sold / $orders_count,
				'avg_order_value'         => $net_revenue / $orders_count,
				'num_returning_customers' => 0,
				'num_new_customers'       => $new_customers,
				'products'                => 4,
				'segments'                => array(),
			),
			'intervals' => array(
				array(
					'interval'       => $current_hour_start->format( 'Y-m-d H' ),
					'date_start'     => $current_hour_start->format( 'Y-m-d H:i:s' ),
					'date_start_gmt' => $current_hour_start->format( 'Y-m-d H:i:s' ),
					'date_end'       => $current_hour_end->format( 'Y-m-d H:i:s' ),
					'date_end_gmt'   => $current_hour_end->format( 'Y-m-d H:i:s' ),
					'subtotals'      => array(
						'orders_count'            => $orders_count,
						'num_items_sold'          => $num_items_sold,
						'gross_revenue'           => $gross_revenue,
						'coupons'                 => $coupons,
						'refunds'                 => 0,
						'taxes'                   => 0,
						'shipping'                => $shipping,
						'net_revenue'             => $net_revenue,
						'avg_items_per_order'     => $num_items_sold / $orders_count,
						'avg_order_value'         => $net_revenue / $orders_count,
						'num_returning_customers' => 0,
						'num_new_customers'       => $new_customers,
						'segments'                => array(),
					),
				),
			),
			'total'     => 1,
			'pages'     => 1,
			'page_no'   => 1,
		);
		$this->assertEquals( $expected_stats, json_decode( json_encode( $data_store->get_data( $query_args ) ), true ), 'Query args: ' . print_r( $query_args, true ) . "; query: {$wpdb->last_query}" );

		// product_includes OR coupon_includes.
		$query_args = array(
			'after'            => $current_hour_start->format( WC_Admin_Reports_Interval::$sql_datetime_format ),
			'before'           => $current_hour_end->format( WC_Admin_Reports_Interval::$sql_datetime_format ),
			'interval'         => 'hour',
			'match'            => 'any',
			'product_includes' => array(
				$product_1->get_id(),
			),
			'coupon_includes'  => array(
				$coupon_1->get_id(),
			),
		);

		$order_permutations     = 40;
		$order_w_coupon_1_perms = 24;
		$order_w_coupon_2_perms = 8;

		$orders_count   = count( $this_['hour'] ) * $order_permutations;
		$num_items_sold = $orders_count / 2 * $qty_per_product
						+ $orders_count / 2 * $qty_per_product * 2;
		$coupons        = count( $this_['hour'] ) * ( $order_w_coupon_1_perms * $coupon_1_amount + $order_w_coupon_2_perms * $coupon_2_amount );
		$shipping       = $orders_count * 10;
		$net_revenue    = $product_1_price * $qty_per_product * ( $orders_count * 3 / 10 )
						+ $product_2_price * $qty_per_product * ( $orders_count * 1 / 10 )
						+ $product_3_price * $qty_per_product * ( $orders_count * 1 / 10 )
						+ ( $product_1_price + $product_4_price ) * $qty_per_product * ( $orders_count * 3 / 10 )
						+ ( $product_2_price + $product_4_price ) * $qty_per_product * ( $orders_count * 1 / 10 )
						+ ( $product_3_price + $product_4_price ) * $qty_per_product * ( $orders_count * 1 / 10 )
						- $coupons;
		$gross_revenue  = $net_revenue + $shipping;

		$expected_stats = array(
			'totals'    => array(
				'orders_count'            => $orders_count,
				'num_items_sold'          => $num_items_sold,
				'gross_revenue'           => $gross_revenue,
				'coupons'                 => $coupons,
				'refunds'                 => 0,
				'taxes'                   => 0,
				'shipping'                => $shipping,
				'net_revenue'             => $net_revenue,
				'avg_items_per_order'     => $num_items_sold / $orders_count,
				'avg_order_value'         => $net_revenue / $orders_count,
				'num_returning_customers' => 0,
				'num_new_customers'       => $new_customers,
				'products'                => 4,
				'segments'                => array(),
			),
			'intervals' => array(
				array(
					'interval'       => $current_hour_start->format( 'Y-m-d H' ),
					'date_start'     => $current_hour_start->format( 'Y-m-d H:i:s' ),
					'date_start_gmt' => $current_hour_start->format( 'Y-m-d H:i:s' ),
					'date_end'       => $current_hour_end->format( 'Y-m-d H:i:s' ),
					'date_end_gmt'   => $current_hour_end->format( 'Y-m-d H:i:s' ),
					'subtotals'      => array(
						'orders_count'            => $orders_count,
						'num_items_sold'          => $num_items_sold,
						'gross_revenue'           => $gross_revenue,
						'coupons'                 => $coupons,
						'refunds'                 => 0,
						'taxes'                   => 0,
						'shipping'                => $shipping,
						'net_revenue'             => $net_revenue,
						'avg_items_per_order'     => $num_items_sold / $orders_count,
						'avg_order_value'         => $net_revenue / $orders_count,
						'num_returning_customers' => 0,
						'num_new_customers'       => $new_customers,
						'segments'                => array(),
					),
				),
			),
			'total'     => 1,
			'pages'     => 1,
			'page_no'   => 1,
		);
		$this->assertEquals( $expected_stats, json_decode( json_encode( $data_store->get_data( $query_args ) ), true ), 'Query args: ' . print_r( $query_args, true ) . "; query: {$wpdb->last_query}" );

		// status_is OR product_includes OR coupon_includes.
		$query_args = array(
			'after'            => $current_hour_start->format( WC_Admin_Reports_Interval::$sql_datetime_format ),
			'before'           => $current_hour_end->format( WC_Admin_Reports_Interval::$sql_datetime_format ),
			'interval'         => 'hour',
			'match'            => 'any',
			'status_is'        => array(
				$order_status_1,
			),
			'product_includes' => array(
				$product_1->get_id(),
			),
			'coupon_includes'  => array(
				$coupon_1->get_id(),
			),
		);

		$order_permutations     = 56;
		$order_w_coupon_1_perms = 24;
		$order_w_coupon_2_perms = 16;

		$orders_count   = count( $this_['hour'] ) * $order_permutations;
		$num_items_sold = $orders_count / 2 * $qty_per_product
						+ $orders_count / 2 * $qty_per_product * 2;
		$coupons        = count( $this_['hour'] ) * ( $order_w_coupon_1_perms * $coupon_1_amount + $order_w_coupon_2_perms * $coupon_2_amount );
		$shipping       = $orders_count * 10;
		$net_revenue    = $product_1_price * $qty_per_product * ( $orders_count * 3 / 14 )
						+ $product_2_price * $qty_per_product * ( $orders_count * 1 / 7 )
						+ $product_3_price * $qty_per_product * ( $orders_count * 1 / 7 )
						+ ( $product_1_price + $product_4_price ) * $qty_per_product * ( $orders_count * 3 / 14 )
						+ ( $product_2_price + $product_4_price ) * $qty_per_product * ( $orders_count * 1 / 7 )
						+ ( $product_3_price + $product_4_price ) * $qty_per_product * ( $orders_count * 1 / 7 )
						- $coupons;
		$gross_revenue  = $net_revenue + $shipping;

		$expected_stats = array(
			'totals'    => array(
				'orders_count'            => $orders_count,
				'num_items_sold'          => $num_items_sold,
				'gross_revenue'           => $gross_revenue,
				'coupons'                 => $coupons,
				'refunds'                 => 0,
				'taxes'                   => 0,
				'shipping'                => $shipping,
				'net_revenue'             => $net_revenue,
				'avg_items_per_order'     => $num_items_sold / $orders_count,
				'avg_order_value'         => $net_revenue / $orders_count,
				'num_returning_customers' => 0,
				'num_new_customers'       => $new_customers,
				'products'                => 4,
				'segments'                => array(),
			),
			'intervals' => array(
				array(
					'interval'       => $current_hour_start->format( 'Y-m-d H' ),
					'date_start'     => $current_hour_start->format( 'Y-m-d H:i:s' ),
					'date_start_gmt' => $current_hour_start->format( 'Y-m-d H:i:s' ),
					'date_end'       => $current_hour_end->format( 'Y-m-d H:i:s' ),
					'date_end_gmt'   => $current_hour_end->format( 'Y-m-d H:i:s' ),
					'subtotals'      => array(
						'orders_count'            => $orders_count,
						'num_items_sold'          => $num_items_sold,
						'gross_revenue'           => $gross_revenue,
						'coupons'                 => $coupons,
						'refunds'                 => 0,
						'taxes'                   => 0,
						'shipping'                => $shipping,
						'net_revenue'             => $net_revenue,
						'avg_items_per_order'     => $num_items_sold / $orders_count,
						'avg_order_value'         => $net_revenue / $orders_count,
						'num_returning_customers' => 0,
						'num_new_customers'       => $new_customers,
						'segments'                => array(),
					),
				),
			),
			'total'     => 1,
			'pages'     => 1,
			'page_no'   => 1,
		);
		$this->assertEquals( $expected_stats, json_decode( json_encode( $data_store->get_data( $query_args ) ), true ), 'Query args: ' . print_r( $query_args, true ) . "; query: {$wpdb->last_query}" );

		// status_is OR status_is_not OR product_includes.
		$query_args = array(
			'after'            => $current_hour_start->format( WC_Admin_Reports_Interval::$sql_datetime_format ),
			'before'           => $current_hour_end->format( WC_Admin_Reports_Interval::$sql_datetime_format ),
			'interval'         => 'hour',
			'match'            => 'any',
			'status_is'        => array(
				$order_status_1,
			),
			'status_is_not'    => array(
				$order_status_2,
			),
			'product_includes' => array(
				$product_1->get_id(),
			),
			'coupon_includes'  => array(
				$coupon_1->get_id(),
			),
		);

		$order_permutations     = 56;
		$order_w_coupon_1_perms = 24;
		$order_w_coupon_2_perms = 16;

		$orders_count   = count( $this_['hour'] ) * $order_permutations;
		$num_items_sold = $orders_count / 2 * $qty_per_product
						+ $orders_count / 2 * $qty_per_product * 2;
		$coupons        = count( $this_['hour'] ) * ( $order_w_coupon_1_perms * $coupon_1_amount + $order_w_coupon_2_perms * $coupon_2_amount );
		$shipping       = $orders_count * 10;
		$net_revenue    = $product_1_price * $qty_per_product * ( $orders_count * 3 / 14 )
						+ $product_2_price * $qty_per_product * ( $orders_count * 1 / 7 )
						+ $product_3_price * $qty_per_product * ( $orders_count * 1 / 7 )
						+ ( $product_1_price + $product_4_price ) * $qty_per_product * ( $orders_count * 3 / 14 )
						+ ( $product_2_price + $product_4_price ) * $qty_per_product * ( $orders_count * 1 / 7 )
						+ ( $product_3_price + $product_4_price ) * $qty_per_product * ( $orders_count * 1 / 7 )
						- $coupons;
		$gross_revenue  = $net_revenue + $shipping;

		$expected_stats = array(
			'totals'    => array(
				'orders_count'            => $orders_count,
				'num_items_sold'          => $num_items_sold,
				'gross_revenue'           => $gross_revenue,
				'coupons'                 => $coupons,
				'refunds'                 => 0,
				'taxes'                   => 0,
				'shipping'                => $shipping,
				'net_revenue'             => $net_revenue,
				'avg_items_per_order'     => $num_items_sold / $orders_count,
				'avg_order_value'         => $net_revenue / $orders_count,
				'num_returning_customers' => 0,
				'num_new_customers'       => $new_customers,
				'products'                => 4,
				'segments'                => array(),
			),
			'intervals' => array(
				array(
					'interval'       => $current_hour_start->format( 'Y-m-d H' ),
					'date_start'     => $current_hour_start->format( 'Y-m-d H:i:s' ),
					'date_start_gmt' => $current_hour_start->format( 'Y-m-d H:i:s' ),
					'date_end'       => $current_hour_end->format( 'Y-m-d H:i:s' ),
					'date_end_gmt'   => $current_hour_end->format( 'Y-m-d H:i:s' ),
					'subtotals'      => array(
						'orders_count'            => $orders_count,
						'num_items_sold'          => $num_items_sold,
						'gross_revenue'           => $gross_revenue,
						'coupons'                 => $coupons,
						'refunds'                 => 0,
						'taxes'                   => 0,
						'shipping'                => $shipping,
						'net_revenue'             => $net_revenue,
						'avg_items_per_order'     => $num_items_sold / $orders_count,
						'avg_order_value'         => $net_revenue / $orders_count,
						'num_returning_customers' => 0,
						'num_new_customers'       => $new_customers,
						'segments'                => array(),
					),
				),
			),
			'total'     => 1,
			'pages'     => 1,
			'page_no'   => 1,
		);
		$this->assertEquals( $expected_stats, json_decode( json_encode( $data_store->get_data( $query_args ) ), true ), 'Query args: ' . print_r( $query_args, true ) . "; query: {$wpdb->last_query}" );

		// status_is OR status_is_not OR product_includes OR product_excludes.
		$query_args = array(
			'after'            => $current_hour_start->format( WC_Admin_Reports_Interval::$sql_datetime_format ),
			'before'           => $current_hour_end->format( WC_Admin_Reports_Interval::$sql_datetime_format ),
			'interval'         => 'hour',
			'match'            => 'any',
			'status_is'        => array(
				$order_status_1,
			),
			'status_is_not'    => array(
				$order_status_2,
			),
			'product_includes' => array(
				$product_1->get_id(),
			),
			'product_excludes' => array(
				$product_2->get_id(),
			),
		);

		$order_permutations     = 60;
		$order_w_coupon_1_perms = 20;
		$order_w_coupon_2_perms = 20;

		$orders_count   = count( $this_['hour'] ) * $order_permutations;
		$num_items_sold = $orders_count / 2 * $qty_per_product
						+ $orders_count / 2 * $qty_per_product * 2;
		$coupons        = count( $this_['hour'] ) * ( $order_w_coupon_1_perms * $coupon_1_amount + $order_w_coupon_2_perms * $coupon_2_amount );
		$shipping       = $orders_count * 10;
		$net_revenue    = $product_1_price * $qty_per_product * ( $orders_count * 1 / 5 )
						+ $product_2_price * $qty_per_product * ( $orders_count * 1 / 10 )
						+ $product_3_price * $qty_per_product * ( $orders_count * 1 / 5 )
						+ ( $product_1_price + $product_4_price ) * $qty_per_product * ( $orders_count * 1 / 5 )
						+ ( $product_2_price + $product_4_price ) * $qty_per_product * ( $orders_count * 1 / 10 )
						+ ( $product_3_price + $product_4_price ) * $qty_per_product * ( $orders_count * 1 / 5 )
						- $coupons;
		$gross_revenue  = $net_revenue + $shipping;

		$expected_stats = array(
			'totals'    => array(
				'orders_count'            => $orders_count,
				'num_items_sold'          => $num_items_sold,
				'gross_revenue'           => $gross_revenue,
				'coupons'                 => $coupons,
				'refunds'                 => 0,
				'taxes'                   => 0,
				'shipping'                => $shipping,
				'net_revenue'             => $net_revenue,
				'avg_items_per_order'     => $num_items_sold / $orders_count,
				'avg_order_value'         => $net_revenue / $orders_count,
				'num_returning_customers' => 0,
				'num_new_customers'       => $new_customers,
				'products'                => 4,
				'segments'                => array(),
			),
			'intervals' => array(
				array(
					'interval'       => $current_hour_start->format( 'Y-m-d H' ),
					'date_start'     => $current_hour_start->format( 'Y-m-d H:i:s' ),
					'date_start_gmt' => $current_hour_start->format( 'Y-m-d H:i:s' ),
					'date_end'       => $current_hour_end->format( 'Y-m-d H:i:s' ),
					'date_end_gmt'   => $current_hour_end->format( 'Y-m-d H:i:s' ),
					'subtotals'      => array(
						'orders_count'            => $orders_count,
						'num_items_sold'          => $num_items_sold,
						'gross_revenue'           => $gross_revenue,
						'coupons'                 => $coupons,
						'refunds'                 => 0,
						'taxes'                   => 0,
						'shipping'                => $shipping,
						'net_revenue'             => $net_revenue,
						'avg_items_per_order'     => $num_items_sold / $orders_count,
						'avg_order_value'         => $net_revenue / $orders_count,
						'num_returning_customers' => 0,
						'num_new_customers'       => $new_customers,
						'segments'                => array(),
					),
				),
			),
			'total'     => 1,
			'pages'     => 1,
			'page_no'   => 1,
		);
		$this->assertEquals( $expected_stats, json_decode( json_encode( $data_store->get_data( $query_args ) ), true ), 'Query args: ' . print_r( $query_args, true ) . "; query: {$wpdb->last_query}" );

		// status_is OR status_is_not OR product_includes OR product_excludes OR coupon_includes.
		$query_args = array(
			'after'            => $current_hour_start->format( WC_Admin_Reports_Interval::$sql_datetime_format ),
			'before'           => $current_hour_end->format( WC_Admin_Reports_Interval::$sql_datetime_format ),
			'interval'         => 'hour',
			'match'            => 'any',
			'status_is'        => array(
				$order_status_1,
			),
			'status_is_not'    => array(
				$order_status_2,
			),
			'product_includes' => array(
				$product_1->get_id(),
			),
			'product_excludes' => array(
				$product_2->get_id(),
			),
			'coupon_includes'  => array(
				$coupon_1->get_id(),
			),
		);

		$order_permutations     = 64;
		$order_w_coupon_1_perms = 24;
		$order_w_coupon_2_perms = 20;

		$orders_count   = count( $this_['hour'] ) * $order_permutations;
		$num_items_sold = $orders_count / 2 * $qty_per_product
						+ $orders_count / 2 * $qty_per_product * 2;
		$coupons        = count( $this_['hour'] ) * ( $order_w_coupon_1_perms * $coupon_1_amount + $order_w_coupon_2_perms * $coupon_2_amount );
		$shipping       = $orders_count * 10;
		$net_revenue    = $product_1_price * $qty_per_product * ( $orders_count * 3 / 16 )
						+ $product_2_price * $qty_per_product * ( $orders_count * 1 / 8 )
						+ $product_3_price * $qty_per_product * ( $orders_count * 3 / 16 )
						+ ( $product_1_price + $product_4_price ) * $qty_per_product * ( $orders_count * 3 / 16 )
						+ ( $product_2_price + $product_4_price ) * $qty_per_product * ( $orders_count * 1 / 8 )
						+ ( $product_3_price + $product_4_price ) * $qty_per_product * ( $orders_count * 3 / 16 )
						- $coupons;
		$gross_revenue  = $net_revenue + $shipping;

		$expected_stats = array(
			'totals'    => array(
				'orders_count'            => $orders_count,
				'num_items_sold'          => $num_items_sold,
				'gross_revenue'           => $gross_revenue,
				'coupons'                 => $coupons,
				'refunds'                 => 0,
				'taxes'                   => 0,
				'shipping'                => $shipping,
				'net_revenue'             => $net_revenue,
				'avg_items_per_order'     => $num_items_sold / $orders_count,
				'avg_order_value'         => $net_revenue / $orders_count,
				'num_returning_customers' => 0,
				'num_new_customers'       => $new_customers,
				'products'                => 4,
				'segments'                => array(),
			),
			'intervals' => array(
				array(
					'interval'       => $current_hour_start->format( 'Y-m-d H' ),
					'date_start'     => $current_hour_start->format( 'Y-m-d H:i:s' ),
					'date_start_gmt' => $current_hour_start->format( 'Y-m-d H:i:s' ),
					'date_end'       => $current_hour_end->format( 'Y-m-d H:i:s' ),
					'date_end_gmt'   => $current_hour_end->format( 'Y-m-d H:i:s' ),
					'subtotals'      => array(
						'orders_count'            => $orders_count,
						'num_items_sold'          => $num_items_sold,
						'gross_revenue'           => $gross_revenue,
						'coupons'                 => $coupons,
						'refunds'                 => 0,
						'taxes'                   => 0,
						'shipping'                => $shipping,
						'net_revenue'             => $net_revenue,
						'avg_items_per_order'     => $num_items_sold / $orders_count,
						'avg_order_value'         => $net_revenue / $orders_count,
						'num_returning_customers' => 0,
						'num_new_customers'       => $new_customers,
						'segments'                => array(),
					),
				),
			),
			'total'     => 1,
			'pages'     => 1,
			'page_no'   => 1,
		);
		$this->assertEquals( $expected_stats, json_decode( json_encode( $data_store->get_data( $query_args ) ), true ), 'Query args: ' . print_r( $query_args, true ) . "; query: {$wpdb->last_query}" );

		// status_is OR status_is_not OR product_includes OR product_excludes OR coupon_includes OR coupon_excludes.
		$query_args = array(
			'after'            => $current_hour_start->format( WC_Admin_Reports_Interval::$sql_datetime_format ),
			'before'           => $current_hour_end->format( WC_Admin_Reports_Interval::$sql_datetime_format ),
			'interval'         => 'hour',
			'match'            => 'any',
			'status_is'        => array(
				$order_status_1,
			),
			'status_is_not'    => array(
				$order_status_2,
			),
			'product_includes' => array(
				$product_1->get_id(),
			),
			'product_excludes' => array(
				$product_2->get_id(),
			),
			'coupon_includes'  => array(
				$coupon_1->get_id(),
			),
			'coupon_excludes'  => array(
				$coupon_2->get_id(),
			),
		);

		$order_permutations     = 68;
		$order_w_coupon_1_perms = 24;
		$order_w_coupon_2_perms = 20;

		$orders_count   = count( $this_['hour'] ) * $order_permutations;
		$num_items_sold = $orders_count / 2 * $qty_per_product
						+ $orders_count / 2 * $qty_per_product * 2;
		$coupons        = count( $this_['hour'] ) * ( $order_w_coupon_1_perms * $coupon_1_amount + $order_w_coupon_2_perms * $coupon_2_amount );
		$shipping       = $orders_count * 10;
		$net_revenue    = $product_1_price * $qty_per_product * ( $orders_count * 3 / 17 )
						+ $product_2_price * $qty_per_product * ( $orders_count * 5 / 34 )
						+ $product_3_price * $qty_per_product * ( $orders_count * 3 / 17 )
						+ ( $product_1_price + $product_4_price ) * $qty_per_product * ( $orders_count * 3 / 17 )
						+ ( $product_2_price + $product_4_price ) * $qty_per_product * ( $orders_count * 5 / 34 )
						+ ( $product_3_price + $product_4_price ) * $qty_per_product * ( $orders_count * 3 / 17 )
						- $coupons;
		$gross_revenue  = $net_revenue + $shipping;

		$expected_stats = array(
			'totals'    => array(
				'orders_count'            => $orders_count,
				'num_items_sold'          => $num_items_sold,
				'gross_revenue'           => $gross_revenue,
				'coupons'                 => $coupons,
				'refunds'                 => 0,
				'taxes'                   => 0,
				'shipping'                => $shipping,
				'net_revenue'             => $net_revenue,
				'avg_items_per_order'     => $num_items_sold / $orders_count,
				'avg_order_value'         => $net_revenue / $orders_count,
				'num_returning_customers' => 0,
				'num_new_customers'       => $new_customers,
				'products'                => 4,
				'segments'                => array(),
			),
			'intervals' => array(
				array(
					'interval'       => $current_hour_start->format( 'Y-m-d H' ),
					'date_start'     => $current_hour_start->format( 'Y-m-d H:i:s' ),
					'date_start_gmt' => $current_hour_start->format( 'Y-m-d H:i:s' ),
					'date_end'       => $current_hour_end->format( 'Y-m-d H:i:s' ),
					'date_end_gmt'   => $current_hour_end->format( 'Y-m-d H:i:s' ),
					'subtotals'      => array(
						'orders_count'            => $orders_count,
						'num_items_sold'          => $num_items_sold,
						'gross_revenue'           => $gross_revenue,
						'coupons'                 => $coupons,
						'refunds'                 => 0,
						'taxes'                   => 0,
						'shipping'                => $shipping,
						'net_revenue'             => $net_revenue,
						'avg_items_per_order'     => $num_items_sold / $orders_count,
						'avg_order_value'         => $net_revenue / $orders_count,
						'num_returning_customers' => 0,
						'num_new_customers'       => $new_customers,
						'segments'                => array(),
					),
				),
			),
			'total'     => 1,
			'pages'     => 1,
			'page_no'   => 1,
		);
		$this->assertEquals( $expected_stats, json_decode( json_encode( $data_store->get_data( $query_args ) ), true ), 'Query args: ' . print_r( $query_args, true ) . "; query: {$wpdb->last_query}" );

	}

	/**
<<<<<<< HEAD
	 * Test if lookup tables are cleaned after delete an order.
	 *
	 * @covers WC_Admin_Reports_Orders_Stats_Data_Store::delete_order
	 * @covers WC_Admin_Reports_Products_Data_Store::sync_on_order_delete
	 * @covers WC_Admin_Reports_Coupons_Data_Store::sync_on_order_delete
	 * @covers WC_Admin_Reports_Taxes_Data_Store::sync_on_order_delete
	 */
	public function test_order_deletion() {
		global $wpdb;

		WC_Helper_Reports::reset_stats_dbs();

		// Tables to check.
		$tables = array(
			'wc_order_coupon_lookup',
			'wc_order_product_lookup',
			'wc_order_stats',
			'wc_order_tax_lookup',
		);

		// Enable taxes.
		$default_calc_taxes       = get_option( 'woocommerce_calc_taxes', 'no' );
		$default_customer_address = get_option( 'woocommerce_default_customer_address', 'geolocation' );
		$default_tax_based_on     = get_option( 'woocommerce_tax_based_on', 'shipping' );
		update_option( 'woocommerce_calc_taxes', 'yes' );
		update_option( 'woocommerce_default_customer_address', 'base' );
		update_option( 'woocommerce_tax_based_on', 'base' );

		// Create tax.
		$tax_id = WC_Tax::_insert_tax_rate(
			array(
				'tax_rate_country'  => '',
				'tax_rate_state'    => '',
				'tax_rate'          => '10.0000',
				'tax_rate_name'     => 'VAT',
				'tax_rate_priority' => '1',
				'tax_rate_compound' => '0',
				'tax_rate_shipping' => '1',
				'tax_rate_order'    => '1',
				'tax_rate_class'    => '',
			)
		);

		// Create product.
		$product = new WC_Product_Simple();
		$product->set_name( 'Test Product' );
		$product->set_regular_price( 25 );
		$product->save();

		// Create coupon.
		$coupon = new WC_Coupon();
		$coupon->set_code( '20fixed' );
		$coupon->set_discount_type( 'fixed_cart' );
		$coupon->set_amount( 20 );
		$coupon->save();

		// Create order.
		$order = new WC_Order();
		$order->add_product( $product, 1 );
		$order->set_status( 'completed' );
		$order->set_shipping_total( 10 );
		$order->apply_coupon( $coupon );
		$order->save();

		// Check if lookup tables are populated.
		foreach ( $tables as $table ) {
			$results = $wpdb->get_results(
				$wpdb->prepare(
					"SELECT * FROM {$wpdb->prefix}{$table} WHERE order_id = %d", // phpcs:ignore
					$order->get_id()
				)
			);

			$this->assertTrue( is_array( $results ) && (bool) count( $results ) );
		}

		// Delete order and clean all other objects too.
		$order->delete( true );
		$product->delete( true );
		$coupon->delete( true );
		WC_Tax::_delete_tax_rate( $tax_id );

		// Check if results are empty now.
		foreach ( $tables as $table ) {
			$results = $wpdb->get_results(
				$wpdb->prepare(
					"SELECT * FROM {$wpdb->prefix}{$table} WHERE order_id = %d",  // phpcs:ignore
					$order->get_id()
				)
			);

			$this->assertEmpty( $results );
		}

		// Reset taxes settings.
		update_option( 'woocommerce_calc_taxes', $default_customer_address );
		update_option( 'woocommerce_default_customer_address', $default_calc_taxes );
		update_option( 'woocommerce_tax_based_on', $default_tax_based_on );
	}
=======
	 * Test segmenting by product id and by variation id.
	 */
	public function test_segmenting_by_product_and_variation() {
		// Simple product.
		$product_1_price = 25;
		$product_1       = new WC_Product_Simple();
		$product_1->set_name( 'Simple Product' );
		$product_1->set_regular_price( $product_1_price );
		$product_1->save();

		// Variable product.
		$product_2 = new WC_Product_Variable();
		$product_2->set_name( 'Variable Product' );
		$product_2->save();

		$child_1 = new WC_Product_Variation();
		$child_1->set_parent_id( $product_2->get_id() );
		$child_1->set_regular_price( 23 );
		$child_1->save();

		$child_2 = new WC_Product_Variation();
		$child_2->set_parent_id( $product_2->get_id() );
		$child_2->set_regular_price( 27 );
		$child_2->save();

		$product_2->set_children( array( $child_1->get_id(), $child_2->get_id() ) );

		$child_1->set_stock_status( 'instock' );
		$child_1->save();
		$child_2->set_stock_status( 'instock' );
		$child_2->save();
		WC_Product_Variable::sync( $product_2 );

		// Simple product, not used.
		$product_3_price = 17;
		$product_3       = new WC_Product_Simple();
		$product_3->set_name( 'Simple Product not used' );
		$product_3->set_regular_price( $product_3_price );
		$product_3->save();

		$order_status = 'completed';

		$customer_1 = WC_Helper_Customer::create_customer( 'cust_1', 'pwd_1', 'user_1@mail.com' );

		$order_1_time = time();
		$order_3_time = $order_1_time - 1 * HOUR_IN_SECONDS;

		// Order 3: 4 x product 1, done one hour earlier.
		$order_3 = WC_Helper_Order::create_order( $customer_1->get_id(), $product_1 );
		$order_3->set_date_created( $order_3_time );
		$order_3->set_status( $order_status );
		$order_3->calculate_totals();
		$order_3->save();

		// Order 1: 4 x product 1 & 3 x product 2-child 1.
		$order_1 = WC_Helper_Order::create_order( $customer_1->get_id(), $product_1 );
		$item    = new WC_Order_Item_Product();

		$item->set_props(
			array(
				'product_id'   => $product_2->get_id(),
				'variation_id' => $child_1->get_id(),
				'quantity'     => 3,
				'subtotal'     => 3 * floatval( $child_1->get_price() ),
				'total'        => 3 * floatval( $child_1->get_price() ),
			)
		);
		$item->save();
		$order_1->add_item( $item );
		$order_1->set_status( $order_status );
		$order_1->calculate_totals();
		$order_1->save();

		// Order 2: 4 x product 2-child 1 & 1 x product 2-child 2.
		$order_2 = WC_Helper_Order::create_order( $customer_1->get_id(), $child_1 );
		$item    = new WC_Order_Item_Product();
		$item->set_props(
			array(
				'product_id'   => $product_2->get_id(),
				'variation_id' => $child_2->get_id(),
				'quantity'     => 1,
				'subtotal'     => floatval( $child_2->get_price() ),
				'total'        => floatval( $child_2->get_price() ),
			)
		);
		$item->save();
		$order_2->add_item( $item );
		$order_2->set_status( $order_status );
		$order_2->calculate_totals();
		$order_2->save();

		$data_store = new WC_Admin_Reports_Orders_Stats_Data_Store();

		// Tests for before & after set to current hour.
		$now = new DateTime();

		$two_hours_back     = new DateTime();
		$i1_start_timestamp = $order_1_time - 2 * HOUR_IN_SECONDS;
		$two_hours_back->setTimestamp( $i1_start_timestamp );
		$i1_end_timestamp = $i1_start_timestamp + ( 3600 - ( $i1_start_timestamp % 3600 ) ) - 1;
		$i1_start         = new DateTime();
		$i1_start->setTimestamp( $i1_start_timestamp );
		$i1_end = new DateTime();
		$i1_end->setTimestamp( $i1_end_timestamp );

		$i2_start_timestamp = $i1_end_timestamp + 1;
		$i2_end_timestamp   = $i1_end_timestamp + 3600;
		$i2_start           = new DateTime();
		$i2_start->setTimestamp( $i2_start_timestamp );
		$i2_end = new DateTime();
		$i2_end->setTimestamp( $i2_end_timestamp );

		$i3_start_timestamp = $i2_end_timestamp + 1;
		$i3_end_timestamp   = $now->format( 'U' );
		$i3_start           = new DateTime();
		$i3_start->setTimestamp( $i3_start_timestamp );
		$i3_end = new DateTime();
		$i3_end->setTimestamp( $i3_end_timestamp );

		$query_args = array(
			'after'     => $two_hours_back->format( WC_Admin_Reports_Interval::$sql_datetime_format ),
			'before'    => $now->format( WC_Admin_Reports_Interval::$sql_datetime_format ),
			'interval'  => 'hour',
			'segmentby' => 'product',
		);

		$shipping_amnt  = 10;
		$o1_net_revenue = 4 * $product_1_price + 3 * intval( $child_1->get_price() );
		$o2_net_revenue = 4 * intval( $child_1->get_price() ) + 1 * intval( $child_2->get_price() );
		$o3_net_revenue = 4 * $product_1_price;
		$o1_num_items   = 4 + 3;
		$o2_num_items   = 4 + 1;
		$o3_num_items   = 4;

		// Totals.
		$orders_count   = 3;
		$num_items_sold = 7 + 5 + 4;
		$shipping       = $orders_count * $shipping_amnt;
		$net_revenue    = $o1_net_revenue + $o2_net_revenue + $o3_net_revenue;
		$gross_revenue  = $net_revenue + $shipping;
		$new_customers  = 1;
		// Totals segments.
		$p1_orders_count   = 2;
		$p1_num_items_sold = 8;
		$p1_shipping       = round( $shipping_amnt / $o1_num_items * 4, 6 ) + round( $shipping_amnt / $o3_num_items * 4, 6 );
		$p1_net_revenue    = 8 * $product_1_price;
		$p1_gross_revenue  = $p1_net_revenue + $p1_shipping;
		$p1_new_customers  = 1;

		$p2_orders_count   = 2;
		$p2_num_items_sold = 8;
		$p2_shipping       = round( $shipping_amnt / $o1_num_items * 3, 6 ) + $shipping_amnt;
		$p2_net_revenue    = 7 * intval( $child_1->get_price() ) + 1 * intval( $child_2->get_price() );
		$p2_gross_revenue  = $p2_net_revenue + $p2_shipping;
		$p2_new_customers  = 0;

		// Interval 3.
		// I3 Subtotals.
		$i3_tot_orders_count   = 2;
		$i3_tot_num_items_sold = 4 + 3 + 4 + 1;
		$i3_tot_shipping       = $i3_tot_orders_count * $shipping_amnt;
		$i3_tot_net_revenue    = 4 * $product_1_price + 7 * intval( $child_1->get_price() ) + 1 * intval( $child_2->get_price() );
		$i3_tot_gross_revenue  = $i3_tot_net_revenue + $i3_tot_shipping;
		$i3_tot_new_customers  = 0;

		// I3 Segments.
		$i3_p1_orders_count   = 1;
		$i3_p1_num_items_sold = 4;
		$i3_p1_shipping       = round( $shipping_amnt / $o1_num_items * 4, 6 );
		$i3_p1_net_revenue    = $i3_p1_num_items_sold * $product_1_price;
		$i3_p1_gross_revenue  = $i3_p1_net_revenue + $i3_p1_shipping;
		$i3_p1_new_customers  = 0;

		$i3_p2_orders_count   = 2;
		$i3_p2_num_items_sold = 8;
		$i3_p2_shipping       = round( $shipping_amnt / $o1_num_items * 3, 6 ) + $shipping_amnt;
		$i3_p2_net_revenue    = 7 * intval( $child_1->get_price() ) + 1 * intval( $child_2->get_price() );
		$i3_p2_gross_revenue  = $i3_p2_net_revenue + $i3_p2_shipping;
		$i3_p2_new_customers  = 0;

		// Interval 2
		// I2 Subtotals.
		$i2_tot_orders_count   = 1;
		$i2_tot_num_items_sold = 4;
		$i2_tot_shipping       = $i2_tot_orders_count * $shipping_amnt;
		$i2_tot_net_revenue    = 4 * $product_1_price;
		$i2_tot_gross_revenue  = $i2_tot_net_revenue + $i2_tot_shipping;
		$i2_tot_new_customers  = 1;

		// I2 Segments.
		$i2_p1_orders_count   = 1;
		$i2_p1_num_items_sold = 4;
		$i2_p1_shipping       = $shipping_amnt;
		$i2_p1_net_revenue    = 4 * $product_1_price;
		$i2_p1_gross_revenue  = $i2_p1_net_revenue + $i2_p1_shipping;
		$i2_p1_new_customers  = 1;

		$i2_p2_orders_count   = 0;
		$i2_p2_num_items_sold = 0;
		$i2_p2_shipping       = 0;
		$i2_p2_net_revenue    = 0;
		$i2_p2_gross_revenue  = $i2_p2_net_revenue + $i2_p2_shipping;
		$i2_p2_new_customers  = 0;

		$expected_stats = array(
			'totals'    => array(
				'orders_count'            => $orders_count,
				'num_items_sold'          => $num_items_sold,
				'gross_revenue'           => $gross_revenue,
				'coupons'                 => 0,
				'refunds'                 => 0,
				'taxes'                   => 0,
				'shipping'                => $shipping,
				'net_revenue'             => $net_revenue,
				'avg_items_per_order'     => round( $num_items_sold / $orders_count, 4 ),
				'avg_order_value'         => $net_revenue / $orders_count,
				'num_returning_customers' => 0,
				'num_new_customers'       => $new_customers,
				'products'                => 2,
				'segments'                => array(
					array(
						'segment_id' => $product_1->get_id(),
						'subtotals'  => array(
							'orders_count'            => $p1_orders_count,
							'num_items_sold'          => $p1_num_items_sold,
							'gross_revenue'           => $p1_gross_revenue,
							'coupons'                 => 0,
							'refunds'                 => 0,
							'taxes'                   => 0,
							'shipping'                => $p1_shipping,
							'net_revenue'             => $p1_net_revenue,
							'avg_items_per_order'     => ( $o1_num_items + $o3_num_items ) / $p1_orders_count,
							'avg_order_value'         => ( $o1_net_revenue + $o3_net_revenue ) / $p1_orders_count,
							'num_returning_customers' => $p1_orders_count - $p1_new_customers,
							'num_new_customers'       => $p1_new_customers,
						),
					),
					array(
						'segment_id' => $product_2->get_id(),
						'subtotals'  => array(
							'orders_count'            => $p2_orders_count,
							'num_items_sold'          => $p2_num_items_sold,
							'gross_revenue'           => $p2_gross_revenue,
							'coupons'                 => 0,
							'refunds'                 => 0,
							'taxes'                   => 0,
							'shipping'                => $p2_shipping,
							'net_revenue'             => $p2_net_revenue,
							'avg_items_per_order'     => ( $o1_num_items + $o2_num_items ) / $p2_orders_count,
							'avg_order_value'         => ( $o1_net_revenue + $o2_net_revenue ) / $p2_orders_count,
							'num_returning_customers' => $p2_orders_count - $p2_new_customers,
							'num_new_customers'       => $p2_new_customers,
						),
					),
					array(
						'segment_id' => $product_3->get_id(),
						'subtotals'  => array(
							'orders_count'            => 0,
							'num_items_sold'          => 0,
							'gross_revenue'           => 0,
							'coupons'                 => 0,
							'refunds'                 => 0,
							'taxes'                   => 0,
							'shipping'                => 0,
							'net_revenue'             => 0,
							'avg_items_per_order'     => 0,
							'avg_order_value'         => 0,
							'num_returning_customers' => 0,
							'num_new_customers'       => 0,
						),
					),
				),
			),
			'intervals' => array(
				array(
					'interval'       => $i3_start->format( 'Y-m-d H' ),
					'date_start'     => $i3_start->format( 'Y-m-d H:i:s' ),
					'date_start_gmt' => $i3_start->format( 'Y-m-d H:i:s' ),
					'date_end'       => $i3_end->format( 'Y-m-d H:i:s' ),
					'date_end_gmt'   => $i3_end->format( 'Y-m-d H:i:s' ),
					'subtotals'      => array(
						'orders_count'            => $i3_tot_orders_count,
						'num_items_sold'          => $i3_tot_num_items_sold,
						'gross_revenue'           => $i3_tot_gross_revenue,
						'coupons'                 => 0,
						'refunds'                 => 0,
						'taxes'                   => 0,
						'shipping'                => $i3_tot_shipping,
						'net_revenue'             => $i3_tot_net_revenue,
						'avg_items_per_order'     => $i3_tot_num_items_sold / $i3_tot_orders_count,
						'avg_order_value'         => $i3_tot_net_revenue / $i3_tot_orders_count,
						'num_returning_customers' => 1,
						'num_new_customers'       => $i3_tot_new_customers,
						'segments'                => array(
							array(
								'segment_id' => $product_1->get_id(),
								'subtotals'  => array(
									'orders_count'        => $i3_p1_orders_count,
									'num_items_sold'      => $i3_p1_num_items_sold,
									'gross_revenue'       => $i3_p1_gross_revenue,
									'coupons'             => 0,
									'refunds'             => 0,
									'taxes'               => 0,
									'shipping'            => $i3_p1_shipping,
									'net_revenue'         => $i3_p1_net_revenue,
									'avg_items_per_order' => $o1_num_items / $i3_p1_orders_count,
									'avg_order_value'     => $o1_net_revenue / $i3_p1_orders_count,
									'num_returning_customers' => $i3_p1_orders_count - $i3_p1_new_customers,
									'num_new_customers'   => $i3_p1_new_customers,
								),
							),
							array(
								'segment_id' => $product_2->get_id(),
								'subtotals'  => array(
									'orders_count'        => $i3_p2_orders_count,
									'num_items_sold'      => $i3_p2_num_items_sold,
									'gross_revenue'       => $i3_p2_gross_revenue,
									'coupons'             => 0,
									'refunds'             => 0,
									'taxes'               => 0,
									'shipping'            => $i3_p2_shipping,
									'net_revenue'         => $i3_p2_net_revenue,
									'avg_items_per_order' => ( $o1_num_items + $o2_num_items ) / $i3_p2_orders_count,
									'avg_order_value'     => ( $o1_net_revenue + $o2_net_revenue ) / $i3_p2_orders_count,
									'num_returning_customers' => $i3_p2_orders_count - $i3_p2_new_customers,
									'num_new_customers'   => $i3_p2_new_customers,
								),
							),
							array(
								'segment_id' => $product_3->get_id(),
								'subtotals'  => array(
									'orders_count'        => 0,
									'num_items_sold'      => 0,
									'gross_revenue'       => 0,
									'coupons'             => 0,
									'refunds'             => 0,
									'taxes'               => 0,
									'shipping'            => 0,
									'net_revenue'         => 0,
									'avg_items_per_order' => 0,
									'avg_order_value'     => 0,
									'num_returning_customers' => 0,
									'num_new_customers'   => 0,
								),
							),
						),
					),
				),
				array(
					'interval'       => $i2_start->format( 'Y-m-d H' ),
					'date_start'     => $i2_start->format( 'Y-m-d H:i:s' ),
					'date_start_gmt' => $i2_start->format( 'Y-m-d H:i:s' ),
					'date_end'       => $i2_end->format( 'Y-m-d H:i:s' ),
					'date_end_gmt'   => $i2_end->format( 'Y-m-d H:i:s' ),
					'subtotals'      => array(
						'orders_count'            => $i2_tot_orders_count,
						'num_items_sold'          => $i2_tot_num_items_sold,
						'gross_revenue'           => $i2_tot_gross_revenue,
						'coupons'                 => 0,
						'refunds'                 => 0,
						'taxes'                   => 0,
						'shipping'                => $i2_tot_shipping,
						'net_revenue'             => $i2_tot_net_revenue,
						'avg_items_per_order'     => $i2_tot_num_items_sold / $i2_tot_orders_count,
						'avg_order_value'         => $i2_tot_net_revenue / $i2_tot_orders_count,
						'num_returning_customers' => $i2_tot_orders_count - $i2_tot_new_customers,
						'num_new_customers'       => $i2_tot_new_customers,
						'segments'                => array(
							array(
								'segment_id' => $product_1->get_id(),
								'subtotals'  => array(
									'orders_count'        => $i2_p1_orders_count,
									'num_items_sold'      => $i2_p1_num_items_sold,
									'gross_revenue'       => $i2_p1_gross_revenue,
									'coupons'             => 0,
									'refunds'             => 0,
									'taxes'               => 0,
									'shipping'            => $i2_p1_shipping,
									'net_revenue'         => $i2_p1_net_revenue,
									'avg_items_per_order' => $o3_num_items / $i2_p1_orders_count,
									'avg_order_value'     => $o3_net_revenue / $i2_p1_orders_count,
									'num_returning_customers' => $i2_p1_orders_count - $i2_p1_new_customers,
									'num_new_customers'   => $i2_p1_new_customers,
								),
							),
							array(
								'segment_id' => $product_2->get_id(),
								'subtotals'  => array(
									'orders_count'        => $i2_p2_orders_count,
									'num_items_sold'      => $i2_p2_num_items_sold,
									'gross_revenue'       => $i2_p2_gross_revenue,
									'coupons'             => 0,
									'refunds'             => 0,
									'taxes'               => 0,
									'shipping'            => $i2_p2_shipping,
									'net_revenue'         => $i2_p2_net_revenue,
									'avg_items_per_order' => $i2_p2_orders_count ? $o3_num_items / $i2_p2_orders_count : 0,
									'avg_order_value'     => $i2_p2_orders_count ? $o3_net_revenue / $i2_p2_orders_count : 0,
									'num_returning_customers' => $i2_p2_orders_count - $i2_p2_new_customers,
									'num_new_customers'   => $i2_p2_new_customers,
								),
							),
							array(
								'segment_id' => $product_3->get_id(),
								'subtotals'  => array(
									'orders_count'        => 0,
									'num_items_sold'      => 0,
									'gross_revenue'       => 0,
									'coupons'             => 0,
									'refunds'             => 0,
									'taxes'               => 0,
									'shipping'            => 0,
									'net_revenue'         => 0,
									'avg_items_per_order' => 0,
									'avg_order_value'     => 0,
									'num_returning_customers' => 0,
									'num_new_customers'   => 0,
								),
							),
						),
					),
				),
				array(
					'interval'       => $i1_start->format( 'Y-m-d H' ),
					'date_start'     => $i1_start->format( 'Y-m-d H:i:s' ),
					'date_start_gmt' => $i1_start->format( 'Y-m-d H:i:s' ),
					'date_end'       => $i1_end->format( 'Y-m-d H:i:s' ),
					'date_end_gmt'   => $i1_end->format( 'Y-m-d H:i:s' ),
					'subtotals'      => array(
						'orders_count'            => 0,
						'num_items_sold'          => 0,
						'gross_revenue'           => 0,
						'coupons'                 => 0,
						'refunds'                 => 0,
						'taxes'                   => 0,
						'shipping'                => 0,
						'net_revenue'             => 0,
						'avg_items_per_order'     => 0,
						'avg_order_value'         => 0,
						'num_returning_customers' => 0,
						'num_new_customers'       => 0,
						'segments'                => array(
							array(
								'segment_id' => $product_1->get_id(),
								'subtotals'  => array(
									'orders_count'        => 0,
									'num_items_sold'      => 0,
									'gross_revenue'       => 0,
									'coupons'             => 0,
									'refunds'             => 0,
									'taxes'               => 0,
									'shipping'            => 0,
									'net_revenue'         => 0,
									'avg_items_per_order' => 0,
									'avg_order_value'     => 0,
									'num_returning_customers' => 0,
									'num_new_customers'   => 0,
								),
							),
							array(
								'segment_id' => $product_2->get_id(),
								'subtotals'  => array(
									'orders_count'        => 0,
									'num_items_sold'      => 0,
									'gross_revenue'       => 0,
									'coupons'             => 0,
									'refunds'             => 0,
									'taxes'               => 0,
									'shipping'            => 0,
									'net_revenue'         => 0,
									'avg_items_per_order' => 0,
									'avg_order_value'     => 0,
									'num_returning_customers' => 0,
									'num_new_customers'   => 0,
								),
							),
							array(
								'segment_id' => $product_3->get_id(),
								'subtotals'  => array(
									'orders_count'        => 0,
									'num_items_sold'      => 0,
									'gross_revenue'       => 0,
									'coupons'             => 0,
									'refunds'             => 0,
									'taxes'               => 0,
									'shipping'            => 0,
									'net_revenue'         => 0,
									'avg_items_per_order' => 0,
									'avg_order_value'     => 0,
									'num_returning_customers' => 0,
									'num_new_customers'   => 0,
								),
							),
						),
					),
				),
			),
			'total'     => 3,
			'pages'     => 1,
			'page_no'   => 1,
		);
		$actual = json_decode( json_encode( $data_store->get_data( $query_args ) ), true );
		$this->assertEquals( $expected_stats, $actual, 'Segmenting by product, expected: ' . print_r( $expected_stats, true ) . '; actual: ' . print_r( $actual, true ) );
	}

>>>>>>> 32f851be
}<|MERGE_RESOLUTION|>--- conflicted
+++ resolved
@@ -3080,7 +3080,6 @@
 	}
 
 	/**
-<<<<<<< HEAD
 	 * Test if lookup tables are cleaned after delete an order.
 	 *
 	 * @covers WC_Admin_Reports_Orders_Stats_Data_Store::delete_order
@@ -3180,7 +3179,8 @@
 		update_option( 'woocommerce_default_customer_address', $default_calc_taxes );
 		update_option( 'woocommerce_tax_based_on', $default_tax_based_on );
 	}
-=======
+
+  /**
 	 * Test segmenting by product id and by variation id.
 	 */
 	public function test_segmenting_by_product_and_variation() {
@@ -3685,6 +3685,4 @@
 		$actual = json_decode( json_encode( $data_store->get_data( $query_args ) ), true );
 		$this->assertEquals( $expected_stats, $actual, 'Segmenting by product, expected: ' . print_r( $expected_stats, true ) . '; actual: ' . print_r( $actual, true ) );
 	}
-
->>>>>>> 32f851be
 }