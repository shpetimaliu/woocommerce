--- conflicted
+++ resolved
@@ -62,12 +62,8 @@
 	return entryPoints;
 };
 
-<<<<<<< HEAD
+// WordPress.org’s translation infrastructure ignores files named “.min.js” so we need to name our JS files without min when releasing the plugin.
 const outputSuffix = WC_ADMIN_PHASE === 'core' ? '' : '.min';
-=======
-// WordPress.org’s translation infrastructure ignores files named “.min.js” so we need to name our JS files without min when releasing the plugin.
-const suffix = WC_ADMIN_PHASE === 'core' ? '' : '.min';
->>>>>>> 05571714
 
 const webpackConfig = {
 	mode: NODE_ENV,
