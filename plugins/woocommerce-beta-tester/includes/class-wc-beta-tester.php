<?php
/**
 * Beta Tester plugin main class
 *
 * @package WC_Beta_Tester
 */

defined( 'ABSPATH' ) || exit;

/**
 * WC_Beta_Tester Main Class.
 */
class WC_Beta_Tester {

	/**
	 * Config
	 *
	 * @var array
	 */
	private $config = array();

	/**
	 * Plugin instance.
	 *
	 * @var WC_Beta_Tester
	 */
	protected static $_instance = null;

	/**
	 * Main Instance.
	 */
	public static function instance() {
		self::$_instance = is_null( self::$_instance ) ? new self() : self::$_instance;

		return self::$_instance;
	}

	/**
	 * Ran on activation to flush update cache
	 */
	public static function activate() {
		delete_site_transient( 'update_plugins' );
		delete_site_transient( 'woocommerce_latest_tag' );
	}

	/**
	 * Get the plugin url.
	 *
	 * @return string
	 */
	public function plugin_url() {
		return untrailingslashit( plugins_url( '/', WC_BETA_TESTER_FILE ) );
	}

	/**
	 * Constructor
	 */
	public function __construct() {
		$this->config = array(
			'plugin_file'        => 'woocommerce/woocommerce.php',
			'slug'               => 'woocommerce',
			'proper_folder_name' => 'woocommerce',
			'api_url'            => 'https://api.wordpress.org/plugins/info/1.0/woocommerce.json',
			'repo_url'           => 'https://wordpress.org/plugins/woocommerce/',
			'requires'           => '4.4',
			'tested'             => '4.9',
		);

		add_filter( 'pre_set_site_transient_update_plugins', array( $this, 'api_check' ) );
		add_filter( 'plugins_api', array( $this, 'get_plugin_info' ), 10, 3 );
		add_filter( 'upgrader_source_selection', array( $this, 'upgrader_source_selection' ), 10, 3 );

		$this->includes();
	}

	/**
	 * Include any classes we need within admin.
	 */
	public function includes() {
		include_once dirname( __FILE__ ) . '/class-wc-beta-tester-admin-menus.php';
		include_once dirname( __FILE__ ) . '/class-wc-beta-tester-admin-assets.php';
	}

	/**
	 * Update args.
	 */
	public function set_update_args() {
		$plugin_data                  = $this->get_plugin_data();
		$this->config['plugin_name']  = $plugin_data['Name'];
		$this->config['version']      = $plugin_data['Version'];
		$this->config['author']       = $plugin_data['Author'];
		$this->config['homepage']     = $plugin_data['PluginURI'];
		$this->config['new_version']  = $this->get_latest_prerelease();
		$this->config['last_updated'] = $this->get_date();
		$this->config['description']  = $this->get_description();
		$this->config['zip_url']      = $this->get_download_url( $this->config['new_version'] );
	}

	/**
	 * Check wether or not the transients need to be overruled and API needs to be called for every single page load
	 *
	 * @return bool overrule or not
	 */
	public function overrule_transients() {
		return defined( 'WC_BETA_TESTER_FORCE_UPDATE' ) && WC_BETA_TESTER_FORCE_UPDATE;
	}

	/**
	 * Get New Version from WPorg
	 *
	 * @since 1.0
	 * @return int $version the version number
	 */
	public function get_latest_prerelease() {
		$tagged_version = get_site_transient( md5( $this->config['slug'] ) . '_latest_tag' );

		if ( $this->overrule_transients() || empty( $tagged_version ) ) {

			$data = $this->get_wporg_data();

			$latest_version = $data->version;
			$versions       = (array) $data->versions;

			foreach ( $versions as $version => $download_url ) {
				if ( preg_match( '/(.*)?-(beta|rc)(.*)/', $version ) ) {
					$tagged_version = $version;
				}
			}

			// Refresh every 6 hours.
			if ( ! empty( $tagged_version ) ) {
				set_site_transient( md5( $this->config['slug'] ) . '_latest_tag', $tagged_version, 60 * 60 * 6 );
			}
		}

		return $tagged_version;
	}

	/**
	 * Get Data from .org API.
	 *
	 * @since 1.0
	 * @return array $wporg_data The data.
	 */
	public function get_wporg_data() {
		if ( ! empty( $this->wporg_data ) ) {
			return $this->wporg_data;
		}

		$wporg_data = get_site_transient( md5( $this->config['slug'] ) . '_wporg_data' );

		if ( $this->overrule_transients() || ( ! isset( $wporg_data ) || ! $wporg_data || '' === $wporg_data ) ) {
			$wporg_data = wp_remote_get( $this->config['api_url'] );

			if ( is_wp_error( $wporg_data ) ) {
				return false;
			}

			$wporg_data = json_decode( $wporg_data['body'] );

			// Refresh every 6 hours.
			set_site_transient( md5( $this->config['slug'] ) . '_wporg_data', $wporg_data, 60 * 60 * 6 );
		}

		// Store the data in this class instance for future calls.
		$this->wporg_data = $wporg_data;

		return $wporg_data;
	}
	/**
	 * Get update date
	 *
	 * @since 1.0
	 * @return string $date the date
	 */
	public function get_date() {
		$data = $this->get_wporg_data();
		return ! empty( $data->last_updated ) ? date( 'Y-m-d', strtotime( $data->last_updated ) ) : false;
	}

	/**
	 * Get plugin description
	 *
	 * @since 1.0
	 * @return string $description the description
	 */
	public function get_description() {
		$data = $this->get_wporg_data();

		if ( empty( $data->sections->description ) ) {
			return false;
		}

		$data = $data->sections->description;

		if ( preg_match( '%(<p[^>]*>.*?</p>)%i', $data, $regs ) ) {
			$data = strip_tags( $regs[1] );
		}

		return $data;
	}

	/**
	 * Get plugin download URL.
	 *
	 * @since 1.0
	 * @param string $version The version.
	 * @return string
	 */
	public function get_download_url( $version ) {
		$data = $this->get_wporg_data();

		if ( empty( $data->versions->$version ) ) {
			return false;
		}

		return $data->versions->$version;
	}

	/**
	 * Get Plugin data.
	 *
	 * @since 1.0
	 * @return object $data The data.
	 */
	public function get_plugin_data() {
		return get_plugin_data( WP_PLUGIN_DIR . '/' . $this->config['plugin_file'] );
	}

	/**
	 * Hook into the plugin update check and connect to WPorg.
	 *
	 * @since 1.0
	 * @param object $transient The plugin data transient.
	 * @return object $transient Updated plugin data transient.
	 */
	public function api_check( $transient ) {
		// Check if the transient contains the 'checked' information,
		// If not, just return its value without hacking it.
		if ( empty( $transient->checked ) ) {
			return $transient;
		}

		// Clear our transient.
		delete_site_transient( md5( $this->config['slug'] ) . '_latest_tag' );

		// Update tags.
		$this->set_update_args();

		// check the version and decide if it's new.
		$update = version_compare( $this->config['new_version'], $this->config['version'], '>' );

		if ( $update ) {
			$response              = new stdClass();
			$response->plugin      = $this->config['slug'];
			$response->new_version = $this->config['new_version'];
			$response->slug        = $this->config['slug'];
			$response->url         = $this->config['repo_url'];
			$response->package     = $this->config['zip_url'];

			// If response is false, don't alter the transient.
			if ( false !== $response ) {
				$transient->response[ $this->config['plugin_file'] ] = $response;
			}
		}

		return $transient;
	}

	/**
	 * Get Plugin info.
	 *
	 * @since 1.0
	 * @param bool   $false    Always false.
	 * @param string $action   The API function being performed.
	 * @param object $response The plugin info.
	 * @return object
	 */
	public function get_plugin_info( $false, $action, $response ) {
		// Check if this call API is for the right plugin.
		if ( ! isset( $response->slug ) || $response->slug !== $this->config['slug'] ) {
			return false;
		}

		// Update tags.
		$this->set_update_args();

		$response->slug          = $this->config['slug'];
		$response->plugin        = $this->config['slug'];
		$response->name          = $this->config['plugin_name'];
		$response->plugin_name   = $this->config['plugin_name'];
		$response->version       = $this->config['new_version'];
		$response->author        = $this->config['author'];
		$response->homepage      = $this->config['homepage'];
		$response->requires      = $this->config['requires'];
		$response->tested        = $this->config['tested'];
		$response->downloaded    = 0;
		$response->last_updated  = $this->config['last_updated'];
		$response->sections      = array( 'description' => $this->config['description'] );
		$response->download_link = $this->config['zip_url'];

		return $response;
	}

	/**
	 * Rename the downloaded zip
	 *
	 * @param string      $source        File source location.
	 * @param string      $remote_source Remote file source location.
	 * @param WP_Upgrader $upgrader      WordPress Upgrader instance.
	 * @return string
	 */
	public function upgrader_source_selection( $source, $remote_source, $upgrader ) {
		global $wp_filesystem;

		if ( strstr( $source, '/woocommerce-woocommerce-' ) ) {
			$corrected_source = trailingslashit( $remote_source ) . trailingslashit( $this->config['proper_folder_name'] );

			if ( $wp_filesystem->move( $source, $corrected_source, true ) ) {
				return $corrected_source;
			} else {
				return new WP_Error();
			}
		}

		return $source;
	}

<<<<<<< HEAD
	// TODO: the code below depends on merging bor0's PR #19.
	/**
	 * Return true if version string is a beta version.
	 *
	 * @param string $version_str Version string.
	 * @return bool
	 */
	protected static function is_beta_version( $version_str ) {
		return strpos( $version_str, 'beta' ) !== false;
	}

	/**
	 * Return true if version string is a Release Candidate.
	 *
	 * @param string $version_str Version string.
	 * @return bool
	 */
	protected static function is_rc_version( $version_str ) {
		return strpos( $version_str, 'rc' ) !== false;
	}

	/**
	 * Return true if version string is a stable version.
	 *
	 * @param string $version_str Version string.
	 * @return bool
	 */
	protected static function is_stable_version( $version_str ) {
		return ! self::is_beta_version( $version_str ) && ! self::is_rc_version( $version_str );
	}

	/**
	 * Return true if release's version string belongs to beta channel, i.e.
	 * if it's beta, rc or stable release.
	 *
	 * @param string $version_str Version string of the release.
	 * @return bool
	 */
	protected static function is_in_beta_channel( $version_str ) {
		return self::is_beta_version( $version_str ) || self::is_rc_version( $version_str ) || self::is_stable_version( $version_str );
	}

	/**
	 * Return true if release's version string belongs to release candidate channel, i.e.
	 * if it's rc or stable release.
	 *
	 * @param string $version_str Version string of the release.
	 * @return bool
	 */
	protected static function is_in_rc_channel( $version_str ) {
		return self::is_rc_version( $version_str ) || self::is_stable_version( $version_str );
	}

	/**
	 * Return true if release's version string belongs to stable channel, i.e.
	 * if it's stable release and not a beta or rc.
	 *
	 * @param string $version_str Version string of the release.
	 * @return bool
	 */
	protected static function is_in_stable_channel( $version_str ) {
		return self::is_stable_version( $version_str );
	}

	/**
	 * Return available versions from wp.org tags belonging to selected channel.
	 *
	 * @param string $channel Filter versions by channel: all|beta|rc|stable.
	 * @return array(string)
	 */
	public function get_tags( $channel = 'all' ) {
		$data = $this->get_wporg_data();
		$releases       = (array) $data->versions;
		unset( $releases['trunk'] );

		if ( 'beta' === $channel ) {
			$releases = array_filter( $releases, array( __CLASS__, 'is_in_beta_channel' ), ARRAY_FILTER_USE_KEY );
		} elseif ( 'rc' === $channel ) {
			$releases = array_filter( $releases, array( __CLASS__, 'is_in_rc_channel' ), ARRAY_FILTER_USE_KEY );
		} elseif ( 'stable' === $channel ) {
			$releases = array_filter( $releases, array( __CLASS__, 'is_in_stable_channel' ), ARRAY_FILTER_USE_KEY );
		};

		return array_keys( $releases );
=======
	/**
	 * Gets release information from GitHub.
	 *
	 * @param string $version
	 * @return bool|string False on error, description otherwise
	 */
	public function get_version_information( $version ) {
		$url = 'https://api.github.com/repos/woocommerce/woocommerce/releases/tags/' . $version;

		$github_data = get_site_transient( md5( $url ) . '_github_data' );

		if ( $this->overrule_transients() || empty( $github_data ) ) {
			$github_data = wp_remote_get( $url );

			if ( is_wp_error( $github_data ) ) {
				return false;
			}

			$github_data = json_decode( $github_data['body'] );

			if ( empty( $github_data->body ) ) {
				return false;
			}

			$github_data = $github_data->body;

			// Refresh every 6 hours.
			set_site_transient( md5( $url ) . '_github_data', $github_data, HOUR_IN_SECONDS * 6 );
		}

		return $github_data;
>>>>>>> 42033eef
	}
}<|MERGE_RESOLUTION|>--- conflicted
+++ resolved
@@ -326,8 +326,39 @@
 		return $source;
 	}
 
-<<<<<<< HEAD
-	// TODO: the code below depends on merging bor0's PR #19.
+	/**
+	 * Gets release information from GitHub.
+	 *
+	 * @param string $version
+	 * @return bool|string False on error, description otherwise
+	 */
+	public function get_version_information( $version ) {
+		$url = 'https://api.github.com/repos/woocommerce/woocommerce/releases/tags/' . $version;
+
+		$github_data = get_site_transient( md5( $url ) . '_github_data' );
+
+		if ( $this->overrule_transients() || empty( $github_data ) ) {
+			$github_data = wp_remote_get( $url );
+
+			if ( is_wp_error( $github_data ) ) {
+				return false;
+			}
+
+			$github_data = json_decode( $github_data['body'] );
+
+			if ( empty( $github_data->body ) ) {
+				return false;
+			}
+
+			$github_data = $github_data->body;
+
+			// Refresh every 6 hours.
+			set_site_transient( md5( $url ) . '_github_data', $github_data, HOUR_IN_SECONDS * 6 );
+		}
+
+		return $github_data;
+	}
+
 	/**
 	 * Return true if version string is a beta version.
 	 *
@@ -411,38 +442,5 @@
 		};
 
 		return array_keys( $releases );
-=======
-	/**
-	 * Gets release information from GitHub.
-	 *
-	 * @param string $version
-	 * @return bool|string False on error, description otherwise
-	 */
-	public function get_version_information( $version ) {
-		$url = 'https://api.github.com/repos/woocommerce/woocommerce/releases/tags/' . $version;
-
-		$github_data = get_site_transient( md5( $url ) . '_github_data' );
-
-		if ( $this->overrule_transients() || empty( $github_data ) ) {
-			$github_data = wp_remote_get( $url );
-
-			if ( is_wp_error( $github_data ) ) {
-				return false;
-			}
-
-			$github_data = json_decode( $github_data['body'] );
-
-			if ( empty( $github_data->body ) ) {
-				return false;
-			}
-
-			$github_data = $github_data->body;
-
-			// Refresh every 6 hours.
-			set_site_transient( md5( $url ) . '_github_data', $github_data, HOUR_IN_SECONDS * 6 );
-		}
-
-		return $github_data;
->>>>>>> 42033eef
 	}
 }