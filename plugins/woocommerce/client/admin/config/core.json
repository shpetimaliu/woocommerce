{
	"features": {
		"activity-panels": true,
		"analytics": true,
		"coupons": true,
		"customer-effort-score-tracks": true,
<<<<<<< HEAD
		"experimental-products-task": false,
		"experimental-import-products-task": false,
		"experimental-fashion-sample-products": true,
=======
		"experimental-products-task": true,
		"experimental-import-products-task": true,
>>>>>>> 697eb185
		"homescreen": true,
		"marketing": true,
		"minified-js": false,
		"mobile-app-banner": true,
		"navigation": true,
		"onboarding": true,
		"onboarding-tasks": true,
		"remote-inbox-notifications": true,
		"remote-free-extensions": true,
		"payment-gateway-suggestions": true,
		"settings": false,
		"shipping-label-banner": true,
		"subscriptions": true,
		"store-alerts": true,
		"transient-notices": true,
		"wc-pay-promotion": true,
		"wc-pay-welcome-page": true
	}
}<|MERGE_RESOLUTION|>--- conflicted
+++ resolved
@@ -4,14 +4,9 @@
 		"analytics": true,
 		"coupons": true,
 		"customer-effort-score-tracks": true,
-<<<<<<< HEAD
-		"experimental-products-task": false,
-		"experimental-import-products-task": false,
-		"experimental-fashion-sample-products": true,
-=======
 		"experimental-products-task": true,
 		"experimental-import-products-task": true,
->>>>>>> 697eb185
+		"experimental-fashion-sample-products": true,
 		"homescreen": true,
 		"marketing": true,
 		"minified-js": false,
