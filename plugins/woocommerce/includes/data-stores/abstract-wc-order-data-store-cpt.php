--- conflicted
+++ resolved
@@ -476,43 +476,7 @@
 			return false;
 		}
 		$this->update_order_meta_from_object( $order );
-<<<<<<< HEAD
-		// We update directly instead of going via wp_insert_posts since we also want to modify the updated date and don't want to fire any of the actions/filters.
-		$updated = $wpdb->update(
-			$wpdb->posts,
-			array(
-				'ID'                => $order->get_id(),
-				'post_date'         => gmdate( 'Y-m-d H:i:s', $order->get_date_created( 'edit' )->getOffsetTimestamp() ),
-				'post_date_gmt'     => gmdate( 'Y-m-d H:i:s', $order->get_date_created( 'edit' )->getTimestamp() ),
-				'post_status'       => $this->get_post_status( $order ),
-				'post_parent'       => $order->get_parent_id(),
-				'post_excerpt'      => method_exists( $order, 'get_customer_note' ) ? $order->get_customer_note() : '',
-				'post_type'         => $order->get_type(),
-				// phpcs:ignore WordPress.DateTime.RestrictedFunctions.date_date -- use of date is intentional.
-				'post_modified'     => ! is_null( $order->get_date_modified() ) ? date( 'Y-m-d H:i:s', $order->get_date_modified( 'edit' )->getTimestamp() ) : '',
-				'post_modified_gmt' => ! is_null( $order->get_date_modified() ) ? gmdate( 'Y-m-d H:i:s', $order->get_date_modified( 'edit' )->getTimestamp() ) : '',
-			),
-			array(
-				'ID' => $order->get_id(),
-			),
-			array(
-				'%d',
-				'%s',
-				'%s',
-				'%s',
-				'%d',
-				'%s',
-				'%s',
-				'%s',
-				'%s',
-			),
-			array(
-				'%d',
-			)
-		);
-		clean_post_cache( $order->get_id() );
-		return $updated;
-=======
+
 		// Add hook to update post_modified date so that it's the same as order. Without this hook, WP will set the modified date to current date, and we will think that posts and orders are out of sync again.
 		add_filter( 'wp_insert_post_data', array( $this, 'update_post_modified_data' ), 10, 2 );
 		$updated = wp_update_post(
@@ -552,7 +516,6 @@
 		$data['post_modified']     = $postarr['order_modified'];
 		$data['post_modified_gmt'] = $postarr['order_modified_gmt'];
 		return $data;
->>>>>>> 57aa16d8
 	}
 
 	/**
