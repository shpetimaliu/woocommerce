<?php
/**
 * WC_Order_Data_Store_CPT class file.
 *
 * @package WooCommerce\Classes
 */

if ( ! defined( 'ABSPATH' ) ) {
	exit;
}

/**
 * WC Order Data Store: Stored in CPT.
 *
 * @version  3.0.0
 */
class WC_Order_Data_Store_CPT extends Abstract_WC_Order_Data_Store_CPT implements WC_Object_Data_Store_Interface, WC_Order_Data_Store_Interface {

	/**
	 * Data stored in meta keys, but not considered "meta" for an order.
	 *
	 * @since 3.0.0
	 * @var array
	 */
	protected $internal_meta_keys = array(
		'_customer_user',
		'_order_key',
		'_order_currency',
		'_billing_first_name',
		'_billing_last_name',
		'_billing_company',
		'_billing_address_1',
		'_billing_address_2',
		'_billing_city',
		'_billing_state',
		'_billing_postcode',
		'_billing_country',
		'_billing_email',
		'_billing_phone',
		'_shipping_first_name',
		'_shipping_last_name',
		'_shipping_company',
		'_shipping_address_1',
		'_shipping_address_2',
		'_shipping_city',
		'_shipping_state',
		'_shipping_postcode',
		'_shipping_country',
		'_shipping_phone',
		'_completed_date',
		'_paid_date',
		'_edit_lock',
		'_edit_last',
		'_cart_discount',
		'_cart_discount_tax',
		'_order_shipping',
		'_order_shipping_tax',
		'_order_tax',
		'_order_total',
		'_payment_method',
		'_payment_method_title',
		'_transaction_id',
		'_customer_ip_address',
		'_customer_user_agent',
		'_created_via',
		'_order_version',
		'_prices_include_tax',
		'_date_completed',
		'_date_paid',
		'_payment_tokens',
		'_billing_address_index',
		'_shipping_address_index',
		'_recorded_sales',
		'_recorded_coupon_usage_counts',
		'_download_permissions_granted',
		'_order_stock_reduced',
	);

	/**
	 * Custom setters for props. Add key here if it has corresponding set_ and get_ method present.
	 *
	 * @var string[]
	 */
	protected $internal_data_store_key_getters = array(
		'_download_permissions_granted' => 'download_permissions_granted',
		'_recorded_sales'               => 'recorded_sales',
		'_recorded_coupon_usage_counts' => 'recorded_coupon_usage_counts',
		'_order_stock_reduced'          => 'stock_reduced',
		'_new_order_email_sent'         => 'email_sent',
	);

	/**
	 * Method to create a new order in the database.
	 *
	 * @param WC_Order $order Order object.
	 */
	public function create( &$order ) {
		if ( '' === $order->get_order_key() ) {
			$order->set_order_key( wc_generate_order_key() );
		}
		parent::create( $order );
		do_action( 'woocommerce_new_order', $order->get_id(), $order );
	}

	/**
	 * Read order data. Can be overridden by child classes to load other props.
	 *
	 * @param WC_Order $order Order object.
	 * @param object   $post_object Post object.
	 * @since 3.0.0
	 */
	protected function read_order_data( &$order, $post_object ) {
		parent::read_order_data( $order, $post_object );
		$id             = $order->get_id();
		$date_completed = get_post_meta( $id, '_date_completed', true );
		$date_paid      = get_post_meta( $id, '_date_paid', true );

		if ( ! $date_completed ) {
			$date_completed = get_post_meta( $id, '_completed_date', true );
		}

		if ( ! $date_paid ) {
			$date_paid = get_post_meta( $id, '_paid_date', true );
		}

		$order->set_props(
			array(
				'order_key'            => get_post_meta( $id, '_order_key', true ),
				'customer_id'          => get_post_meta( $id, '_customer_user', true ),
				'billing_first_name'   => get_post_meta( $id, '_billing_first_name', true ),
				'billing_last_name'    => get_post_meta( $id, '_billing_last_name', true ),
				'billing_company'      => get_post_meta( $id, '_billing_company', true ),
				'billing_address_1'    => get_post_meta( $id, '_billing_address_1', true ),
				'billing_address_2'    => get_post_meta( $id, '_billing_address_2', true ),
				'billing_city'         => get_post_meta( $id, '_billing_city', true ),
				'billing_state'        => get_post_meta( $id, '_billing_state', true ),
				'billing_postcode'     => get_post_meta( $id, '_billing_postcode', true ),
				'billing_country'      => get_post_meta( $id, '_billing_country', true ),
				'billing_email'        => get_post_meta( $id, '_billing_email', true ),
				'billing_phone'        => get_post_meta( $id, '_billing_phone', true ),
				'shipping_first_name'  => get_post_meta( $id, '_shipping_first_name', true ),
				'shipping_last_name'   => get_post_meta( $id, '_shipping_last_name', true ),
				'shipping_company'     => get_post_meta( $id, '_shipping_company', true ),
				'shipping_address_1'   => get_post_meta( $id, '_shipping_address_1', true ),
				'shipping_address_2'   => get_post_meta( $id, '_shipping_address_2', true ),
				'shipping_city'        => get_post_meta( $id, '_shipping_city', true ),
				'shipping_state'       => get_post_meta( $id, '_shipping_state', true ),
				'shipping_postcode'    => get_post_meta( $id, '_shipping_postcode', true ),
				'shipping_country'     => get_post_meta( $id, '_shipping_country', true ),
				'shipping_phone'       => get_post_meta( $id, '_shipping_phone', true ),
				'payment_method'       => get_post_meta( $id, '_payment_method', true ),
				'payment_method_title' => get_post_meta( $id, '_payment_method_title', true ),
				'transaction_id'       => get_post_meta( $id, '_transaction_id', true ),
				'customer_ip_address'  => get_post_meta( $id, '_customer_ip_address', true ),
				'customer_user_agent'  => get_post_meta( $id, '_customer_user_agent', true ),
				'created_via'          => get_post_meta( $id, '_created_via', true ),
				'date_completed'       => $date_completed,
				'date_paid'            => $date_paid,
				'cart_hash'            => get_post_meta( $id, '_cart_hash', true ),
				'customer_note'        => $post_object->post_excerpt,
			)
		);
	}

	/**
	 * Method to update an order in the database.
	 *
	 * @param WC_Order $order Order object.
	 */
	public function update( &$order ) {
		// Before updating, ensure date paid is set if missing.
		if ( ! $order->get_date_paid( 'edit' ) && version_compare( $order->get_version( 'edit' ), '3.0', '<' ) && $order->has_status( apply_filters( 'woocommerce_payment_complete_order_status', $order->needs_processing() ? 'processing' : 'completed', $order->get_id(), $order ) ) ) {
			$order->set_date_paid( $order->get_date_created( 'edit' ) );
		}

		// Also grab the current status so we can compare.
		$previous_status = get_post_status( $order->get_id() );

		// Update the order.
		parent::update( $order );

		// Fire a hook depending on the status - this should be considered a creation if it was previously draft status.
		$new_status = $order->get_status( 'edit' );

		if ( $new_status !== $previous_status && in_array( $previous_status, array( 'new', 'auto-draft', 'draft' ), true ) ) {
			do_action( 'woocommerce_new_order', $order->get_id(), $order );
		} else {
			do_action( 'woocommerce_update_order', $order->get_id(), $order );
		}
	}

	/**
	 * Helper method that updates all the post meta for an order based on it's settings in the WC_Order class.
	 *
	 * @param WC_Order $order Order object.
	 * @since 3.0.0
	 */
	protected function update_post_meta( &$order ) {
		$updated_props     = array();
		$id                = $order->get_id();
		$meta_key_to_props = array(
			'_order_key'            => 'order_key',
			'_customer_user'        => 'customer_id',
			'_payment_method'       => 'payment_method',
			'_payment_method_title' => 'payment_method_title',
			'_transaction_id'       => 'transaction_id',
			'_customer_ip_address'  => 'customer_ip_address',
			'_customer_user_agent'  => 'customer_user_agent',
			'_created_via'          => 'created_via',
			'_date_completed'       => 'date_completed',
			'_date_paid'            => 'date_paid',
			'_cart_hash'            => 'cart_hash',
		);

		$props_to_update = $this->get_props_to_update( $order, $meta_key_to_props );

		foreach ( $props_to_update as $meta_key => $prop ) {
			$value = $order->{"get_$prop"}( 'edit' );
			$value = is_string( $value ) ? wp_slash( $value ) : $value;
			switch ( $prop ) {
				case 'date_paid':
				case 'date_completed':
					$value = ! is_null( $value ) ? $value->getTimestamp() : '';
					break;
			}

			$updated = $this->update_or_delete_post_meta( $order, $meta_key, $value );

			if ( $updated ) {
				$updated_props[] = $prop;
			}
		}

		$address_props = array(
			'billing'  => array(
				'_billing_first_name' => 'billing_first_name',
				'_billing_last_name'  => 'billing_last_name',
				'_billing_company'    => 'billing_company',
				'_billing_address_1'  => 'billing_address_1',
				'_billing_address_2'  => 'billing_address_2',
				'_billing_city'       => 'billing_city',
				'_billing_state'      => 'billing_state',
				'_billing_postcode'   => 'billing_postcode',
				'_billing_country'    => 'billing_country',
				'_billing_email'      => 'billing_email',
				'_billing_phone'      => 'billing_phone',
			),
			'shipping' => array(
				'_shipping_first_name' => 'shipping_first_name',
				'_shipping_last_name'  => 'shipping_last_name',
				'_shipping_company'    => 'shipping_company',
				'_shipping_address_1'  => 'shipping_address_1',
				'_shipping_address_2'  => 'shipping_address_2',
				'_shipping_city'       => 'shipping_city',
				'_shipping_state'      => 'shipping_state',
				'_shipping_postcode'   => 'shipping_postcode',
				'_shipping_country'    => 'shipping_country',
				'_shipping_phone'      => 'shipping_phone',
			),
		);

		foreach ( $address_props as $props_key => $props ) {
			$props_to_update = $this->get_props_to_update( $order, $props );
			foreach ( $props_to_update as $meta_key => $prop ) {
				$value   = $order->{"get_$prop"}( 'edit' );
				$value   = is_string( $value ) ? wp_slash( $value ) : $value;
				$updated = $this->update_or_delete_post_meta( $order, $meta_key, $value );

				if ( $updated ) {
					$updated_props[] = $prop;
					$updated_props[] = $props_key;
				}
			}
		}

		parent::update_post_meta( $order );

		// If address changed, store concatenated version to make searches faster.
		if ( in_array( 'billing', $updated_props, true ) || ! metadata_exists( 'post', $id, '_billing_address_index' ) ) {
			update_post_meta( $id, '_billing_address_index', implode( ' ', $order->get_address( 'billing' ) ) );
		}
		if ( in_array( 'shipping', $updated_props, true ) || ! metadata_exists( 'post', $id, '_shipping_address_index' ) ) {
			update_post_meta( $id, '_shipping_address_index', implode( ' ', $order->get_address( 'shipping' ) ) );
		}

		// Legacy date handling. @todo remove in 4.0.
		if ( in_array( 'date_paid', $updated_props, true ) ) {
			$value = $order->get_date_paid( 'edit' );
			// In 2.6.x date_paid was stored as _paid_date in local mysql format.
			update_post_meta( $id, '_paid_date', ! is_null( $value ) ? $value->date( 'Y-m-d H:i:s' ) : '' );
		}

		if ( in_array( 'date_completed', $updated_props, true ) ) {
			$value = $order->get_date_completed( 'edit' );
			// In 2.6.x date_completed was stored as _completed_date in local mysql format.
			update_post_meta( $id, '_completed_date', ! is_null( $value ) ? $value->date( 'Y-m-d H:i:s' ) : '' );
		}

		// If customer changed, update any downloadable permissions.
		if ( in_array( 'customer_id', $updated_props, true ) || in_array( 'billing_email', $updated_props, true ) ) {
			$data_store = WC_Data_Store::load( 'customer-download' );
			$data_store->update_user_by_order_id( $id, $order->get_customer_id(), $order->get_billing_email() );
		}

		// Mark user account as active.
		if ( in_array( 'customer_id', $updated_props, true ) ) {
			wc_update_user_last_active( $order->get_customer_id() );
		}

		do_action( 'woocommerce_order_object_updated_props', $order, $updated_props );
	}

	/**
<<<<<<< HEAD
	 * Given an initialized order object, update the post/postmeta records.
	 *
	 * @param WC_Order $order Order object.
	 *
	 * @return bool Whether the order was updated.
	 */
	public function update_order_from_object( $order ) {
		if ( ! $order->get_id() ) {
			return false;
		}
		$this->update_order_meta_from_object( $order );
		return wp_update_post(
			array(
				'ID'            => $order->get_id(),
				'post_date'     => gmdate( 'Y-m-d H:i:s', $order->get_date_created( 'edit' )->getOffsetTimestamp() ),
				'post_date_gmt' => gmdate( 'Y-m-d H:i:s', $order->get_date_created( 'edit' )->getTimestamp() ),
				'post_status'   => $this->get_post_status( $order ),
				'post_parent'   => $order->get_parent_id(),
				'post_excerpt'  => method_exists( $order, 'get_customer_note' ) ? $order->get_customer_note() : '',
				'post_type'     => 'shop_order',
			)
		);
	}

	/**
	 * Helper method to update order metadata from intialized order object.
	 *
	 * @param WC_Order $order Order object.
	 */
	private function update_order_meta_from_object( $order ) {
		if ( is_null( $order->get_meta() ) ) {
			return;
		}

		$existing_meta_data = get_post_meta( $order->get_id() );

		foreach ( $order->get_meta_data() as $meta_data ) {
			if ( isset( $existing_meta_data[ $meta_data->key ] ) ) {
				if ( $existing_meta_data[ $meta_data->key ] === $meta_data->value ) {
					continue;
				}
				delete_post_meta( $order->get_id(), $meta_data->key );
				unset( $existing_meta_data[ $meta_data->key ] );
			}
			add_post_meta( $order->get_id(), $meta_data->key, $meta_data->value, false );
		}

		$this->update_post_meta( $order );
	}

	/**
=======
>>>>>>> 41da36c2
	 * Excerpt for post.
	 *
	 * @param  WC_Order $order Order object.
	 * @return string
	 */
	protected function get_post_excerpt( $order ) {
		return $order->get_customer_note();
	}

	/**
	 * Get order key.
	 *
	 * @since 4.3.0
	 * @param WC_order $order Order object.
	 * @return string
	 */
	protected function get_order_key( $order ) {
		if ( '' !== $order->get_order_key() ) {
			return $order->get_order_key();
		}

		return parent::get_order_key( $order );
	}

	/**
	 * Get amount already refunded.
	 *
	 * @param  WC_Order $order Order object.
	 * @return float
	 */
	public function get_total_refunded( $order ) {
		global $wpdb;

		$total = $wpdb->get_var(
			$wpdb->prepare(
				"SELECT SUM( postmeta.meta_value )
				FROM $wpdb->postmeta AS postmeta
				INNER JOIN $wpdb->posts AS posts ON ( posts.post_type = 'shop_order_refund' AND posts.post_parent = %d )
				WHERE postmeta.meta_key = '_refund_amount'
				AND postmeta.post_id = posts.ID",
				$order->get_id()
			)
		);

		return floatval( $total );
	}

	/**
	 * Get the total tax refunded.
	 *
	 * @param  WC_Order $order Order object.
	 * @return float
	 */
	public function get_total_tax_refunded( $order ) {
		global $wpdb;

		$total = $wpdb->get_var(
			$wpdb->prepare(
				"SELECT SUM( order_itemmeta.meta_value )
				FROM {$wpdb->prefix}woocommerce_order_itemmeta AS order_itemmeta
				INNER JOIN $wpdb->posts AS posts ON ( posts.post_type = 'shop_order_refund' AND posts.post_parent = %d )
				INNER JOIN {$wpdb->prefix}woocommerce_order_items AS order_items ON ( order_items.order_id = posts.ID AND order_items.order_item_type = 'tax' )
				WHERE order_itemmeta.order_item_id = order_items.order_item_id
				AND order_itemmeta.meta_key IN ('tax_amount', 'shipping_tax_amount')",
				$order->get_id()
			)
		) ?? 0;

		return abs( $total );
	}

	/**
	 * Get the total shipping refunded.
	 *
	 * @param  WC_Order $order Order object.
	 * @return float
	 */
	public function get_total_shipping_refunded( $order ) {
		global $wpdb;

		$total = $wpdb->get_var(
			$wpdb->prepare(
				"SELECT SUM( order_itemmeta.meta_value )
				FROM {$wpdb->prefix}woocommerce_order_itemmeta AS order_itemmeta
				INNER JOIN $wpdb->posts AS posts ON ( posts.post_type = 'shop_order_refund' AND posts.post_parent = %d )
				INNER JOIN {$wpdb->prefix}woocommerce_order_items AS order_items ON ( order_items.order_id = posts.ID AND order_items.order_item_type = 'shipping' )
				WHERE order_itemmeta.order_item_id = order_items.order_item_id
				AND order_itemmeta.meta_key IN ('cost')",
				$order->get_id()
			)
		) ?? 0;

		return abs( $total );
	}

	/**
	 * Finds an Order ID based on an order key.
	 *
	 * @param string $order_key An order key has generated by.
	 * @return int The ID of an order, or 0 if the order could not be found
	 */
	public function get_order_id_by_order_key( $order_key ) {
		global $wpdb;
		return $wpdb->get_var( $wpdb->prepare( "SELECT post_id FROM {$wpdb->prefix}postmeta WHERE meta_key = '_order_key' AND meta_value = %s", $order_key ) );
	}

	/**
	 * Return count of orders with a specific status.
	 *
	 * @param  string $status Order status. Function wc_get_order_statuses() returns a list of valid statuses.
	 * @return int
	 */
	public function get_order_count( $status ) {
		global $wpdb;
		return absint( $wpdb->get_var( $wpdb->prepare( "SELECT COUNT( * ) FROM {$wpdb->posts} WHERE post_type = 'shop_order' AND post_status = %s", $status ) ) );
	}

	/**
	 * Get all orders matching the passed in args.
	 *
	 * @deprecated 3.1.0 - Use wc_get_orders instead.
	 * @see    wc_get_orders()
	 *
	 * @param  array $args List of args passed to wc_get_orders().
	 *
	 * @return array|object
	 */
	public function get_orders( $args = array() ) {
		wc_deprecated_function( 'WC_Order_Data_Store_CPT::get_orders', '3.1.0', 'Use wc_get_orders instead.' );
		return wc_get_orders( $args );
	}

	/**
	 * Generate meta query for wc_get_orders.
	 *
	 * @param  array  $values List of customers ids or emails.
	 * @param  string $relation 'or' or 'and' relation used to build the WP meta_query.
	 * @return array
	 */
	private function get_orders_generate_customer_meta_query( $values, $relation = 'or' ) {
		$meta_query = array(
			'relation'        => strtoupper( $relation ),
			'customer_emails' => array(
				'key'     => '_billing_email',
				'value'   => array(),
				'compare' => 'IN',
			),
			'customer_ids'    => array(
				'key'     => '_customer_user',
				'value'   => array(),
				'compare' => 'IN',
			),
		);
		foreach ( $values as $value ) {
			if ( is_array( $value ) ) {
				$query_part = $this->get_orders_generate_customer_meta_query( $value, 'and' );
				if ( is_wp_error( $query_part ) ) {
					return $query_part;
				}
				$meta_query[] = $query_part;
			} elseif ( is_email( $value ) ) {
				$meta_query['customer_emails']['value'][] = sanitize_email( $value );
			} elseif ( is_numeric( $value ) ) {
				$meta_query['customer_ids']['value'][] = strval( absint( $value ) );
			} else {
				return new WP_Error( 'woocommerce_query_invalid', __( 'Invalid customer query.', 'woocommerce' ), $values );
			}
		}

		if ( empty( $meta_query['customer_emails']['value'] ) ) {
			unset( $meta_query['customer_emails'] );
			unset( $meta_query['relation'] );
		}

		if ( empty( $meta_query['customer_ids']['value'] ) ) {
			unset( $meta_query['customer_ids'] );
			unset( $meta_query['relation'] );
		}

		return $meta_query;
	}

	/**
	 * Get unpaid orders after a certain date,
	 *
	 * @param  int $date Timestamp.
	 * @return array
	 */
	public function get_unpaid_orders( $date ) {
		global $wpdb;

		$unpaid_orders = $wpdb->get_col(
			$wpdb->prepare(
				// @codingStandardsIgnoreStart
				"SELECT posts.ID
				FROM {$wpdb->posts} AS posts
				WHERE   posts.post_type   IN ('" . implode( "','", wc_get_order_types() ) . "')
				AND     posts.post_status = 'wc-pending'
				AND     posts.post_modified < %s",
				// @codingStandardsIgnoreEnd
				gmdate( 'Y-m-d H:i:s', absint( $date ) )
			)
		);

		return $unpaid_orders;
	}

	/**
	 * Search order data for a term and return ids.
	 *
	 * @param  string $term Searched term.
	 * @return array of ids
	 */
	public function search_orders( $term ) {
		global $wpdb;

		/**
		 * Searches on meta data can be slow - this lets you choose what fields to search.
		 * 3.0.0 added _billing_address and _shipping_address meta which contains all address data to make this faster.
		 * This however won't work on older orders unless updated, so search a few others (expand this using the filter if needed).
		 *
		 * @var array
		 */
		$search_fields = array_map(
			'wc_clean',
			apply_filters(
				'woocommerce_shop_order_search_fields',
				array(
					'_billing_address_index',
					'_shipping_address_index',
					'_billing_last_name',
					'_billing_email',
				)
			)
		);
		$order_ids     = array();

		if ( is_numeric( $term ) ) {
			$order_ids[] = absint( $term );
		}

		if ( ! empty( $search_fields ) ) {
			$order_ids = array_unique(
				array_merge(
					$order_ids,
					$wpdb->get_col(
						$wpdb->prepare(
							"SELECT DISTINCT p1.post_id FROM {$wpdb->postmeta} p1 WHERE p1.meta_value LIKE %s AND p1.meta_key IN ('" . implode( "','", array_map( 'esc_sql', $search_fields ) ) . "')", // @codingStandardsIgnoreLine
							'%' . $wpdb->esc_like( wc_clean( $term ) ) . '%'
						)
					),
					$wpdb->get_col(
						$wpdb->prepare(
							"SELECT order_id
							FROM {$wpdb->prefix}woocommerce_order_items as order_items
							WHERE order_item_name LIKE %s",
							'%' . $wpdb->esc_like( wc_clean( $term ) ) . '%'
						)
					)
				)
			);
		}

		return apply_filters( 'woocommerce_shop_order_search_results', $order_ids, $term, $search_fields );
	}

	/**
	 * Gets information about whether permissions were generated yet.
	 *
	 * @param WC_Order|int $order Order ID or order object.
	 * @return bool
	 */
	public function get_download_permissions_granted( $order ) {
		$order_id = WC_Order_Factory::get_order_id( $order );
		return wc_string_to_bool( get_post_meta( $order_id, '_download_permissions_granted', true ) );
	}

	/**
	 * Stores information about whether permissions were generated yet.
	 *
	 * @param WC_Order|int $order Order ID or order object.
	 * @param bool         $set True or false.
	 */
	public function set_download_permissions_granted( $order, $set ) {
		$order_id = WC_Order_Factory::get_order_id( $order );
		update_post_meta( $order_id, '_download_permissions_granted', wc_bool_to_string( $set ) );
	}

	/**
	 * Gets information about whether sales were recorded.
	 *
	 * @param WC_Order|int $order Order ID or order object.
	 * @return bool
	 */
	public function get_recorded_sales( $order ) {
		$order_id = WC_Order_Factory::get_order_id( $order );
		return wc_string_to_bool( get_post_meta( $order_id, '_recorded_sales', true ) );
	}

	/**
	 * Stores information about whether sales were recorded.
	 *
	 * @param WC_Order|int $order Order ID or order object.
	 * @param bool         $set True or false.
	 */
	public function set_recorded_sales( $order, $set ) {
		$order_id = WC_Order_Factory::get_order_id( $order );
		update_post_meta( $order_id, '_recorded_sales', wc_bool_to_string( $set ) );
	}

	/**
	 * Gets information about whether coupon counts were updated.
	 *
	 * @param WC_Order|int $order Order ID or order object.
	 * @return bool
	 */
	public function get_recorded_coupon_usage_counts( $order ) {
		$order_id = WC_Order_Factory::get_order_id( $order );
		return wc_string_to_bool( get_post_meta( $order_id, '_recorded_coupon_usage_counts', true ) );
	}

	/**
	 * Stores information about whether coupon counts were updated.
	 *
	 * @param WC_Order|int $order Order ID or order object.
	 * @param bool         $set True or false.
	 */
	public function set_recorded_coupon_usage_counts( $order, $set ) {
		$order_id = WC_Order_Factory::get_order_id( $order );
		update_post_meta( $order_id, '_recorded_coupon_usage_counts', wc_bool_to_string( $set ) );
	}

	/**
	 * Whether email have been sent for this order.
	 *
	 * @param WC_Order|int $order Order ID or order object.
	 *
	 * @return bool               Whether email is sent.
	 */
	public function get_email_sent( $order ) {
		$order_id = WC_Order_Factory::get_order_id( $order );
		return wc_string_to_bool( get_post_meta( $order_id, '_new_order_email_sent', true ) );
	}

	/**
	 * Stores information about whether email was sent.
	 *
	 * @param WC_Order|int $order Order ID or order object.
	 * @param bool         $set True or false.
	 */
	public function set_email_sent( $order, $set ) {
		$order_id = WC_Order_Factory::get_order_id( $order );
		update_post_meta( $order_id, '_new_order_email_sent', wc_bool_to_string( $set ) );
	}

	/**
	 * Return array of coupon_code => meta_key for coupon which have usage limit and have tentative keys.
	 * Pass $coupon_id if key for only one of the coupon is needed.
	 *
	 * @param WC_Order $order     Order object.
	 * @param int      $coupon_id If passed, will return held key for that coupon.
	 *
	 * @return array|string Key value pair for coupon code and meta key name. If $coupon_id is passed, returns meta_key for only that coupon.
	 */
	public function get_coupon_held_keys( $order, $coupon_id = null ) {
		$held_keys = $order->get_meta( '_coupon_held_keys' );
		if ( $coupon_id ) {
			return isset( $held_keys[ $coupon_id ] ) ? $held_keys[ $coupon_id ] : null;
		}
		return $held_keys;
	}

	/**
	 * Return array of coupon_code => meta_key for coupon which have usage limit per customer and have tentative keys.
	 *
	 * @param WC_Order $order Order object.
	 * @param int      $coupon_id If passed, will return held key for that coupon.
	 *
	 * @return mixed
	 */
	public function get_coupon_held_keys_for_users( $order, $coupon_id = null ) {
		$held_keys_for_user = $order->get_meta( '_coupon_held_keys_for_users' );
		if ( $coupon_id ) {
			return isset( $held_keys_for_user[ $coupon_id ] ) ? $held_keys_for_user[ $coupon_id ] : null;
		}
		return $held_keys_for_user;
	}

	/**
	 * Add/Update list of meta keys that are currently being used by this order to hold a coupon.
	 * This is used to figure out what all meta entries we should delete when order is cancelled/completed.
	 *
	 * @param WC_Order $order              Order object.
	 * @param array    $held_keys          Array of coupon_code => meta_key.
	 * @param array    $held_keys_for_user Array of coupon_code => meta_key for held coupon for user.
	 *
	 * @return mixed
	 */
	public function set_coupon_held_keys( $order, $held_keys, $held_keys_for_user ) {
		if ( is_array( $held_keys ) && 0 < count( $held_keys ) ) {
			$order->update_meta_data( '_coupon_held_keys', $held_keys );
		}
		if ( is_array( $held_keys_for_user ) && 0 < count( $held_keys_for_user ) ) {
			$order->update_meta_data( '_coupon_held_keys_for_users', $held_keys_for_user );
		}
	}

	/**
	 * Release all coupons held by this order.
	 *
	 * @param WC_Order $order Current order object.
	 * @param bool     $save  Whether to delete keys from DB right away. Could be useful to pass `false` if you are building a bulk request.
	 */
	public function release_held_coupons( $order, $save = true ) {
		$coupon_held_keys = $this->get_coupon_held_keys( $order );
		if ( is_array( $coupon_held_keys ) ) {
			foreach ( $coupon_held_keys as $coupon_id => $meta_key ) {
				delete_post_meta( $coupon_id, $meta_key );
			}
		}
		$order->delete_meta_data( '_coupon_held_keys' );

		$coupon_held_keys_for_users = $this->get_coupon_held_keys_for_users( $order );
		if ( is_array( $coupon_held_keys_for_users ) ) {
			foreach ( $coupon_held_keys_for_users as $coupon_id => $meta_key ) {
				delete_post_meta( $coupon_id, $meta_key );
			}
		}
		$order->delete_meta_data( '_coupon_held_keys_for_users' );

		if ( $save ) {
			$order->save_meta_data();
		}

	}

	/**
	 * Gets information about whether stock was reduced.
	 *
	 * @param WC_Order|int $order Order ID or order object.
	 * @return bool
	 */
	public function get_stock_reduced( $order ) {
		$order_id = WC_Order_Factory::get_order_id( $order );
		return wc_string_to_bool( get_post_meta( $order_id, '_order_stock_reduced', true ) );
	}

	/**
	 * Stores information about whether stock was reduced.
	 *
	 * @param WC_Order|int $order Order ID or order object.
	 * @param bool         $set True or false.
	 */
	public function set_stock_reduced( $order, $set ) {
		$order_id = WC_Order_Factory::get_order_id( $order );
		update_post_meta( $order_id, '_order_stock_reduced', wc_bool_to_string( $set ) );
	}

	/**
	 * Get the order type based on Order ID.
	 *
	 * @since 3.0.0
	 * @param int|WP_Post $order Order | Order id.
	 *
	 * @return string
	 */
	public function get_order_type( $order ) {
		return get_post_type( $order );
	}

	/**
	 * Get valid WP_Query args from a WC_Order_Query's query variables.
	 *
	 * @since 3.1.0
	 * @param array $query_vars query vars from a WC_Order_Query.
	 * @return array
	 */
	protected function get_wp_query_args( $query_vars ) {

		// Map query vars to ones that get_wp_query_args or WP_Query recognize.
		$key_mapping = array(
			'customer_id'    => 'customer_user',
			'status'         => 'post_status',
			'currency'       => 'order_currency',
			'version'        => 'order_version',
			'discount_total' => 'cart_discount',
			'discount_tax'   => 'cart_discount_tax',
			'shipping_total' => 'order_shipping',
			'shipping_tax'   => 'order_shipping_tax',
			'cart_tax'       => 'order_tax',
			'total'          => 'order_total',
			'page'           => 'paged',
		);

		foreach ( $key_mapping as $query_key => $db_key ) {
			if ( isset( $query_vars[ $query_key ] ) ) {
				$query_vars[ $db_key ] = $query_vars[ $query_key ];
				unset( $query_vars[ $query_key ] );
			}
		}

		// Add the 'wc-' prefix to status if needed.
		if ( ! empty( $query_vars['post_status'] ) ) {
			if ( is_array( $query_vars['post_status'] ) ) {
				foreach ( $query_vars['post_status'] as &$status ) {
					$status = wc_is_order_status( 'wc-' . $status ) ? 'wc-' . $status : $status;
				}
			} else {
				$query_vars['post_status'] = wc_is_order_status( 'wc-' . $query_vars['post_status'] ) ? 'wc-' . $query_vars['post_status'] : $query_vars['post_status'];
			}
		}

		$wp_query_args = parent::get_wp_query_args( $query_vars );

		if ( ! isset( $wp_query_args['date_query'] ) ) {
			$wp_query_args['date_query'] = array();
		}
		if ( ! isset( $wp_query_args['meta_query'] ) ) {
			// phpcs:ignore WordPress.DB.SlowDBQuery.slow_db_query_meta_query
			$wp_query_args['meta_query'] = array();
		}

		$date_queries = array(
			'date_created'   => 'post_date',
			'date_modified'  => 'post_modified',
			'date_completed' => '_date_completed',
			'date_paid'      => '_date_paid',
		);
		foreach ( $date_queries as $query_var_key => $db_key ) {
			if ( isset( $query_vars[ $query_var_key ] ) && '' !== $query_vars[ $query_var_key ] ) {

				// Remove any existing meta queries for the same keys to prevent conflicts.
				$existing_queries = wp_list_pluck( $wp_query_args['meta_query'], 'key', true );
				$meta_query_index = array_search( $db_key, $existing_queries, true );
				if ( false !== $meta_query_index ) {
					unset( $wp_query_args['meta_query'][ $meta_query_index ] );
				}

				$wp_query_args = $this->parse_date_for_wp_query( $query_vars[ $query_var_key ], $db_key, $wp_query_args );
			}
		}

		if ( isset( $query_vars['customer'] ) && '' !== $query_vars['customer'] && array() !== $query_vars['customer'] ) {
			$values         = is_array( $query_vars['customer'] ) ? $query_vars['customer'] : array( $query_vars['customer'] );
			$customer_query = $this->get_orders_generate_customer_meta_query( $values );
			if ( is_wp_error( $customer_query ) ) {
				$wp_query_args['errors'][] = $customer_query;
			} else {
				$wp_query_args['meta_query'][] = $customer_query;
			}
		}

		if ( isset( $query_vars['anonymized'] ) ) {
			if ( $query_vars['anonymized'] ) {
				$wp_query_args['meta_query'][] = array(
					'key'   => '_anonymized',
					'value' => 'yes',
				);
			} else {
				$wp_query_args['meta_query'][] = array(
					'key'     => '_anonymized',
					'compare' => 'NOT EXISTS',
				);
			}
		}

		if ( ! isset( $query_vars['paginate'] ) || ! $query_vars['paginate'] ) {
			$wp_query_args['no_found_rows'] = true;
		}

		return apply_filters( 'woocommerce_order_data_store_cpt_get_orders_query', $wp_query_args, $query_vars, $this );
	}

	/**
	 * Query for Orders matching specific criteria.
	 *
	 * @since 3.1.0
	 *
	 * @param array $query_vars query vars from a WC_Order_Query.
	 *
	 * @return array|object
	 */
	public function query( $query_vars ) {
		$args = $this->get_wp_query_args( $query_vars );

		if ( ! empty( $args['errors'] ) ) {
			$query = (object) array(
				'posts'         => array(),
				'found_posts'   => 0,
				'max_num_pages' => 0,
			);
		} else {
			$query = new WP_Query( $args );
		}

		if ( isset( $query_vars['return'] ) && 'ids' === $query_vars['return'] ) {
			$orders = $query->posts;
		} else {
			update_post_caches( $query->posts ); // We already fetching posts, might as well hydrate some caches.
			$order_ids = wp_list_pluck( $query->posts, 'ID' );
			$orders    = $this->compile_orders( $order_ids, $query_vars, $query );
		}

		if ( isset( $query_vars['paginate'] ) && $query_vars['paginate'] ) {
			return (object) array(
				'orders'        => $orders,
				'total'         => $query->found_posts,
				'max_num_pages' => $query->max_num_pages,
			);
		}

		return $orders;
	}

	/**
	 * Compile order response and set caches as needed for order ids.
	 *
	 * @param array    $order_ids  List of order IDS to compile.
	 * @param array    $query_vars Original query arguments.
	 * @param WP_Query $query      Query object.
	 *
	 * @return array Orders.
	 */
	private function compile_orders( $order_ids, $query_vars, $query ) {
		if ( empty( $order_ids ) ) {
			return array();
		}
		$orders = array();

		// Lets do some cache hydrations so that we don't have to fetch data from DB for every order.
		$this->prime_raw_meta_cache_for_orders( $order_ids, $query_vars );
		$this->prime_refund_caches_for_order( $order_ids, $query_vars );
		$this->prime_order_item_caches_for_orders( $order_ids, $query_vars );

		foreach ( $query->posts as $post ) {
			$order = wc_get_order( $post );

			// If the order returns false, don't add it to the list.
			if ( false === $order ) {
				continue;
			}

			$orders[] = $order;
		}

		return $orders;
	}

	/**
	 * Prime refund cache for orders.
	 *
	 * @param array $order_ids  Order Ids to prime cache for.
	 * @param array $query_vars Query vars for the query.
	 */
	private function prime_refund_caches_for_order( $order_ids, $query_vars ) {
		if ( ! isset( $query_vars['type'] ) || ! ( 'shop_order' === $query_vars['type'] ) ) {
			return;
		}
		if ( isset( $query_vars['fields'] ) && 'all' !== $query_vars['fields'] ) {
			if ( is_array( $query_vars['fields'] ) && ! in_array( 'refunds', $query_vars['fields'], true ) ) {
				return;
			}
		}
		$cache_keys_mapping = array();
		foreach ( $order_ids as $order_id ) {
			$cache_keys_mapping[ $order_id ] = WC_Cache_Helper::get_cache_prefix( 'orders' ) . 'refunds' . $order_id;
		}
		$non_cached_ids = array();
		$cache_values   = wc_cache_get_multiple( array_values( $cache_keys_mapping ), 'orders' );
		foreach ( $order_ids as $order_id ) {
			if ( false === $cache_values[ $cache_keys_mapping[ $order_id ] ] ) {
				$non_cached_ids[] = $order_id;
			}
		}
		if ( empty( $non_cached_ids ) ) {
			return;
		}

		$refunds       = wc_get_orders(
			array(
				'type'            => 'shop_order_refund',
				'post_parent__in' => $non_cached_ids,
				'limit'           => - 1,
			)
		);
		$order_refunds = array_reduce(
			$refunds,
			function ( $order_refunds_array, WC_Order_Refund $refund ) {
				if ( ! isset( $order_refunds_array[ $refund->get_parent_id() ] ) ) {
					$order_refunds_array[ $refund->get_parent_id() ] = array();
				}
				$order_refunds_array[ $refund->get_parent_id() ][] = $refund;
				return $order_refunds_array;
			},
			array()
		);
		foreach ( $non_cached_ids as $order_id ) {
			$refunds = array();
			if ( isset( $order_refunds[ $order_id ] ) ) {
				$refunds = $order_refunds[ $order_id ];
			}
			wp_cache_set( $cache_keys_mapping[ $order_id ], $refunds, 'orders' );
		}
	}

	/**
	 * Prime following caches:
	 *  1. item-$order_item_id   For individual items.
	 *  2. order-items-$order-id For fetching items associated with an order.
	 *  3. order-item meta.
	 *
	 * @param array $order_ids  Order Ids to prime cache for.
	 * @param array $query_vars Query vars for the query.
	 */
	private function prime_order_item_caches_for_orders( $order_ids, $query_vars ) {
		global $wpdb;
		if ( isset( $query_vars['fields'] ) && 'all' !== $query_vars['fields'] ) {
			$line_items = array(
				'line_items',
				'shipping_lines',
				'fee_lines',
				'coupon_lines',
			);

			if ( is_array( $query_vars['fields'] ) && 0 === count( array_intersect( $line_items, $query_vars['fields'] ) ) ) {
				return;
			}
		}
		$cache_keys     = array_map(
			function ( $order_id ) {
				return 'order-items-' . $order_id;
			},
			$order_ids
		);
		$cache_values   = wc_cache_get_multiple( $cache_keys, 'orders' );
		$non_cached_ids = array();
		foreach ( $order_ids as $order_id ) {
			if ( false === $cache_values[ 'order-items-' . $order_id ] ) {
				$non_cached_ids[] = $order_id;
			}
		}
		if ( empty( $non_cached_ids ) ) {
			return;
		}

		$non_cached_ids        = esc_sql( $non_cached_ids );
		$non_cached_ids_string = implode( ',', $non_cached_ids );
		$order_items           = $wpdb->get_results(
			// phpcs:ignore WordPress.DB.PreparedSQL.InterpolatedNotPrepared
			"SELECT order_item_type, order_item_id, order_id, order_item_name FROM {$wpdb->prefix}woocommerce_order_items WHERE order_id in ( $non_cached_ids_string ) ORDER BY order_item_id;"
		);
		if ( empty( $order_items ) ) {
			return;
		}

		$order_items_for_all_orders = array_reduce(
			$order_items,
			function ( $order_items_collection, $order_item ) {
				if ( ! isset( $order_items_collection[ $order_item->order_id ] ) ) {
					$order_items_collection[ $order_item->order_id ] = array();
				}
				$order_items_collection[ $order_item->order_id ][] = $order_item;
				return $order_items_collection;
			}
		);
		foreach ( $order_items_for_all_orders as $order_id => $items ) {
			wp_cache_set( 'order-items-' . $order_id, $items, 'orders' );
		}
		foreach ( $order_items as $item ) {
			wp_cache_set( 'item-' . $item->order_item_id, $item, 'order-items' );
		}
		$order_item_ids = wp_list_pluck( $order_items, 'order_item_id' );
		update_meta_cache( 'order_item', $order_item_ids );
	}

	/**
	 * Prime cache for raw meta data for orders in bulk. Difference between this and WP built-in metadata is that this method also fetches `meta_id` field which we use and cache it.
	 *
	 * @param array $order_ids  Order Ids to prime cache for.
	 * @param array $query_vars Query vars for the query.
	 */
	private function prime_raw_meta_cache_for_orders( $order_ids, $query_vars ) {
		global $wpdb;

		if ( isset( $query_vars['fields'] ) && 'all' !== $query_vars['fields'] ) {
			if ( is_array( $query_vars['fields'] ) && ! in_array( 'meta_data', $query_vars['fields'], true ) ) {
				return;
			}
		}

		$cache_keys_mapping = array();
		foreach ( $order_ids as $order_id ) {
			$cache_keys_mapping[ $order_id ] = WC_Order::generate_meta_cache_key( $order_id, 'orders' );
		}
		$cache_values   = wc_cache_get_multiple( array_values( $cache_keys_mapping ), 'orders' );
		$non_cached_ids = array();
		foreach ( $order_ids as $order_id ) {
			if ( false === $cache_values[ $cache_keys_mapping[ $order_id ] ] ) {
				$non_cached_ids[] = $order_id;
			}
		}
		if ( empty( $non_cached_ids ) ) {
			return;
		}
		$order_ids           = esc_sql( $non_cached_ids );
		$order_ids_in        = "'" . implode( "', '", $order_ids ) . "'";
		$raw_meta_data_array = $wpdb->get_results(
		// phpcs:disable WordPress.DB.PreparedSQL.InterpolatedNotPrepared
			"SELECT post_id as object_id, meta_id, meta_key, meta_value
				FROM {$wpdb->postmeta}
				WHERE post_id IN ( $order_ids_in )
				ORDER BY post_id"
		// phpcs:enable WordPress.DB.PreparedSQL.InterpolatedNotPrepared
		);
		$raw_meta_data_collection = array_reduce(
			$raw_meta_data_array,
			function ( $collection, $raw_meta_data ) {
				if ( ! isset( $collection[ $raw_meta_data->object_id ] ) ) {
					$collection[ $raw_meta_data->object_id ] = array();
				}
				$collection[ $raw_meta_data->object_id ][] = $raw_meta_data;
				return $collection;
			},
			array()
		);
		WC_Order::prime_raw_meta_data_cache( $raw_meta_data_collection, 'orders' );
	}

	/**
	 * Return the order type of a given item which belongs to WC_Order.
	 *
	 * @since  3.2.0
	 * @param  WC_Order $order Order Object.
	 * @param  int      $order_item_id Order item id.
	 * @return string Order Item type
	 */
	public function get_order_item_type( $order, $order_item_id ) {
		global $wpdb;
		return $wpdb->get_var( $wpdb->prepare( "SELECT DISTINCT order_item_type FROM {$wpdb->prefix}woocommerce_order_items WHERE order_id = %d and order_item_id = %d;", $order->get_id(), $order_item_id ) );
	}
}<|MERGE_RESOLUTION|>--- conflicted
+++ resolved
@@ -311,7 +311,6 @@
 	}
 
 	/**
-<<<<<<< HEAD
 	 * Given an initialized order object, update the post/postmeta records.
 	 *
 	 * @param WC_Order $order Order object.
@@ -363,8 +362,6 @@
 	}
 
 	/**
-=======
->>>>>>> 41da36c2
 	 * Excerpt for post.
 	 *
 	 * @param  WC_Order $order Order object.
