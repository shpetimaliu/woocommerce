<?php
/**
 * OrdersTableDataStore class file.
 */

namespace Automattic\WooCommerce\Internal\DataStores\Orders;

use Automattic\Jetpack\Constants;
use Automattic\WooCommerce\Internal\Utilities\DatabaseUtil;
use Automattic\WooCommerce\Proxies\LegacyProxy;
use Automattic\WooCommerce\Utilities\ArrayUtil;
use Exception;
use WC_Data;
use WC_Order;

defined( 'ABSPATH' ) || exit;

/**
 * This class is the standard data store to be used when the custom orders table is in use.
 */
class OrdersTableDataStore extends \Abstract_WC_Order_Data_Store_CPT implements \WC_Object_Data_Store_Interface, \WC_Order_Data_Store_Interface {

	/**
	 * Order IDs for which we are checking read on sync in the current request.
	 *
	 * @var array.
	 */
	private static $reading_order_ids = array();

	/**
	 * Data stored in meta keys, but not considered "meta" for an order.
	 *
	 * @since 7.0.0
	 * @var array
	 */
	protected $internal_meta_keys = array(
		'_customer_user',
		'_order_key',
		'_order_currency',
		'_billing_first_name',
		'_billing_last_name',
		'_billing_company',
		'_billing_address_1',
		'_billing_address_2',
		'_billing_city',
		'_billing_state',
		'_billing_postcode',
		'_billing_country',
		'_billing_email',
		'_billing_phone',
		'_shipping_first_name',
		'_shipping_last_name',
		'_shipping_company',
		'_shipping_address_1',
		'_shipping_address_2',
		'_shipping_city',
		'_shipping_state',
		'_shipping_postcode',
		'_shipping_country',
		'_shipping_phone',
		'_completed_date',
		'_paid_date',
		'_edit_lock',
		'_edit_last',
		'_cart_discount',
		'_cart_discount_tax',
		'_order_shipping',
		'_order_shipping_tax',
		'_order_tax',
		'_order_total',
		'_payment_method',
		'_payment_method_title',
		'_transaction_id',
		'_customer_ip_address',
		'_customer_user_agent',
		'_created_via',
		'_order_version',
		'_prices_include_tax',
		'_date_completed',
		'_date_paid',
		'_payment_tokens',
		'_billing_address_index',
		'_shipping_address_index',
		'_recorded_sales',
		'_recorded_coupon_usage_counts',
		'_download_permissions_granted',
		'_order_stock_reduced',
		'_new_order_email_sent',
	);

	/**
	 * Handles custom metadata in the wc_orders_meta table.
	 *
	 * @var OrdersTableDataStoreMeta
	 */
	protected $data_store_meta;

	/**
	 * The database util object to use.
	 *
	 * @var DatabaseUtil
	 */
	protected $database_util;

	/**
	 * The posts data store object to use.
	 *
	 * @var \WC_Order_Data_Store_CPT
	 */
	private $cpt_data_store;

	/**
	 * Logger object to be used to log events.
	 *
	 * @var \WC_Logger
	 */
	private $error_logger;

	/**
	 * Initialize the object.
	 *
	 * @internal
	 * @param OrdersTableDataStoreMeta $data_store_meta Metadata instance.
	 * @param DatabaseUtil             $database_util   The database util instance to use.
	 * @param LegacyProxy              $legacy_proxy    The legacy proxy instance to use.
	 *
	 * @return void
	 */
	final public function init( OrdersTableDataStoreMeta $data_store_meta, DatabaseUtil $database_util, LegacyProxy $legacy_proxy ) {
		$this->data_store_meta    = $data_store_meta;
		$this->database_util      = $database_util;
		$this->error_logger       = $legacy_proxy->call_function( 'wc_get_logger' );
		$this->internal_meta_keys = $this->get_internal_meta_keys();
	}

	/**
	 * Get the custom orders table name.
	 *
	 * @return string The custom orders table name.
	 */
	public static function get_orders_table_name() {
		global $wpdb;

		return $wpdb->prefix . 'wc_orders';
	}

	/**
	 * Get the order addresses table name.
	 *
	 * @return string The order addresses table name.
	 */
	public static function get_addresses_table_name() {
		global $wpdb;

		return $wpdb->prefix . 'wc_order_addresses';
	}

	/**
	 * Get the orders operational data table name.
	 *
	 * @return string The orders operational data table name.
	 */
	public static function get_operational_data_table_name() {
		global $wpdb;

		return $wpdb->prefix . 'wc_order_operational_data';
	}

	/**
	 * Get the orders meta data table name.
	 *
	 * @return string Name of order meta data table.
	 */
	public static function get_meta_table_name() {
		global $wpdb;

		return $wpdb->prefix . 'wc_orders_meta';
	}

	/**
	 * Get the names of all the tables involved in the custom orders table feature.
	 *
	 * See also : get_all_table_names_with_id.
	 *
	 * @return string[]
	 */
	public function get_all_table_names() {
		return array(
			$this->get_orders_table_name(),
			$this->get_addresses_table_name(),
			$this->get_operational_data_table_name(),
			$this->get_meta_table_name(),
		);
	}

	/**
	 * Similar to get_all_table_names, but also returns the table name along with the items table.
	 *
	 * @return array Names of the tables.
	 */
	public static function get_all_table_names_with_id() {
		global $wpdb;
		return array(
			'orders'           => self::get_orders_table_name(),
			'addresses'        => self::get_addresses_table_name(),
			'operational_data' => self::get_operational_data_table_name(),
			'meta'             => self::get_meta_table_name(),
			'items'            => $wpdb->prefix . 'woocommerce_order_items',
		);
	}

	/**
	 * Table column to WC_Order mapping for wc_orders table.
	 *
	 * @var \string[][]
	 */
	protected $order_column_mapping = array(
		'id'                   => array(
			'type' => 'int',
			'name' => 'id',
		),
		'status'               => array(
			'type' => 'string',
			'name' => 'status',
		),
		'type'                 => array(
			'type' => 'string',
			'name' => 'type',
		),
		'currency'             => array(
			'type' => 'string',
			'name' => 'currency',
		),
		'tax_amount'           => array(
			'type' => 'decimal',
			'name' => 'cart_tax',
		),
		'total_amount'         => array(
			'type' => 'decimal',
			'name' => 'total',
		),
		'customer_id'          => array(
			'type' => 'int',
			'name' => 'customer_id',
		),
		'billing_email'        => array(
			'type' => 'string',
			'name' => 'billing_email',
		),
		'date_created_gmt'     => array(
			'type' => 'date',
			'name' => 'date_created',
		),
		'date_updated_gmt'     => array(
			'type' => 'date',
			'name' => 'date_modified',
		),
		'parent_order_id'      => array(
			'type' => 'int',
			'name' => 'parent_id',
		),
		'payment_method'       => array(
			'type' => 'string',
			'name' => 'payment_method',
		),
		'payment_method_title' => array(
			'type' => 'string',
			'name' => 'payment_method_title',
		),
		'ip_address'           => array(
			'type' => 'string',
			'name' => 'customer_ip_address',
		),
		'transaction_id'       => array(
			'type' => 'string',
			'name' => 'transaction_id',
		),
		'user_agent'           => array(
			'type' => 'string',
			'name' => 'customer_user_agent',
		),
		'customer_note'        => array(
			'type' => 'string',
			'name' => 'customer_note',
		),
	);

	/**
	 * Table column to WC_Order mapping for billing addresses in wc_address table.
	 *
	 * @var \string[][]
	 */
	protected $billing_address_column_mapping = array(
		'id'           => array( 'type' => 'int' ),
		'order_id'     => array( 'type' => 'int' ),
		'address_type' => array( 'type' => 'string' ),
		'first_name'   => array(
			'type' => 'string',
			'name' => 'billing_first_name',
		),
		'last_name'    => array(
			'type' => 'string',
			'name' => 'billing_last_name',
		),
		'company'      => array(
			'type' => 'string',
			'name' => 'billing_company',
		),
		'address_1'    => array(
			'type' => 'string',
			'name' => 'billing_address_1',
		),
		'address_2'    => array(
			'type' => 'string',
			'name' => 'billing_address_2',
		),
		'city'         => array(
			'type' => 'string',
			'name' => 'billing_city',
		),
		'state'        => array(
			'type' => 'string',
			'name' => 'billing_state',
		),
		'postcode'     => array(
			'type' => 'string',
			'name' => 'billing_postcode',
		),
		'country'      => array(
			'type' => 'string',
			'name' => 'billing_country',
		),
		'email'        => array(
			'type' => 'string',
			'name' => 'billing_email',
		),
		'phone'        => array(
			'type' => 'string',
			'name' => 'billing_phone',
		),
	);

	/**
	 * Table column to WC_Order mapping for shipping addresses in wc_address table.
	 *
	 * @var \string[][]
	 */
	protected $shipping_address_column_mapping = array(
		'id'           => array( 'type' => 'int' ),
		'order_id'     => array( 'type' => 'int' ),
		'address_type' => array( 'type' => 'string' ),
		'first_name'   => array(
			'type' => 'string',
			'name' => 'shipping_first_name',
		),
		'last_name'    => array(
			'type' => 'string',
			'name' => 'shipping_last_name',
		),
		'company'      => array(
			'type' => 'string',
			'name' => 'shipping_company',
		),
		'address_1'    => array(
			'type' => 'string',
			'name' => 'shipping_address_1',
		),
		'address_2'    => array(
			'type' => 'string',
			'name' => 'shipping_address_2',
		),
		'city'         => array(
			'type' => 'string',
			'name' => 'shipping_city',
		),
		'state'        => array(
			'type' => 'string',
			'name' => 'shipping_state',
		),
		'postcode'     => array(
			'type' => 'string',
			'name' => 'shipping_postcode',
		),
		'country'      => array(
			'type' => 'string',
			'name' => 'shipping_country',
		),
		'email'        => array( 'type' => 'string' ),
		'phone'        => array(
			'type' => 'string',
			'name' => 'shipping_phone',
		),
	);

	/**
	 * Table column to WC_Order mapping for wc_operational_data table.
	 *
	 * @var \string[][]
	 */
	protected $operational_data_column_mapping = array(
		'id'                          => array( 'type' => 'int' ),
		'order_id'                    => array( 'type' => 'int' ),
		'created_via'                 => array(
			'type' => 'string',
			'name' => 'created_via',
		),
		'woocommerce_version'         => array(
			'type' => 'string',
			'name' => 'version',
		),
		'prices_include_tax'          => array(
			'type' => 'bool',
			'name' => 'prices_include_tax',
		),
		'coupon_usages_are_counted'   => array(
			'type' => 'bool',
			'name' => 'recorded_coupon_usage_counts',
		),
		'download_permission_granted' => array(
			'type' => 'bool',
			'name' => 'download_permissions_granted',
		),
		'cart_hash'                   => array(
			'type' => 'string',
			'name' => 'cart_hash',
		),
		'new_order_email_sent'        => array(
			'type' => 'bool',
			'name' => 'new_order_email_sent',
		),
		'order_key'                   => array(
			'type' => 'string',
			'name' => 'order_key',
		),
		'order_stock_reduced'         => array(
			'type' => 'bool',
			'name' => 'order_stock_reduced',
		),
		'date_paid_gmt'               => array(
			'type' => 'date',
			'name' => 'date_paid',
		),
		'date_completed_gmt'          => array(
			'type' => 'date',
			'name' => 'date_completed',
		),
		'shipping_tax_amount'         => array(
			'type' => 'decimal',
			'name' => 'shipping_tax',
		),
		'shipping_total_amount'       => array(
			'type' => 'decimal',
			'name' => 'shipping_total',
		),
		'discount_tax_amount'         => array(
			'type' => 'decimal',
			'name' => 'discount_tax',
		),
		'discount_total_amount'       => array(
			'type' => 'decimal',
			'name' => 'discount_total',
		),
		'recorded_sales'              => array(
			'type' => 'bool',
			'name' => 'recorded_sales',
		),
	);

	/**
	 * Cache variable to store combined mapping.
	 *
	 * @var array[][][]
	 */
	private $all_order_column_mapping;

	/**
	 * Return combined mappings for all order tables.
	 *
	 * @return array|\array[][][] Return combined mapping.
	 */
	public function get_all_order_column_mappings() {
		if ( ! isset( $this->all_order_column_mapping ) ) {
			$this->all_order_column_mapping = array(
				'orders'           => $this->order_column_mapping,
				'billing_address'  => $this->billing_address_column_mapping,
				'shipping_address' => $this->shipping_address_column_mapping,
				'operational_data' => $this->operational_data_column_mapping,
			);
		}

		return $this->all_order_column_mapping;
	}

	/**
	 * Helper function to get alias for op table, this is used in select query.
	 *
	 * @return string Alias.
	 */
	private function get_op_table_alias() : string {
		return 'order_operational_data';
	}

	/**
	 * Helper function to get alias for address table, this is used in select query.
	 *
	 * @param string $type Address type.
	 *
	 * @return string Alias.
	 */
	private function get_address_table_alias( string $type ) : string {
		return "address_$type";
	}

	/**
	 * Helper method to get a CPT data store instance to use.
	 *
	 * @return \WC_Order_Data_Store_CPT Data store instance.
	 */
	public function get_cpt_data_store_instance() {
		if ( ! isset( $this->cpt_data_store ) ) {
			$this->cpt_data_store = $this->get_post_data_store_for_backfill();
		}
		return $this->cpt_data_store;
	}


	/**
	 * Returns data store object to use backfilling.
	 *
	 * @return \Abstract_WC_Order_Data_Store_CPT
	 */
	protected function get_post_data_store_for_backfill() {
		return new \WC_Order_Data_Store_CPT();
	}

	/**
	 * Backfills order details in to WP_Post DB. Uses WC_Order_Data_store_CPT.
	 *
	 * @param \WC_Abstract_Order $order Order object to backfill.
	 */
	public function backfill_post_record( $order ) {
		$cpt_data_store = $this->get_post_data_store_for_backfill();
		if ( is_null( $cpt_data_store ) || ! method_exists( $cpt_data_store, 'update_order_from_object' ) ) {
			return;
		}

		$cpt_data_store->update_order_from_object( $order );
		foreach ( $cpt_data_store->get_internal_data_store_key_getters() as $key => $getter_name ) {
			if (
				is_callable( array( $cpt_data_store, "set_$getter_name" ) ) &&
				is_callable( array( $this, "get_$getter_name" ) )
			) {
				call_user_func_array(
					array(
						$cpt_data_store,
						"set_$getter_name",
					),
					array(
						$order,
						$this->{"get_$getter_name"}( $order ),
					)
				);
			}
		}
	}

	/**
	 * Get information about whether permissions are granted yet.
	 *
	 * @param \WC_Order $order Order object.
	 *
	 * @return bool Whether permissions are granted.
	 */
	public function get_download_permissions_granted( $order ) {
		$order_id = is_int( $order ) ? $order : $order->get_id();
<<<<<<< HEAD
		return wc_string_to_bool( $this->get_field_value( $order_id, 'download_permission_granted', self::get_operational_data_table_name() ) );
=======
		$order    = wc_get_order( $order_id );
		return $order->get_download_permissions_granted();
>>>>>>> 1e700b90
	}

	/**
	 * Stores information about whether permissions were generated yet.
	 *
	 * @param \WC_Order $order Order ID or order object.
	 * @param bool      $set True or false.
	 */
	public function set_download_permissions_granted( $order, $set ) {
		if ( is_int( $order ) ) {
			$order = wc_get_order( $order );
		}
		$order->set_download_permissions_granted( $set );
		$order->save();
	}

	/**
	 * Gets information about whether sales were recorded.
	 *
	 * @param \WC_Order $order Order object.
	 *
	 * @return bool Whether sales are recorded.
	 */
	public function get_recorded_sales( $order ) {
		$order_id = is_int( $order ) ? $order : $order->get_id();
<<<<<<< HEAD
		return wc_string_to_bool( $this->get_field_value( $order_id, 'recorded_sales', self::get_operational_data_table_name() ) );
=======
		$order    = wc_get_order( $order_id );
		return $order->get_recorded_sales();
>>>>>>> 1e700b90
	}

	/**
	 * Stores information about whether sales were recorded.
	 *
	 * @param \WC_Order $order Order object.
	 * @param bool      $set True or false.
	 */
	public function set_recorded_sales( $order, $set ) {
		if ( is_int( $order ) ) {
			$order = wc_get_order( $order );
		}
		$order->set_recorded_sales( $set );
		$order->save();
	}

	/**
	 * Gets information about whether coupon counts were updated.
	 *
	 * @param \WC_Order $order Order object.
	 *
	 * @return bool Whether coupon counts were updated.
	 */
	public function get_recorded_coupon_usage_counts( $order ) {
		$order_id = is_int( $order ) ? $order : $order->get_id();
<<<<<<< HEAD
		return wc_string_to_bool( $this->get_field_value( $order_id, 'coupon_usages_are_counted', self::get_operational_data_table_name() ) );
=======
		$order    = wc_get_order( $order_id );
		return $order->get_recorded_coupon_usage_counts();
>>>>>>> 1e700b90
	}

	/**
	 * Stores information about whether coupon counts were updated.
	 *
	 * @param \WC_Order $order Order object.
	 * @param bool      $set True or false.
	 */
	public function set_recorded_coupon_usage_counts( $order, $set ) {
		if ( is_int( $order ) ) {
			$order = wc_get_order( $order );
		}
		$order->set_recorded_coupon_usage_counts( $set );
		$order->save();
	}

	/**
	 * Whether email have been sent for this order.
	 *
	 * @param \WC_Order|int $order Order object.
	 *
	 * @return bool Whether email is sent.
	 */
	public function get_email_sent( $order ) {
		$order_id = is_int( $order ) ? $order : $order->get_id();
<<<<<<< HEAD
		return wc_string_to_bool( $this->get_field_value( $order_id, 'new_order_email_sent', self::get_operational_data_table_name() ) );
=======
		$order    = wc_get_order( $order_id );
		return $order->get_new_order_email_sent();
>>>>>>> 1e700b90
	}

	/**
	 * Stores information about whether email was sent.
	 *
	 * @param \WC_Order $order Order object.
	 * @param bool      $set True or false.
	 */
	public function set_email_sent( $order, $set ) {
		if ( is_int( $order ) ) {
			$order = wc_get_order( $order );
		}
		$order->set_new_order_email_sent( $set );
		$order->save();
	}

	/**
	 * Helper setter for email_sent.
	 *
	 * @param \WC_Order $order Order object.
	 *
	 * @return bool Whether email was sent.
	 */
	public function get_new_order_email_sent( $order ) {
		return $this->get_email_sent( $order );
	}

	/**
	 * Helper setter for new order email sent.
	 *
	 * @param \WC_Order $order Order object.
	 * @param bool      $set True or false.
	 */
	public function set_new_order_email_sent( $order, $set ) {
		if ( is_int( $order ) ) {
			$order = wc_get_order( $order );
		}
		$order->set_new_order_email_sent( $set );
		$order->save();
	}

	/**
	 * Gets information about whether stock was reduced.
	 *
	 * @param \WC_Order $order Order object.
	 *
	 * @return bool Whether stock was reduced.
	 */
	public function get_stock_reduced( $order ) {
		$order_id = is_int( $order ) ? $order : $order->get_id();
<<<<<<< HEAD
		return wc_string_to_bool( $this->get_field_value( $order_id, 'order_stock_reduced', self::get_operational_data_table_name() ) );
=======
		$order    = wc_get_order( $order_id );
		return $order->get_order_stock_reduced();
>>>>>>> 1e700b90
	}

	/**
	 * Stores information about whether stock was reduced.
	 *
	 * @param \WC_Order $order Order ID or order object.
	 * @param bool      $set True or false.
	 */
	public function set_stock_reduced( $order, $set ) {
		if ( is_int( $order ) ) {
			$order = wc_get_order( $order );
		}
		$order->set_order_stock_reduced( $set );
		$order->save();
	}

	/**
	 * Helper getter for `order_stock_reduced`.
	 *
	 * @param \WC_Order $order Order object.
	 * @return bool Whether stock was reduced.
	 */
	public function get_order_stock_reduced( $order ) {
		return $this->get_stock_reduced( $order );
	}

	/**
	 * Helper setter for `order_stock_reduced`.
	 *
	 * @param \WC_Order $order Order ID or order object.
	 * @param bool      $set Whether stock was reduced.
	 */
	public function set_order_stock_reduced( $order, $set ) {
		$this->set_stock_reduced( $order, $set );
	}

	/**
	 * Get amount already refunded.
	 *
	 * @param \WC_Order $order Order object.
	 *
	 * @return float Refunded amount.
	 */
	public function get_total_refunded( $order ) {
		global $wpdb;
		$order_table = self::get_orders_table_name();
		$total       = $wpdb->get_var(
			$wpdb->prepare(
			// phpcs:disable WordPress.DB.PreparedSQL.InterpolatedNotPrepared -- $order_table is hardcoded.
				"
SELECT SUM( total_amount ) FROM $order_table
WHERE
    type = %s AND
    parent_order_id = %d
;
",
				// phpcs:enable
				'shop_order_refund',
				$order->get_id()
			)
		);
		return -1 * ( isset( $total ) ? $total : 0 );
	}

	/**
	 * Get the total tax refunded.
	 *
	 * @param  WC_Order $order Order object.
	 * @return float
	 */
	public function get_total_tax_refunded( $order ) {
		global $wpdb;

		$order_table = self::get_orders_table_name();

		$total = $wpdb->get_var(
			// phpcs:disable WordPress.DB.PreparedSQL.InterpolatedNotPrepared -- $order_table is hardcoded.
			$wpdb->prepare(
				"SELECT SUM( order_itemmeta.meta_value )
				FROM {$wpdb->prefix}woocommerce_order_itemmeta AS order_itemmeta
				INNER JOIN $order_table AS orders ON ( orders.type = 'shop_order_refund' AND orders.parent_order_id = %d )
				INNER JOIN {$wpdb->prefix}woocommerce_order_items AS order_items ON ( order_items.order_id = orders.id AND order_items.order_item_type = 'tax' )
				WHERE order_itemmeta.order_item_id = order_items.order_item_id
				AND order_itemmeta.meta_key IN ('tax_amount', 'shipping_tax_amount')",
				$order->get_id()
			)
		) ?? 0;
		// phpcs:enable

		return abs( $total );
	}

	/**
	 * Get the total shipping refunded.
	 *
	 * @param  WC_Order $order Order object.
	 * @return float
	 */
	public function get_total_shipping_refunded( $order ) {
		global $wpdb;

		$order_table = self::get_orders_table_name();

		$total = $wpdb->get_var(
			// phpcs:disable WordPress.DB.PreparedSQL.InterpolatedNotPrepared -- $order_table is hardcoded.
			$wpdb->prepare(
				"SELECT SUM( order_itemmeta.meta_value )
				FROM {$wpdb->prefix}woocommerce_order_itemmeta AS order_itemmeta
				INNER JOIN $order_table AS orders ON ( orders.type = 'shop_order_refund' AND orders.parent_order_id = %d )
				INNER JOIN {$wpdb->prefix}woocommerce_order_items AS order_items ON ( order_items.order_id = orders.id AND order_items.order_item_type = 'shipping' )
				WHERE order_itemmeta.order_item_id = order_items.order_item_id
				AND order_itemmeta.meta_key IN ('cost')",
				$order->get_id()
			)
		) ?? 0;
		// phpcs:enable

		return abs( $total );
	}

	/**
	 * Finds an Order ID based on an order key.
	 *
	 * @param string $order_key An order key has generated by.
	 * @return int The ID of an order, or 0 if the order could not be found
	 */
	public function get_order_id_by_order_key( $order_key ) {
		global $wpdb;

		$orders_table = self::get_orders_table_name();
		$op_table     = self::get_operational_data_table_name();

		// phpcs:disable WordPress.DB.PreparedSQL.InterpolatedNotPrepared
		return (int) $wpdb->get_var(
			$wpdb->prepare(
				"SELECT {$orders_table}.id FROM {$orders_table}
				INNER JOIN {$op_table} ON {$op_table}.order_id = {$orders_table}.id
				WHERE {$op_table}.order_key = %s",
				$order_key
			)
		);
		// phpcs:enable
	}

	/**
	 * Return count of orders with a specific status.
	 *
	 * @param  string $status Order status. Function wc_get_order_statuses() returns a list of valid statuses.
	 * @return int
	 */
	public function get_order_count( $status ) {
		global $wpdb;

		$orders_table = self::get_orders_table_name();

		return absint( $wpdb->get_var( $wpdb->prepare( "SELECT COUNT(*) FROM {$orders_table} WHERE type = %s AND status = %s", 'shop_order', $status ) ) ); // phpcs:ignore WordPress.DB.PreparedSQL.InterpolatedNotPrepared
	}

	/**
	 * Get all orders matching the passed in args.
	 *
	 * @deprecated 3.1.0 - Use {@see wc_get_orders} instead.
	 * @param  array $args List of args passed to wc_get_orders().
	 * @return array|object
	 */
	public function get_orders( $args = array() ) {
		wc_deprecated_function( __METHOD__, '3.1.0', 'Use wc_get_orders instead.' );
		return wc_get_orders( $args );
	}

	/**
	 * Get unpaid orders last updated before the specified date.
	 *
	 * @param  int $date Timestamp.
	 * @return array
	 */
	public function get_unpaid_orders( $date ) {
		global $wpdb;

		$orders_table    = self::get_orders_table_name();
		$order_types_sql = "('" . implode( "','", wc_get_order_types() ) . "')";

		// phpcs:disable WordPress.DB.PreparedSQL.InterpolatedNotPrepared
		return $wpdb->get_col(
			$wpdb->prepare(
				"SELECT id FROM {$orders_table} WHERE
				{$orders_table}.type IN {$order_types_sql}
				AND {$orders_table}.status = %s
				AND {$orders_table}.date_updated_gmt < %s",
				'wc-pending',
				gmdate( 'Y-m-d H:i:s', absint( $date ) )
			)
		);
		// phpcs:enable
	}

	/**
	 * Search order data for a term and return matching order IDs.
	 *
	 * @param string $term Search term.
	 *
	 * @return int[] Array of order IDs.
	 */
	public function search_orders( $term ) {
		$order_ids = wc_get_orders(
			array(
				's'      => $term,
				'return' => 'ids',
			)
		);

		/**
		 * Provides an opportunity to modify the list of order IDs obtained during an order search.
		 *
		 * This hook is used for Custom Order Table queries. For Custom Post Type order searches, the corresponding hook
		 * is `woocommerce_shop_order_search_results`.
		 *
		 * @since 7.0.0
		 *
		 * @param int[]  $order_ids Search results as an array of order IDs.
		 * @param string $term      The search term.
		 */
		return array_map( 'intval', (array) apply_filters( 'woocommerce_cot_shop_order_search_results', $order_ids, $term ) );
	}

	/**
	 * Fetch order type for orders in bulk.
	 *
	 * @param array $order_ids Order IDs.
	 *
	 * @return array array( $order_id1 => $type1, ... ) Array for all orders.
	 */
	public function get_orders_type( $order_ids ) {
		global $wpdb;

		if ( empty( $order_ids ) ) {
			return array();
		}

		$orders_table          = self::get_orders_table_name();
		$order_ids_placeholder = implode( ', ', array_fill( 0, count( $order_ids ), '%d' ) );

		// phpcs:disable WordPress.DB.PreparedSQL.InterpolatedNotPrepared, WordPress.DB.PreparedSQLPlaceholders.UnfinishedPrepare
		$results = $wpdb->get_results(
			$wpdb->prepare(
				"SELECT id, type FROM {$orders_table} WHERE id IN ( $order_ids_placeholder )",
				$order_ids
			)
		);
		// phpcs:enable
		$order_types = array();
		foreach ( $results as $row ) {
			$order_types[ $row->id ] = $row->type;
		}
		return $order_types;
	}

	/**
	 * Get order type from DB.
	 *
	 * @param int $order_id Order ID.
	 *
	 * @return string Order type.
	 */
	public function get_order_type( $order_id ) {
		$type = $this->get_orders_type( array( $order_id ) );
		return $type[ $order_id ] ?? '';
	}

	/**
	 * Method to read an order from custom tables.
	 *
	 * @param \WC_Order $order Order object.
	 *
	 * @throws \Exception If passed order is invalid.
	 */
	public function read( &$order ) {
		$orders_array = array( $order->get_id() => $order );
		$this->read_multiple( $orders_array );
	}

	/**
	 * Reads multiple orders from custom tables in one pass.
	 *
	 * @since 6.9.0
	 * @param array[\WC_Order] $orders Order objects.
	 * @throws \Exception If passed an invalid order.
	 */
	public function read_multiple( &$orders ) {
		$order_ids = array_keys( $orders );
		$data      = $this->get_order_data_for_ids( $order_ids );

		if ( count( $data ) !== count( $order_ids ) ) {
			throw new \Exception( __( 'Invalid order IDs in call to read_multiple()', 'woocommerce' ) );
		}

		$data_synchronizer = wc_get_container()->get( DataSynchronizer::class );
		if ( ! $data_synchronizer instanceof DataSynchronizer ) {
			return;
		}

		$data_sync_enabled = $data_synchronizer->data_sync_is_enabled() && 0 === $data_synchronizer->get_current_orders_pending_sync_count_cached();
		$load_posts_for    = array_diff( $order_ids, self::$reading_order_ids );
		$post_orders       = $data_sync_enabled ? $this->get_post_orders_for_ids( array_intersect_key( $orders, array_flip( $load_posts_for ) ) ) : array();

		foreach ( $data as $order_data ) {
			$order_id = absint( $order_data->id );
			$order    = $orders[ $order_id ];

			$this->init_order_record( $order, $order_id, $order_data );

			if ( $data_sync_enabled && $this->should_sync_order( $order ) && isset( $post_orders[ $order_id ] ) ) {
				self::$reading_order_ids[] = $order_id;
				$this->maybe_sync_order( $order, $post_orders[ $order->get_id() ] );
			}
		}
	}

	/**
	 * Helper method to check whether to sync the order.
	 *
	 * @param \WC_Abstract_Order $order Order object.
	 *
	 * @return bool Whether the order should be synced.
	 */
	private function should_sync_order( \WC_Abstract_Order $order ) : bool {
		$draft_order    = in_array( $order->get_status(), array( 'draft', 'auto-draft' ), true );
		$already_synced = in_array( $order->get_id(), self::$reading_order_ids, true );
		return ! $draft_order && ! $already_synced;
	}

	/**
	 * Helper method to initialize order object from DB data.
	 *
	 * @param \WC_Abstract_Order $order Order object.
	 * @param int                $order_id Order ID.
	 * @param \stdClass          $order_data Order data fetched from DB.
	 *
	 * @return void
	 */
	protected function init_order_record( \WC_Abstract_Order &$order, int $order_id, \stdClass $order_data ) {
		$order->set_defaults();
		$order->set_id( $order_id );
		$filtered_meta_data = $this->filter_raw_meta_data( $order, $order_data->meta_data );
		$order->init_meta_data( $filtered_meta_data );
		$this->set_order_props_from_data( $order, $order_data );
		$order->set_object_read( true );
	}

	/**
	 * For post based data stores, this was used to filter internal meta data. For custom tables, technically there is no internal meta data,
	 * (i.e. we store all core data as properties for the order, and not in meta data). So this method is a no-op.
	 *
	 * Except that some meta such as billing_address_index and shipping_address_index are infact stored in meta data, so we need to filter those out.
	 *
	 * However, declaring $internal_meta_keys is still required so that our backfill and other comparison checks works as expected.
	 *
	 * @param \WC_Data $object Object to filter meta data for.
	 * @param array    $raw_meta_data Raw meta data.
	 *
	 * @return array Filtered meta data.
	 */
	public function filter_raw_meta_data( &$object, $raw_meta_data ) {
		$filtered_meta_data = parent::filter_raw_meta_data( $object, $raw_meta_data );
		$allowed_keys       = array(
			'_billing_address_index',
			'_shipping_address_index',
		);
		$allowed_meta       = array_filter(
			$raw_meta_data,
			function( $meta ) use ( $allowed_keys ) {
				return in_array( $meta->meta_key, $allowed_keys, true );
			}
		);

		return array_merge( $allowed_meta, $filtered_meta_data );
	}

	/**
	 * Sync order to/from posts tables if we are able to detect difference between order and posts but the sync is enabled.
	 *
	 * @param \WC_Abstract_Order $order Order object.
	 * @param \WC_Abstract_Order $post_order Order object initialized from post.
	 *
	 * @return void
	 * @throws \Exception If passed an invalid order.
	 */
	private function maybe_sync_order( \WC_Abstract_Order &$order, \WC_Abstract_Order $post_order ) {
		if ( ! $this->is_post_different_from_order( $order, $post_order ) ) {
			return;
		}

		// Modified dates can be empty when the order is created but never updated again. Fallback to created date in those cases.
		$order_modified_date      = $order->get_date_modified() ?? $order->get_date_created();
		$order_modified_date      = is_null( $order_modified_date ) ? 0 : $order_modified_date->getTimestamp();
		$post_order_modified_date = $post_order->get_date_modified() ?? $post_order->get_date_created();
		$post_order_modified_date = is_null( $post_order_modified_date ) ? 0 : $post_order_modified_date->getTimestamp();

		/**
		 * We are here because there was difference in posts and order data, although the sync is enabled.
		 * When order modified date is more recent than post modified date, it can only mean that COT definitely has more updated version of the order.
		 *
		 * In a case where post meta was updated (without updating post_modified date), post_modified would be equal to order_modified date.
		 *
		 * So we write back to the order table when order modified date is more recent than post modified date. Otherwise, we write to the post table.
		 */
		if ( $post_order_modified_date >= $order_modified_date ) {
			$this->migrate_post_record( $order, $post_order );
		}
	}

	/**
	 * Get the post type order representation.
	 *
	 * @param \WP_Post $post Post object.
	 *
	 * @return \WC_Order Order object.
	 */
	private function get_cpt_order( $post ) {
		$cpt_order = new \WC_Order();
		$cpt_order->set_id( $post->ID );
		$cpt_data_store = $this->get_cpt_data_store_instance();
		$cpt_data_store->read( $cpt_order );
		return $cpt_order;
	}

	/**
	 * Helper function to get posts data for an order in bullk. We use to this to compute posts object in bulk so that we can compare it with COT data.
	 *
	 * @param array $orders    List of orders mapped by $order_id.
	 *
	 * @return array List of posts.
	 */
	private function get_post_orders_for_ids( array $orders ): array {
		$order_ids = array_keys( $orders );
		// We have to bust meta cache, otherwise we will just get the meta cached by OrderTableDataStore.
		foreach ( $order_ids as $order_id ) {
			wp_cache_delete( WC_Order::generate_meta_cache_key( $order_id, 'orders' ), 'orders' );
		}

		$cpt_stores       = array();
		$cpt_store_orders = array();
		foreach ( $orders as $order_id => $order ) {
			$table_data_store     = $order->get_data_store();
			$cpt_data_store       = $table_data_store->get_cpt_data_store_instance();
			$cpt_store_class_name = get_class( $cpt_data_store );
			if ( ! isset( $cpt_stores[ $cpt_store_class_name ] ) ) {
				$cpt_stores[ $cpt_store_class_name ]       = $cpt_data_store;
				$cpt_store_orders[ $cpt_store_class_name ] = array();
			}
			$cpt_store_orders[ $cpt_store_class_name ][ $order_id ] = $order;
		}

		$cpt_orders = array();
		foreach ( $cpt_stores as $cpt_store_name => $cpt_store ) {
			// Prime caches if we can.
			if ( method_exists( $cpt_store, 'prime_caches_for_orders' ) ) {
				$cpt_store->prime_caches_for_orders( array_keys( $cpt_store_orders[ $cpt_store_name ] ), array() );
			}

			foreach ( $cpt_store_orders[ $cpt_store_name ] as $order_id => $order ) {
				$cpt_order_class_name = wc_get_order_type( $order->get_type() )['class_name'];
				$cpt_order            = new $cpt_order_class_name();

				try {
					$cpt_order->set_id( $order_id );
					$cpt_store->read( $cpt_order );
					$cpt_orders[ $order_id ] = $cpt_order;
				} catch ( Exception $e ) {
					// If the post record has been deleted (for instance, by direct query) then an exception may be thrown.
					$this->error_logger->warning(
						sprintf(
							/* translators: %1$d order ID. */
							__( 'Unable to load the post record for order %1$d', 'woocommerce' ),
							$order_id
						),
						array(
							'exception_code' => $e->getCode(),
							'exception_msg'  => $e->getMessage(),
							'origin'         => __METHOD__,
						)
					);
				}
			}
		}
		return $cpt_orders;
	}

	/**
	 * Computes whether post has been updated after last order. Tries to do it as efficiently as possible.
	 *
	 * @param \WC_Abstract_Order $order Order object.
	 * @param \WC_Abstract_Order $post_order Order object read from posts table.
	 *
	 * @return bool True if post is different than order.
	 */
	private function is_post_different_from_order( $order, $post_order ): bool {
		if ( ArrayUtil::deep_compare_array_diff( $order->get_base_data(), $post_order->get_base_data(), false ) ) {
			return true;
		}

		$meta_diff = $this->get_diff_meta_data_between_orders( $order, $post_order );
		if ( ! empty( $meta_diff ) ) {
			return true;
		}

		return false;
	}

	/**
	 * Migrate meta data from post to order.
	 *
	 * @param \WC_Abstract_Order $order Order object.
	 * @param \WC_Abstract_Order $post_order Order object read from posts table.
	 *
	 * @return array List of meta data that was migrated.
	 */
	private function migrate_meta_data_from_post_order( \WC_Abstract_Order &$order, \WC_Abstract_Order $post_order ) {
		$diff = $this->get_diff_meta_data_between_orders( $order, $post_order, true );
		$order->save_meta_data();
		return $diff;
	}

	/**
	 * Helper function to compute diff between metadata of post and cot data for an order.
	 *
	 * Also provides an option to sync the metadata as well, since we are already computing the diff.
	 *
	 * @param \WC_Abstract_Order $order1 Order object read from posts.
	 * @param \WC_Abstract_Order $order2 Order object read from COT.
	 * @param bool               $sync   Whether to also sync the meta data.
	 *
	 * @return array Difference between post and COT meta data.
	 */
	private function get_diff_meta_data_between_orders( \WC_Abstract_Order &$order1, \WC_Abstract_Order $order2, $sync = false ): array {
		$order1_meta        = ArrayUtil::select( $order1->get_meta_data(), 'get_data', ArrayUtil::SELECT_BY_OBJECT_METHOD );
		$order2_meta        = ArrayUtil::select( $order2->get_meta_data(), 'get_data', ArrayUtil::SELECT_BY_OBJECT_METHOD );
		$order1_meta_by_key = ArrayUtil::select_as_assoc( $order1_meta, 'key', ArrayUtil::SELECT_BY_ARRAY_KEY );
		$order2_meta_by_key = ArrayUtil::select_as_assoc( $order2_meta, 'key', ArrayUtil::SELECT_BY_ARRAY_KEY );

		$diff = array();
		foreach ( $order1_meta_by_key as $key => $value ) {
			if ( in_array( $key, $this->internal_meta_keys, true ) ) {
				// These should have already been verified in the base data comparison.
				continue;
			}
			$order1_values = ArrayUtil::select( $value, 'value', ArrayUtil::SELECT_BY_ARRAY_KEY );
			if ( ! array_key_exists( $key, $order2_meta_by_key ) ) {
				$sync && $order1->delete_meta_data( $key );
				$diff[ $key ] = $order1_values;
				unset( $order2_meta_by_key[ $key ] );
				continue;
			}

			$order2_values = ArrayUtil::select( $order2_meta_by_key[ $key ], 'value', ArrayUtil::SELECT_BY_ARRAY_KEY );
			$new_diff      = ArrayUtil::deep_assoc_array_diff( $order1_values, $order2_values );
			if ( ! empty( $new_diff ) && $sync ) {
				if ( count( $order2_values ) > 1 ) {
					$sync && $order1->delete_meta_data( $key );
					foreach ( $order2_values as $post_order_value ) {
						$sync && $order1->add_meta_data( $key, $post_order_value, false );
					}
				} else {
					$sync && $order1->update_meta_data( $key, $order2_values[0] );
				}
				$diff[ $key ] = $new_diff;
				unset( $order2_meta_by_key[ $key ] );
			}
		}

		foreach ( $order2_meta_by_key as $key => $value ) {
			if ( array_key_exists( $key, $order1_meta_by_key ) || in_array( $key, $this->internal_meta_keys, true ) ) {
				continue;
			}
			$order2_values = ArrayUtil::select( $value, 'value', ArrayUtil::SELECT_BY_ARRAY_KEY );
			foreach ( $order2_values as $meta_value ) {
				$sync && $order1->add_meta_data( $key, $meta_value );
			}
			$diff[ $key ] = $order2_values;
		}
		return $diff;
	}

	/**
	 * Log difference between post and COT data for an order.
	 *
	 * @param array $diff Difference between post and COT data.
	 *
	 * @return void
	 */
	private function log_diff( array $diff ): void {
		// phpcs:ignore WordPress.PHP.DevelopmentFunctions.error_log_print_r -- This is a log function.
		$this->error_logger->notice( 'Diff found: ' . print_r( $diff, true ) );
	}

	/**
	 * Migrate post record from a given order object.
	 *
	 * @param \WC_Abstract_Order $order Order object.
	 * @param \WC_Abstract_Order $post_order Order object read from posts.
	 *
	 * @return void
	 */
	private function migrate_post_record( \WC_Abstract_Order &$order, \WC_Abstract_Order $post_order ): void {
		$this->migrate_meta_data_from_post_order( $order, $post_order );
		$post_order_base_data = $post_order->get_base_data();
		foreach ( $post_order_base_data as $key => $value ) {
			$this->set_order_prop( $order, $key, $value );
		}
		$this->persist_updates( $order, false );
	}

	/**
	 * Sets order properties based on a row from the database.
	 *
	 * @param \WC_Abstract_Order $order      The order object.
	 * @param object             $order_data A row of order data from the database.
	 */
	private function set_order_props_from_data( &$order, $order_data ) {
		foreach ( $this->get_all_order_column_mappings() as $table_name => $column_mapping ) {
			foreach ( $column_mapping as $column_name => $prop_details ) {
				if ( ! isset( $prop_details['name'] ) ) {
					continue;
				}
				$prop_value = $order_data->{$prop_details['name']};
				if ( is_null( $prop_value ) ) {
					continue;
				}

				if ( 'date' === $prop_details['type'] ) {
					$prop_value = $this->string_to_timestamp( $prop_value );
				}

				$this->set_order_prop( $order, $prop_details['name'], $prop_value );
			}
		}
	}

	/**
	 * Set order prop if a setter exists in either the order object or in the data store.
	 *
	 * @param \WC_Abstract_Order $order Order object.
	 * @param string             $prop_name Property name.
	 * @param mixed              $prop_value Property value.
	 *
	 * @return bool True if the property was set, false otherwise.
	 */
	private function set_order_prop( \WC_Abstract_Order $order, string $prop_name, $prop_value ) {
		$prop_setter_function_name = "set_{$prop_name}";
		if ( is_callable( array( $order, $prop_setter_function_name ) ) ) {
			return $order->{$prop_setter_function_name}( $prop_value );
		} elseif ( is_callable( array( $this, $prop_setter_function_name ) ) ) {
			return $this->{$prop_setter_function_name}( $order, $prop_value, false );
		}
		return false;
	}

	/**
	 * Return order data for a single order ID.
	 *
	 * @param int $id Order ID.
	 *
	 * @return object|\WP_Error DB order object or WP_Error.
	 */
	private function get_order_data_for_id( $id ) {
		$results = $this->get_order_data_for_ids( array( $id ) );

		return is_array( $results ) && count( $results ) > 0 ? $results[ $id ] : $results;
	}

	/**
	 * Return order data for multiple IDs.
	 *
	 * @param array $ids List of order IDs.
	 *
	 * @return \stdClass[]|object|null DB Order objects or error.
	 */
	protected function get_order_data_for_ids( $ids ) {
		if ( ! $ids ) {
			return array();
		}

		global $wpdb;
		if ( empty( $ids ) ) {
			return array();
		}
		$order_table_query = $this->get_order_table_select_statement();
		$id_placeholder    = implode( ', ', array_fill( 0, count( $ids ), '%d' ) );
		$order_meta_table  = self::get_meta_table_name();

		// phpcs:disable WordPress.DB.PreparedSQL.InterpolatedNotPrepared, WordPress.DB.PreparedSQLPlaceholders.UnfinishedPrepare -- $order_table_query is autogenerated and should already be prepared.
		$table_data = $wpdb->get_results(
			$wpdb->prepare(
				"$order_table_query WHERE wc_order.id in ( $id_placeholder )",
				$ids
			)
		);
		// phpcs:enable

		$meta_data_query = $this->get_order_meta_select_statement();
		$order_data      = array();
		$meta_data       = $wpdb->get_results(
			$wpdb->prepare(
				// phpcs:ignore WordPress.DB.PreparedSQL.InterpolatedNotPrepared, WordPress.DB.PreparedSQLPlaceholders.UnfinishedPrepare -- $meta_data_query and $order_meta_table is autogenerated and should already be prepared. $id_placeholder is already prepared.
				"$meta_data_query WHERE $order_meta_table.order_id in ( $id_placeholder )",
				$ids
			)
		);
		foreach ( $table_data as $table_datum ) {
			$order_data[ $table_datum->id ]            = $table_datum;
			$order_data[ $table_datum->id ]->meta_data = array();
		}

		foreach ( $meta_data as $meta_datum ) {
			// phpcs:disable WordPress.DB.SlowDBQuery.slow_db_query_meta_key, WordPress.DB.SlowDBQuery.slow_db_query_meta_value -- Not a meta query.
			$order_data[ $meta_datum->order_id ]->meta_data[] = (object) array(
				'meta_id'    => $meta_datum->id,
				'meta_key'   => $meta_datum->meta_key,
				'meta_value' => $meta_datum->meta_value,
			);
			// phpcs:enable
		}
		return $order_data;
	}

	/**
	 * Helper method to generate combined select statement.
	 *
	 * @return string Select SQL statement to fetch order.
	 */
	private function get_order_table_select_statement() {
		$order_table                  = $this::get_orders_table_name();
		$order_table_alias            = 'wc_order';
		$select_clause                = $this->generate_select_clause_for_props( $order_table_alias, $this->order_column_mapping );
		$billing_address_table_alias  = $this->get_address_table_alias( 'billing' );
		$shipping_address_table_alias = $this->get_address_table_alias( 'shipping' );
		$op_data_table_alias          = $this->get_op_table_alias();
		$billing_address_clauses      = $this->join_billing_address_table_to_order_query( $order_table_alias, $billing_address_table_alias );
		$shipping_address_clauses     = $this->join_shipping_address_table_to_order_query( $order_table_alias, $shipping_address_table_alias );
		$operational_data_clauses     = $this->join_operational_data_table_to_order_query( $order_table_alias, $op_data_table_alias );

		return "
SELECT $select_clause, {$billing_address_clauses['select']}, {$shipping_address_clauses['select']}, {$operational_data_clauses['select']}
FROM $order_table $order_table_alias
LEFT JOIN {$billing_address_clauses['join']}
LEFT JOIN {$shipping_address_clauses['join']}
LEFT JOIN {$operational_data_clauses['join']}
";
	}

	/**
	 * Helper function to generate select statement for fetching metadata in bulk.
	 *
	 * @return string Select SQL statement to fetch order metadata.
	 */
	private function get_order_meta_select_statement() {
		$order_meta_table = self::get_meta_table_name();
		return "
SELECT $order_meta_table.id, $order_meta_table.order_id, $order_meta_table.meta_key, $order_meta_table.meta_value
FROM $order_meta_table
		";
	}

	/**
	 * Helper method to generate join query for billing addresses in wc_address table.
	 *
	 * @param string $order_table_alias Alias for order table to use in join.
	 * @param string $address_table_alias Alias for address table to use in join.
	 *
	 * @return array Select and join statements for billing address table.
	 */
	private function join_billing_address_table_to_order_query( $order_table_alias, $address_table_alias ) {
		return $this->join_address_table_order_query( 'billing', $order_table_alias, $address_table_alias );
	}

	/**
	 * Helper method to generate join query for shipping addresses in wc_address table.
	 *
	 * @param string $order_table_alias Alias for order table to use in join.
	 * @param string $address_table_alias Alias for address table to use in join.
	 *
	 * @return array Select and join statements for shipping address table.
	 */
	private function join_shipping_address_table_to_order_query( $order_table_alias, $address_table_alias ) {
		return $this->join_address_table_order_query( 'shipping', $order_table_alias, $address_table_alias );
	}

	/**
	 * Helper method to generate join and select query for address table.
	 *
	 * @param string $address_type Type of address. Typically will be `billing` or `shipping`.
	 * @param string $order_table_alias Alias of order table to use.
	 * @param string $address_table_alias Alias for address table to use.
	 *
	 * @return array Select and join statements for address table.
	 */
	private function join_address_table_order_query( $address_type, $order_table_alias, $address_table_alias ) {
		global $wpdb;
		$address_table    = $this::get_addresses_table_name();
		$column_props_map = 'billing' === $address_type ? $this->billing_address_column_mapping : $this->shipping_address_column_mapping;
		$clauses          = $this->generate_select_and_join_clauses( $order_table_alias, $address_table, $address_table_alias, $column_props_map );
		// phpcs:disable WordPress.DB.PreparedSQL.InterpolatedNotPrepared -- $clauses['join'] and $address_table_alias are hardcoded.
		$clauses['join'] = $wpdb->prepare(
			"{$clauses['join']} AND $address_table_alias.address_type = %s",
			$address_type
		);

		// phpcs:enable
		return array(
			'select' => $clauses['select'],
			'join'   => $clauses['join'],
		);
	}

	/**
	 * Helper method to join order operational data table.
	 *
	 * @param string $order_table_alias Alias to use for order table.
	 * @param string $operational_table_alias Alias to use for operational data table.
	 *
	 * @return array Select and join queries for operational data table.
	 */
	private function join_operational_data_table_to_order_query( $order_table_alias, $operational_table_alias ) {
		$operational_data_table = $this::get_operational_data_table_name();

		return $this->generate_select_and_join_clauses(
			$order_table_alias,
			$operational_data_table,
			$operational_table_alias,
			$this->operational_data_column_mapping
		);
	}

	/**
	 * Helper method to generate join and select clauses.
	 *
	 * @param string  $order_table_alias Alias for order table.
	 * @param string  $table Table to join.
	 * @param string  $table_alias Alias for table to join.
	 * @param array[] $column_props_map Column to prop map for table to join.
	 *
	 * @return array Select and join queries.
	 */
	private function generate_select_and_join_clauses( $order_table_alias, $table, $table_alias, $column_props_map ) {
		// Add aliases to column names so they will be unique when fetching.
		$select_clause = $this->generate_select_clause_for_props( $table_alias, $column_props_map );
		$join_clause   = "$table $table_alias ON $table_alias.order_id = $order_table_alias.id";

		return array(
			'select' => $select_clause,
			'join'   => $join_clause,
		);
	}

	/**
	 * Helper method to generate select clause for props.
	 *
	 * @param string  $table_alias Alias for table.
	 * @param array[] $props Props to column mapping for table.
	 *
	 * @return string Select clause.
	 */
	private function generate_select_clause_for_props( $table_alias, $props ) {
		$select_clauses = array();
		foreach ( $props as $column_name => $prop_details ) {
			$select_clauses[] = isset( $prop_details['name'] ) ? "$table_alias.$column_name as {$prop_details['name']}" : "$table_alias.$column_name as {$table_alias}_$column_name";
		}

		return implode( ', ', $select_clauses );
	}

	/**
	 * Persists order changes to the database.
	 *
	 * @param \WC_Abstract_Order $order            The order.
	 * @param bool               $force_all_fields Force saving all fields to DB and just changed.
	 *
	 * @throws \Exception If order data is not valid.
	 *
	 * @since 6.8.0
	 */
	protected function persist_order_to_db( &$order, bool $force_all_fields = false ) {
		$context   = ( 0 === absint( $order->get_id() ) ) ? 'create' : 'update';
		$data_sync = wc_get_container()->get( DataSynchronizer::class );

		if ( 'create' === $context ) {
			$post_id = wp_insert_post(
				array(
					'post_type'   => $data_sync->data_sync_is_enabled() ? $order->get_type() : $data_sync::PLACEHOLDER_ORDER_POST_TYPE,
					'post_status' => 'draft',
				)
			);

			if ( ! $post_id ) {
				throw new \Exception( __( 'Could not create order in posts table.', 'woocommerce' ) );
			}

			$order->set_id( $post_id );
		}

		$only_changes = ! $force_all_fields && 'update' === $context;
		// Figure out what needs to be updated in the database.
		$db_updates = $this->get_db_rows_for_order( $order, $context, $only_changes );

		// Persist changes.
		foreach ( $db_updates as $update ) {
			// Make sure 'data' and 'format' entries match before passing to $wpdb.
			ksort( $update['data'] );
			ksort( $update['format'] );

			$result = $this->database_util->insert_on_duplicate_key_update(
				$update['table'],
				$update['data'],
				array_values( $update['format'] )
			);

			if ( false === $result ) {
				// translators: %s is a table name.
				throw new \Exception( sprintf( __( 'Could not persist order to database table "%s".', 'woocommerce' ), $update['table'] ) );
			}
		}

		$changes = $order->get_changes();
		$this->update_address_index_meta( $order, $changes );
	}

	/**
	 * Generates an array of rows with all the details required to insert or update an order in the database.
	 *
	 * @param \WC_Abstract_Order $order The order.
	 * @param string             $context The context: 'create' or 'update'.
	 * @param boolean            $only_changes Whether to consider only changes in the order for generating the rows.
	 *
	 * @return array
	 * @throws \Exception When invalid data is found for the given context.
	 *
	 * @since 6.8.0
	 */
	protected function get_db_rows_for_order( \WC_Abstract_Order $order, string $context = 'create', bool $only_changes = false ): array {
		$result = array();

		$row = $this->get_db_row_from_order( $order, $this->order_column_mapping, $only_changes );
		if ( 'create' === $context && ! $row ) {
			throw new \Exception( 'No data for new record.' ); // This shouldn't occur.
		}

		if ( $row ) {
			$result[] = array(
				'table'  => self::get_orders_table_name(),
				'data'   => array_merge( $row['data'], array( 'id' => $order->get_id() ) ),
				'format' => array_merge( $row['format'], array( 'id' => '%d' ) ),
			);
		}

		// wc_order_operational_data.
		$row = $this->get_db_row_from_order( $order, $this->operational_data_column_mapping, $only_changes );
		if ( $row ) {
			$result[] = array(
				'table'  => self::get_operational_data_table_name(),
				'data'   => array_merge( $row['data'], array( 'order_id' => $order->get_id() ) ),
				'format' => array_merge( $row['format'], array( 'order_id' => '%d' ) ),
			);
		}

		// wc_order_addresses.
		foreach ( array( 'billing', 'shipping' ) as $address_type ) {
			$row = $this->get_db_row_from_order( $order, $this->{$address_type . '_address_column_mapping'}, $only_changes );

			if ( $row ) {
				$result[] = array(
					'table'  => self::get_addresses_table_name(),
					'data'   => array_merge(
						$row['data'],
						array(
							'order_id'     => $order->get_id(),
							'address_type' => $address_type,
						)
					),
					'format' => array_merge(
						$row['format'],
						array(
							'order_id'     => '%d',
							'address_type' => '%s',
						)
					),
				);
			}
		}

		/**
		 * Allow third parties to include rows that need to be inserted/updated in custom tables when persisting an order.
		 *
		 * @since 6.8.0
		 *
		 * @param array      Array of rows to be inserted/updated when persisting an order. Each entry should be an array with
		 *                   keys 'table', 'data' (the row), 'format' (row format), 'where' and 'where_format'.
		 * @param \WC_Order  The order object.
		 * @param string     The context of the operation: 'create' or 'update'.
		 */
		$ext_rows = apply_filters( 'woocommerce_orders_table_datastore_extra_db_rows_for_order', array(), $order, $context );

		return array_merge( $result, $ext_rows );
	}

	/**
	 * Produces an array with keys 'row' and 'format' that can be passed to `$wpdb->update()` as the `$data` and
	 * `$format` parameters. Values are taken from the order changes array and properly formatted for inclusion in the
	 * database.
	 *
	 * @param \WC_Abstract_Order $order          Order.
	 * @param array              $column_mapping Table column mapping.
	 * @param bool               $only_changes   Whether to consider only changes in the order object or all fields.
	 * @return array
	 *
	 * @since 6.8.0
	 */
	protected function get_db_row_from_order( $order, $column_mapping, $only_changes = false ) {
		$changes = $only_changes ? $order->get_changes() : array_merge( $order->get_data(), $order->get_changes() );

		$changes['type'] = $order->get_type();

		// Make sure 'status' is correct.
		if ( array_key_exists( 'status', $column_mapping ) ) {
			$changes['status'] = $this->get_post_status( $order );
		}

		$row        = array();
		$row_format = array();

		foreach ( $column_mapping as $column => $details ) {
			if ( ! isset( $details['name'] ) || ! array_key_exists( $details['name'], $changes ) ) {
				continue;
			}

			$row[ $column ]        = $this->database_util->format_object_value_for_db( $changes[ $details['name'] ], $details['type'] );
			$row_format[ $column ] = $this->database_util->get_wpdb_format_for_type( $details['type'] );
		}

		if ( ! $row ) {
			return false;
		}

		return array(
			'data'   => $row,
			'format' => $row_format,
		);
	}

	/**
	 * Method to delete an order from the database.
	 *
	 * @param \WC_Abstract_Order $order Order object.
	 * @param array              $args Array of args to pass to the delete method.
	 *
	 * @return void
	 */
	public function delete( &$order, $args = array() ) {
		$order_id = $order->get_id();

		if ( ! $order_id ) {
			return;
		}

		if ( ! empty( $args['force_delete'] ) ) {

			/**
			 * Fires immediately before an order is deleted from the database.
			 *
			 * @since 7.1.0
			 *
			 * @param int      $order_id ID of the order about to be deleted.
			 * @param WC_Order $order    Instance of the order that is about to be deleted.
			 */
			do_action( 'woocommerce_before_delete_order', $order_id, $order );

			$this->upshift_child_orders( $order );
			$this->delete_order_data_from_custom_order_tables( $order_id );

			$order->set_id( 0 );

			// If this datastore method is called while the posts table is authoritative, refrain from deleting post data.
			if ( $order->get_data_store()->get_current_class_name() !== self::class ) {
				return;
			}

			// Delete the associated post, which in turn deletes order items, etc. through {@see WC_Post_Data}.
			// Once we stop creating posts for orders, we should do the cleanup here instead.
			wp_delete_post( $order_id );

			do_action( 'woocommerce_delete_order', $order_id ); // phpcs:ignore WooCommerce.Commenting.CommentHooks.MissingHookComment
		} else {
			/**
			 * Fires immediately before an order is trashed.
			 *
			 * @since 7.1.0
			 *
			 * @param int      $order_id ID of the order about to be deleted.
			 * @param WC_Order $order    Instance of the order that is about to be deleted.
			 */
			do_action( 'woocommerce_before_trash_order', $order_id, $order );

			$this->trash_order( $order );

			do_action( 'woocommerce_trash_order', $order_id ); // phpcs:ignore WooCommerce.Commenting.CommentHooks.MissingHookComment
		}
	}

	/**
	 * Helper method to set child orders to the parent order's parent.
	 *
	 * @param \WC_Abstract_Order $order Order object.
	 *
	 * @return void
	 */
	private function upshift_child_orders( $order ) {
		global $wpdb;
		$order_table  = self::get_orders_table_name();
		$order_parent = $order->get_parent_id();
		$wpdb->update(
			$order_table,
			array( 'parent_order_id' => $order_parent ),
			array( 'parent_order_id' => $order->get_id() ),
			array( '%d' ),
			array( '%d' )
		);
	}

	/**
	 * Trashes an order.
	 *
	 * @param  WC_Order $order The order object.
	 *
	 * @return void
	 */
	public function trash_order( $order ) {
		global $wpdb;

		if ( 'trash' === $order->get_status( 'edit' ) ) {
			return;
		}

		$trash_metadata = array(
			'_wp_trash_meta_status' => 'wc-' . $order->get_status( 'edit' ),
			'_wp_trash_meta_time'   => time(),
		);

		foreach ( $trash_metadata as $meta_key => $meta_value ) {
			$this->add_meta(
				$order,
				(object) array(
					'key'   => $meta_key,
					'value' => $meta_value,
				)
			);
		}

		$wpdb->update(
			self::get_orders_table_name(),
			array(
				'status'           => 'trash',
				'date_updated_gmt' => current_time( 'Y-m-d H:i:s', true ),
			),
			array( 'id' => $order->get_id() ),
			array( '%s', '%s' ),
			array( '%d' )
		);

		$order->set_status( 'trash' );

		$data_synchronizer = wc_get_container()->get( DataSynchronizer::class );
		if ( $data_synchronizer->data_sync_is_enabled() ) {
			wp_trash_post( $order->get_id() );
		}
	}

	/**
	 * Attempts to restore the specified order back to its original status (after having been trashed).
	 *
	 * @param WC_Order $order The order to be untrashed.
	 *
	 * @return bool If the operation was successful.
	 */
	public function untrash_order( WC_Order $order ): bool {
		$id     = $order->get_id();
		$status = $order->get_status();

		if ( 'trash' !== $status ) {
			wc_get_logger()->warning(
				sprintf(
					/* translators: 1: order ID, 2: order status */
					__( 'Order %1$d cannot be restored from the trash: it has already been restored to status "%2$s".', 'woocommerce' ),
					$id,
					$status
				)
			);
			return false;
		}

		$previous_status           = $order->get_meta( '_wp_trash_meta_status' );
		$valid_statuses            = wc_get_order_statuses();
		$previous_state_is_invalid = ! array_key_exists( $previous_status, $valid_statuses );
		$pending_is_valid_status   = array_key_exists( 'wc-pending', $valid_statuses );

		if ( $previous_state_is_invalid && $pending_is_valid_status ) {
			// If the previous status is no longer valid, let's try to restore it to "pending" instead.
			wc_get_logger()->warning(
				sprintf(
					/* translators: 1: order ID, 2: order status */
					__( 'The previous status of order %1$d ("%2$s") is invalid. It has been restored to "pending" status instead.', 'woocommerce' ),
					$id,
					$previous_status
				)
			);

			$previous_status = 'pending';
		} elseif ( $previous_state_is_invalid ) {
			// If we cannot restore to pending, we should probably stand back and let the merchant intervene some other way.
			wc_get_logger()->warning(
				sprintf(
					/* translators: 1: order ID, 2: order status */
					__( 'The previous status of order %1$d ("%2$s") is invalid. It could not be restored.', 'woocommerce' ),
					$id,
					$previous_status
				)
			);

			return false;
		}

		/**
		 * Fires before an order is restored from the trash.
		 *
		 * @since 7.2.0
		 *
		 * @param int    $order_id        Order ID.
		 * @param string $previous_status The status of the order before it was trashed.
		 */
		do_action( 'woocommerce_untrash_order', $order->get_id(), $previous_status );

		$order->set_status( $previous_status );
		$order->save();

		// Was the status successfully restored? Let's clean up the meta and indicate success...
		if ( 'wc-' . $order->get_status() === $previous_status ) {
			$order->delete_meta_data( '_wp_trash_meta_status' );
			$order->delete_meta_data( '_wp_trash_meta_time' );
			$order->delete_meta_data( '_wp_trash_meta_comments_status' );
			$order->save_meta_data();

			$data_synchronizer = wc_get_container()->get( DataSynchronizer::class );
			if ( $data_synchronizer->data_sync_is_enabled() ) {
				// The previous $order->save() will have forced a sync to the posts table,
				// this implies that the post status is not "trash" anymore, and thus
				// wp_untrash_post would do nothing.
				wp_update_post(
					array(
						'ID'          => $id,
						'post_status' => 'trash',
					)
				);

				wp_untrash_post( $id );
			}

			return true;
		}

		// ...Or log a warning and bail.
		wc_get_logger()->warning(
			sprintf(
				/* translators: 1: order ID, 2: order status */
				__( 'Something went wrong when trying to restore order %d from the trash. It could not be restored.', 'woocommerce' ),
				$id
			)
		);

		return false;
	}


	/**
	 * Deletes order data from custom order tables.
	 *
	 * @param int $order_id The order ID.
	 * @return void
	 */
	public function delete_order_data_from_custom_order_tables( $order_id ) {
		global $wpdb;

		// Delete COT-specific data.
		foreach ( $this->get_all_table_names() as $table ) {
			$wpdb->delete(
				$table,
				( self::get_orders_table_name() === $table )
					? array( 'id' => $order_id )
					: array( 'order_id' => $order_id ),
				array( '%d' )
			);
		}
	}

	/**
	 * Method to create an order in the database.
	 *
	 * @param \WC_Order $order Order object.
	 */
	public function create( &$order ) {
		if ( '' === $order->get_order_key() ) {
			$order->set_order_key( wc_generate_order_key() );
		}

		$this->persist_save( $order );

		/**
		 * Fires when a new order is created.
		 *
		 * @since 2.7.0
		 *
		 * @param int       Order ID.
		 * @param \WC_Order Order object.
		 */
		do_action( 'woocommerce_new_order', $order->get_id(), $order );
	}

	/**
	 * Helper method responsible for persisting new data to order table.
	 *
	 * This should not contain and specific meta or actions, so that it can be used other order types safely.
	 *
	 * @param \WC_Order $order Order object.
	 * @param bool      $force_all_fields Force update all fields, instead of calculating and updating only changed fields.
	 * @param bool      $backfill Whether to backfill data to post datastore.
	 *
	 * @return void
	 *
	 * @throws \Exception When unable to save data.
	 */
	protected function persist_save( &$order, bool $force_all_fields = false, $backfill = true ) {
		$order->set_version( Constants::get_constant( 'WC_VERSION' ) );
		$order->set_currency( $order->get_currency() ? $order->get_currency() : get_woocommerce_currency() );

		if ( ! $order->get_date_created( 'edit' ) ) {
			$order->set_date_created( time() );
		}

		$this->update_order_meta( $order );

		$this->persist_order_to_db( $order, $force_all_fields );

		$order->save_meta_data();
		$order->apply_changes();

		if ( $backfill ) {
			$this->maybe_backfill_post_record( $order );
		}
		$this->clear_caches( $order );
	}

	/**
	 * Method to update an order in the database.
	 *
	 * @param \WC_Order $order Order object.
	 */
	public function update( &$order ) {
		// Before updating, ensure date paid is set if missing.
		if (
			! $order->get_date_paid( 'edit' )
			&& version_compare( $order->get_version( 'edit' ), '3.0', '<' )
			&& $order->has_status( apply_filters( 'woocommerce_payment_complete_order_status', $order->needs_processing() ? 'processing' : 'completed', $order->get_id(), $order ) ) // phpcs:ignore WooCommerce.Commenting.CommentHooks.MissingHookComment
		) {
			$order->set_date_paid( $order->get_date_created( 'edit' ) );
		}

		if ( null === $order->get_date_created( 'edit' ) ) {
			$order->set_date_created( time() );
		}

		$order->set_version( Constants::get_constant( 'WC_VERSION' ) );

		// Fetch changes.
		$changes = $order->get_changes();
		$this->persist_updates( $order );

		// Update download permissions if necessary.
		if ( array_key_exists( 'billing_email', $changes ) || array_key_exists( 'customer_id', $changes ) ) {
			$data_store = \WC_Data_Store::load( 'customer-download' );
			$data_store->update_user_by_order_id( $order->get_id(), $order->get_customer_id(), $order->get_billing_email() );
		}

		// Mark user account as active.
		if ( array_key_exists( 'customer_id', $changes ) ) {
			wc_update_user_last_active( $order->get_customer_id() );
		}

		$order->apply_changes();
		$this->clear_caches( $order );

		do_action( 'woocommerce_update_order', $order->get_id(), $order ); // phpcs:ignore WooCommerce.Commenting.CommentHooks.MissingHookComment
	}

	/**
	 * Proxy to udpating order meta. Here for backward compatibility reasons.
	 *
	 * @param \WC_Order $order Order object.
	 *
	 * @return void
	 */
	protected function update_post_meta( &$order ) {
		$this->update_order_meta( $order );
	}

	/**
	 * Helper method that is responsible for persisting order updates to the database.
	 *
	 * This is expected to be reused by other order types, and should not contain any specific metadata updates or actions.
	 *
	 * @param \WC_Order $order Order object.
	 * @param bool      $backfill Whether to backfill data to post tables.
	 *
	 * @return array $changes Array of changes.
	 *
	 * @throws \Exception When unable to persist order.
	 */
	protected function persist_updates( &$order, $backfill = true ) {
		// Fetch changes.
		$changes = $order->get_changes();

		if ( ! isset( $changes['date_modified'] ) ) {
			$order->set_date_modified( time() );
		}

		if ( $backfill ) {
			$this->maybe_backfill_post_record( $order );
		}

		$this->persist_order_to_db( $order );
		$order->save_meta_data();

		return $changes;
	}

	/**
	 * Helper function to decide whether to backfill post record.
	 *
	 * @param \WC_Abstract_Order $order Order object.
	 *
	 * @return void
	 */
	private function maybe_backfill_post_record( $order ) {
		$data_sync = wc_get_container()->get( DataSynchronizer::class );
		if ( $data_sync->data_sync_is_enabled() ) {
			$this->backfill_post_record( $order );
		}
	}

	/**
	 * Helper method that updates post meta based on an order object.
	 * Mostly used for backwards compatibility purposes in this datastore.
	 *
	 * @param \WC_Order $order Order object.
	 *
	 * @since 7.0.0
	 */
	public function update_order_meta( &$order ) {
		$changes = $order->get_changes();
		$this->update_address_index_meta( $order, $changes );
	}

	/**
	 * Helper function to update billing and shipping address metadata.
	 *
	 * @param \WC_Abstract_Order $order Order Object.
	 * @param array              $changes Array of changes.
	 *
	 * @return void
	 */
	private function update_address_index_meta( $order, $changes ) {
		// If address changed, store concatenated version to make searches faster.
		foreach ( array( 'billing', 'shipping' ) as $address_type ) {
			if ( isset( $changes[ $address_type ] ) ) {
				$order->update_meta_data( "_{$address_type}_address_index", implode( ' ', $order->get_address( $address_type ) ) );
			}
		}
	}

	/**
	 * Return array of coupon_code => meta_key for coupon which have usage limit and have tentative keys.
	 * Pass $coupon_id if key for only one of the coupon is needed.
	 *
	 * @param WC_Order $order     Order object.
	 * @param int      $coupon_id If passed, will return held key for that coupon.
	 *
	 * @return array|string Key value pair for coupon code and meta key name. If $coupon_id is passed, returns meta_key for only that coupon.
	 */
	public function get_coupon_held_keys( $order, $coupon_id = null ) {
		$held_keys = $order->get_meta( '_coupon_held_keys' );
		if ( $coupon_id ) {
			return isset( $held_keys[ $coupon_id ] ) ? $held_keys[ $coupon_id ] : null;
		}
		return $held_keys;
	}

	/**
	 * Return array of coupon_code => meta_key for coupon which have usage limit per customer and have tentative keys.
	 *
	 * @param WC_Order $order Order object.
	 * @param int      $coupon_id If passed, will return held key for that coupon.
	 *
	 * @return mixed
	 */
	public function get_coupon_held_keys_for_users( $order, $coupon_id = null ) {
		$held_keys_for_user = $order->get_meta( '_coupon_held_keys_for_users' );
		if ( $coupon_id ) {
			return isset( $held_keys_for_user[ $coupon_id ] ) ? $held_keys_for_user[ $coupon_id ] : null;
		}
		return $held_keys_for_user;
	}

	/**
	 * Add/Update list of meta keys that are currently being used by this order to hold a coupon.
	 * This is used to figure out what all meta entries we should delete when order is cancelled/completed.
	 *
	 * @param WC_Order $order              Order object.
	 * @param array    $held_keys          Array of coupon_code => meta_key.
	 * @param array    $held_keys_for_user Array of coupon_code => meta_key for held coupon for user.
	 *
	 * @return mixed
	 */
	public function set_coupon_held_keys( $order, $held_keys, $held_keys_for_user ) {
		if ( is_array( $held_keys ) && 0 < count( $held_keys ) ) {
			$order->update_meta_data( '_coupon_held_keys', $held_keys );
		}
		if ( is_array( $held_keys_for_user ) && 0 < count( $held_keys_for_user ) ) {
			$order->update_meta_data( '_coupon_held_keys_for_users', $held_keys_for_user );
		}
	}

	/**
	 * Release all coupons held by this order.
	 *
	 * @param WC_Order $order Current order object.
	 * @param bool     $save  Whether to delete keys from DB right away. Could be useful to pass `false` if you are building a bulk request.
	 */
	public function release_held_coupons( $order, $save = true ) {
		$coupon_held_keys = $this->get_coupon_held_keys( $order );
		if ( is_array( $coupon_held_keys ) ) {
			foreach ( $coupon_held_keys as $coupon_id => $meta_key ) {
				$coupon = new \WC_Coupon( $coupon_id );
				$coupon->delete_meta_data( $meta_key );
				$coupon->save_meta_data();
			}
		}
		$order->delete_meta_data( '_coupon_held_keys' );

		$coupon_held_keys_for_users = $this->get_coupon_held_keys_for_users( $order );
		if ( is_array( $coupon_held_keys_for_users ) ) {
			foreach ( $coupon_held_keys_for_users as $coupon_id => $meta_key ) {
				$coupon = new \WC_Coupon( $coupon_id );
				$coupon->delete_meta_data( $meta_key );
				$coupon->save_meta_data();
			}
		}
		$order->delete_meta_data( '_coupon_held_keys_for_users' );

		if ( $save ) {
			$order->save_meta_data();
		}

	}

	/**
	 * Performs actual query to get orders. Uses `OrdersTableQuery` to build and generate the query.
	 *
	 * @param array $query_vars Query variables.
	 *
	 * @return array|object List of orders and count of orders.
	 */
	public function query( $query_vars ) {
		if ( ! isset( $query_vars['paginate'] ) || ! $query_vars['paginate'] ) {
			$query_vars['no_found_rows'] = true;
		}

		if ( isset( $query_vars['anonymized'] ) ) {
			$query_vars['meta_query'] = $query_vars['meta_query'] ?? array(); // phpcs:ignore WordPress.DB.SlowDBQuery.slow_db_query_meta_query

			if ( $query_vars['anonymized'] ) {
				$query_vars['meta_query'][] = array(
					'key'   => '_anonymized',
					'value' => 'yes',
				);
			} else {
				$query_vars['meta_query'][] = array(
					'key'     => '_anonymized',
					'compare' => 'NOT EXISTS',
				);
			}
		}

		try {
			$query = new OrdersTableQuery( $query_vars );
		} catch ( \Exception $e ) {
			$query = (object) array(
				'orders'        => array(),
				'found_orders'  => 0,
				'max_num_pages' => 0,
			);
		}

		if ( isset( $query_vars['return'] ) && 'ids' === $query_vars['return'] ) {
			$orders = $query->orders;
		} else {
			$orders = WC()->order_factory->get_orders( $query->orders );
		}

		if ( isset( $query_vars['paginate'] ) && $query_vars['paginate'] ) {
			return (object) array(
				'orders'        => $orders,
				'total'         => $query->found_orders,
				'max_num_pages' => $query->max_num_pages,
			);
		}

		return $orders;
	}

	//phpcs:enable Squiz.Commenting, Generic.Commenting

	/**
	 * Get the SQL needed to create all the tables needed for the custom orders table feature.
	 *
	 * @return string
	 */
	public function get_database_schema() {
		global $wpdb;

		$collate = $wpdb->has_cap( 'collation' ) ? $wpdb->get_charset_collate() : '';

		$orders_table_name           = $this->get_orders_table_name();
		$addresses_table_name        = $this->get_addresses_table_name();
		$operational_data_table_name = $this->get_operational_data_table_name();
		$meta_table                  = $this->get_meta_table_name();

		$sql = "
CREATE TABLE $orders_table_name (
	id bigint(20) unsigned,
	status varchar(20) null,
	currency varchar(10) null,
	type varchar(20) null,
	tax_amount decimal(26,8) null,
	total_amount decimal(26,8) null,
	customer_id bigint(20) unsigned null,
	billing_email varchar(320) null,
	date_created_gmt datetime null,
	date_updated_gmt datetime null,
	parent_order_id bigint(20) unsigned null,
	payment_method varchar(100) null,
	payment_method_title text null,
	transaction_id varchar(100) null,
	ip_address varchar(100) null,
	user_agent text null,
	customer_note text null,
	PRIMARY KEY (id),
	KEY status (status),
	KEY date_created (date_created_gmt),
	KEY customer_id_billing_email (customer_id, billing_email),
	KEY billing_email (billing_email),
	KEY type_status (type, status),
	KEY parent_order_id (parent_order_id),
	KEY date_updated (date_updated_gmt)
) $collate;
CREATE TABLE $addresses_table_name (
	id bigint(20) unsigned auto_increment primary key,
	order_id bigint(20) unsigned NOT NULL,
	address_type varchar(20) null,
	first_name text null,
	last_name text null,
	company text null,
	address_1 text null,
	address_2 text null,
	city text null,
	state text null,
	postcode text null,
	country text null,
	email varchar(320) null,
	phone varchar(100) null,
	KEY order_id (order_id),
	UNIQUE KEY address_type_order_id (address_type, order_id),
	KEY email (email),
	KEY phone (phone)
) $collate;
CREATE TABLE $operational_data_table_name (
	id bigint(20) unsigned auto_increment primary key,
	order_id bigint(20) unsigned NULL,
	created_via varchar(100) NULL,
	woocommerce_version varchar(20) NULL,
	prices_include_tax tinyint(1) NULL,
	coupon_usages_are_counted tinyint(1) NULL,
	download_permission_granted tinyint(1) NULL,
	cart_hash varchar(100) NULL,
	new_order_email_sent tinyint(1) NULL,
	order_key varchar(100) NULL,
	order_stock_reduced tinyint(1) NULL,
	date_paid_gmt datetime NULL,
	date_completed_gmt datetime NULL,
	shipping_tax_amount decimal(26, 8) NULL,
	shipping_total_amount decimal(26, 8) NULL,
	discount_tax_amount decimal(26, 8) NULL,
	discount_total_amount decimal(26, 8) NULL,
	recorded_sales tinyint(1) NULL,
	UNIQUE KEY order_id (order_id),
	UNIQUE KEY order_key (order_key)
) $collate;
CREATE TABLE $meta_table (
	id bigint(20) unsigned auto_increment primary key,
	order_id bigint(20) unsigned null,
	meta_key varchar(255),
	meta_value text null,
	KEY meta_key_value (meta_key, meta_value(100)),
	KEY order_id_meta_key_meta_value (order_id, meta_key, meta_value(100))
) $collate;
";

		return $sql;
	}

	/**
	 * Returns an array of meta for an object.
	 *
	 * @param  WC_Data $object WC_Data object.
	 * @return array
	 */
	public function read_meta( &$object ) {
		$raw_meta_data = $this->data_store_meta->read_meta( $object );
		return $this->filter_raw_meta_data( $object, $raw_meta_data );
	}

	/**
	 * Deletes meta based on meta ID.
	 *
	 * @param  WC_Data  $object WC_Data object.
	 * @param  stdClass $meta (containing at least ->id).
	 */
	public function delete_meta( &$object, $meta ) {
		return $this->data_store_meta->delete_meta( $object, $meta );
	}

	/**
	 * Add new piece of meta.
	 *
	 * @param  WC_Data  $object WC_Data object.
	 * @param  stdClass $meta (containing ->key and ->value).
	 * @return int meta ID
	 */
	public function add_meta( &$object, $meta ) {
		return $this->data_store_meta->add_meta( $object, $meta );
	}

	/**
	 * Update meta.
	 *
	 * @param  WC_Data  $object WC_Data object.
	 * @param  stdClass $meta (containing ->id, ->key and ->value).
	 */
	public function update_meta( &$object, $meta ) {
		return $this->data_store_meta->update_meta( $object, $meta );
	}
}<|MERGE_RESOLUTION|>--- conflicted
+++ resolved
@@ -573,12 +573,8 @@
 	 */
 	public function get_download_permissions_granted( $order ) {
 		$order_id = is_int( $order ) ? $order : $order->get_id();
-<<<<<<< HEAD
-		return wc_string_to_bool( $this->get_field_value( $order_id, 'download_permission_granted', self::get_operational_data_table_name() ) );
-=======
 		$order    = wc_get_order( $order_id );
 		return $order->get_download_permissions_granted();
->>>>>>> 1e700b90
 	}
 
 	/**
@@ -604,12 +600,8 @@
 	 */
 	public function get_recorded_sales( $order ) {
 		$order_id = is_int( $order ) ? $order : $order->get_id();
-<<<<<<< HEAD
-		return wc_string_to_bool( $this->get_field_value( $order_id, 'recorded_sales', self::get_operational_data_table_name() ) );
-=======
 		$order    = wc_get_order( $order_id );
 		return $order->get_recorded_sales();
->>>>>>> 1e700b90
 	}
 
 	/**
@@ -635,12 +627,8 @@
 	 */
 	public function get_recorded_coupon_usage_counts( $order ) {
 		$order_id = is_int( $order ) ? $order : $order->get_id();
-<<<<<<< HEAD
-		return wc_string_to_bool( $this->get_field_value( $order_id, 'coupon_usages_are_counted', self::get_operational_data_table_name() ) );
-=======
 		$order    = wc_get_order( $order_id );
 		return $order->get_recorded_coupon_usage_counts();
->>>>>>> 1e700b90
 	}
 
 	/**
@@ -666,12 +654,8 @@
 	 */
 	public function get_email_sent( $order ) {
 		$order_id = is_int( $order ) ? $order : $order->get_id();
-<<<<<<< HEAD
-		return wc_string_to_bool( $this->get_field_value( $order_id, 'new_order_email_sent', self::get_operational_data_table_name() ) );
-=======
 		$order    = wc_get_order( $order_id );
 		return $order->get_new_order_email_sent();
->>>>>>> 1e700b90
 	}
 
 	/**
@@ -722,12 +706,8 @@
 	 */
 	public function get_stock_reduced( $order ) {
 		$order_id = is_int( $order ) ? $order : $order->get_id();
-<<<<<<< HEAD
-		return wc_string_to_bool( $this->get_field_value( $order_id, 'order_stock_reduced', self::get_operational_data_table_name() ) );
-=======
 		$order    = wc_get_order( $order_id );
 		return $order->get_order_stock_reduced();
->>>>>>> 1e700b90
 	}
 
 	/**
