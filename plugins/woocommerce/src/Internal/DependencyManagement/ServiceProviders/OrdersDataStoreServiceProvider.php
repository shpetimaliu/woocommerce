--- conflicted
+++ resolved
@@ -67,12 +67,9 @@
 				DataSynchronizer::class,
 				OrdersTableRefundDataStore::class,
 				BatchProcessingController::class,
-<<<<<<< HEAD
+				FeaturesController::class,
 				OrderCache::class,
 				OrderCacheController::class,
-=======
-				FeaturesController::class,
->>>>>>> f65c775d
 			)
 		);
 		if ( Constants::is_defined( 'WP_CLI' ) && WP_CLI ) {
