<?php
/**
 * FeaturesController class file
 */

namespace Automattic\WooCommerce\Internal\Features;

use Automattic\WooCommerce\Internal\Admin\Analytics;
use Automattic\WooCommerce\Admin\Features\Navigation\Init;
use Automattic\WooCommerce\Caches\OrderCacheController;
use Automattic\WooCommerce\Internal\Traits\AccessiblePrivateMethods;
use Automattic\WooCommerce\Proxies\LegacyProxy;
use Automattic\WooCommerce\Utilities\ArrayUtil;

defined( 'ABSPATH' ) || exit;

/**
 * Class to define the WooCommerce features that can be enabled and disabled by admin users,
 * provides also a mechanism for WooCommerce plugins to declare that they are compatible
 * (or incompatible) with a given feature.
 */
class FeaturesController {

	use AccessiblePrivateMethods;

	public const FEATURE_ENABLED_CHANGED_ACTION = 'woocommerce_feature_enabled_changed';

	/**
	 * The existing feature definitions.
	 *
	 * @var array[]
	 */
	private $features;

	/**
	 * The registered compatibility info for WooCommerce plugins, with plugin names as keys.
	 *
	 * @var array
	 */
	private $compatibility_info_by_plugin;

	/**
	 * The registered compatibility info for WooCommerce plugins, with feature ids as keys.
	 *
	 * @var array
	 */
	private $compatibility_info_by_feature;

	/**
	 * The LegacyProxy instance to use.
	 *
	 * @var LegacyProxy
	 */
	private $proxy;

	/**
	 * Creates a new instance of the class.
	 */
	public function __construct() {
		$features = array(
<<<<<<< HEAD
			'analytics'                        => array(
				'name'            => __( 'Analytics', 'woocommerce' ),
				'description'     => __( 'Enables WooCommerce Analytics', 'woocommerce' ),
				'is_experimental' => false,
=======
			'analytics'              => array(
				'name'               => __( 'Analytics', 'woocommerce' ),
				'description'        => __( 'Enables WooCommerce Analytics', 'woocommerce' ),
				'is_experimental'    => false,
				'enabled_by_default' => true,
>>>>>>> c67a0fbe
			),
			'new_navigation'                   => array(
				'name'            => __( 'Navigation', 'woocommerce' ),
				'description'     => __( 'Adds the new WooCommerce navigation experience to the dashboard', 'woocommerce' ),
				'is_experimental' => false,
			),
			'custom_order_tables'              => array(
				'name'            => __( 'Custom order tables', 'woocommerce' ),
				'description'     => __( 'Enable the custom orders tables feature (still in development)', 'woocommerce' ),
				'is_experimental' => true,
			),
			OrderCacheController::FEATURE_NAME => array(
				'name'            => __( 'Orders cache', 'woocommerce' ),
				'description'     => __( 'Enable the usage of a cache for shop orders', 'woocommerce' ),
				'is_experimental' => true,
			),
		);

		$this->init_features( $features );

		foreach ( array_keys( $this->features ) as $feature_id ) {
			$this->compatibility_info_by_feature[ $feature_id ] = array(
				'compatible'   => array(),
				'incompatible' => array(),
			);
		}

		self::add_filter( 'updated_option', array( $this, 'process_updated_option' ), 999, 3 );
		self::add_filter( 'added_option', array( $this, 'process_added_option' ), 999, 3 );
		self::add_filter( 'woocommerce_get_sections_advanced', array( $this, 'add_features_section' ), 10, 1 );
		self::add_filter( 'woocommerce_get_settings_advanced', array( $this, 'add_feature_settings' ), 10, 2 );
	}

	/**
	 * Initialize the class according to the existing features.
	 *
	 * @param array $features Information about the existing features.
	 */
	private function init_features( array $features ) {
		$this->compatibility_info_by_plugin  = array();
		$this->compatibility_info_by_feature = array();

		$this->features = $features;

		foreach ( array_keys( $this->features ) as $feature_id ) {
			$this->compatibility_info_by_feature[ $feature_id ] = array(
				'compatible'   => array(),
				'incompatible' => array(),
			);
		}
	}

	/**
	 * Initialize the class instance.
	 *
	 * @internal
	 *
	 * @param LegacyProxy $proxy The instance of LegacyProxy to use.
	 */
	final public function init( LegacyProxy $proxy ) {
		$this->proxy = $proxy;
	}

	/**
	 * Get all the existing WooCommerce features.
	 *
	 * Returns an associative array where keys are unique feature ids
	 * and values are arrays with these keys:
	 *
	 * - name (string)
	 * - description (string)
	 * - is_experimental (bool)
	 * - is_enabled (bool) (only if $include_enabled_info is passed as true)
	 *
	 * @param bool $include_experimental Include also experimental/work in progress features in the list.
	 * @param bool $include_enabled_info True to include the 'is_enabled' field in the returned features info.
	 * @returns array An array of information about existing features.
	 */
	public function get_features( bool $include_experimental = false, bool $include_enabled_info = false ): array {
		$features = $this->features;

		if ( ! $include_experimental ) {
			$features = array_filter(
				$features,
				function( $feature ) {
					return ! $feature['is_experimental'];
				}
			);
		}

		if ( $include_enabled_info ) {
			foreach ( array_keys( $features ) as $feature_id ) {
				$is_enabled                            = $this->feature_is_enabled( $feature_id );
				$features[ $feature_id ]['is_enabled'] = $is_enabled;
			}
		}

		return $features;
	}

	/**
	 * Check if a given feature is currently enabled.
	 *
	 * @param  string $feature_id Unique feature id.
	 * @return bool True if the feature is enabled, false if not or if the feature doesn't exist.
	 */
	public function feature_is_enabled( string $feature_id ): bool {
		if ( ! $this->feature_exists( $feature_id ) ) {
			return false;
		}

		$default_value = $this->feature_is_enabled_by_default( $feature_id ) ? 'yes' : 'no';
		return 'yes' === get_option( $this->feature_enable_option_name( $feature_id ), $default_value );
	}

	/**
	 * Check if a given feature is enabled by default.
	 *
	 * @param string $feature_id Unique feature id.
	 * @return boolean TRUE if the feature is enabled by default, FALSE otherwise.
	 */
	private function feature_is_enabled_by_default( string $feature_id ): bool {
		return ! empty( $this->features[ $feature_id ]['enabled_by_default'] );
	}

	/**
	 * Change the enabled/disabled status of a feature.
	 *
	 * @param string $feature_id Unique feature id.
	 * @param bool   $enable True to enable the feature, false to disable it.
	 * @return bool True on success, false if feature doesn't exist or the new value is the same as the old value.
	 */
	public function change_feature_enable( string $feature_id, bool $enable ): bool {
		if ( ! $this->feature_exists( $feature_id ) ) {
			return false;
		}

		return update_option( $this->feature_enable_option_name( $feature_id ), $enable ? 'yes' : 'no' );
	}

	/**
	 * Declare (in)compatibility with a given feature for a given plugin.
	 *
	 * This method MUST be executed from inside a handler for the 'before_woocommerce_init' hook.
	 *
	 * The plugin name is expected to be in the form 'directory/file.php' and be one of the keys
	 * of the array returned by 'get_plugins', but this won't be checked. Plugins are expected to use
	 * FeaturesUtil::declare_compatibility instead, passing the full plugin file path instead of the plugin name.
	 *
	 * @param string $feature_id Unique feature id.
	 * @param string $plugin_name Plugin name, in the form 'directory/file.php'.
	 * @param bool   $positive_compatibility True if the plugin declares being compatible with the feature, false if it declares being incompatible.
	 * @return bool True on success, false on error (feature doesn't exist or not inside the required hook).
	 * @throws \Exception A plugin attempted to declare itself as compatible and incompatible with a given feature at the same time.
	 */
	public function declare_compatibility( string $feature_id, string $plugin_name, bool $positive_compatibility = true ): bool {
		if ( ! $this->proxy->call_function( 'doing_action', 'before_woocommerce_init' ) ) {
			$class_and_method = ( new \ReflectionClass( $this ) )->getShortName() . '::' . __FUNCTION__;
			/* translators: 1: class::method 2: before_woocommerce_init */
			$this->proxy->call_function( 'wc_doing_it_wrong', $class_and_method, sprintf( __( '%1$s should be called inside the %2$s action.', 'woocommerce' ), $class_and_method, 'before_woocommerce_init' ), '7.0' );
			return false;
		}

		if ( ! $this->feature_exists( $feature_id ) ) {
			return false;
		}

		// Register compatibility by plugin.

		ArrayUtil::ensure_key_is_array( $this->compatibility_info_by_plugin, $plugin_name );

		$key          = $positive_compatibility ? 'compatible' : 'incompatible';
		$opposite_key = $positive_compatibility ? 'incompatible' : 'compatible';
		ArrayUtil::ensure_key_is_array( $this->compatibility_info_by_plugin[ $plugin_name ], $key );
		ArrayUtil::ensure_key_is_array( $this->compatibility_info_by_plugin[ $plugin_name ], $opposite_key );

		if ( in_array( $feature_id, $this->compatibility_info_by_plugin[ $plugin_name ][ $opposite_key ], true ) ) {
			throw new \Exception( "Plugin $plugin_name is trying to declare itself as $key with the '$feature_id' feature, but it already declared itself as $opposite_key" );
		}

		if ( ! in_array( $feature_id, $this->compatibility_info_by_plugin[ $plugin_name ][ $key ], true ) ) {
			$this->compatibility_info_by_plugin[ $plugin_name ][ $key ][] = $feature_id;
		}

		// Register compatibility by feature.

		$key = $positive_compatibility ? 'compatible' : 'incompatible';

		if ( ! in_array( $plugin_name, $this->compatibility_info_by_feature[ $feature_id ][ $key ], true ) ) {
			$this->compatibility_info_by_feature[ $feature_id ][ $key ][] = $plugin_name;
		}

		return true;
	}

	/**
	 * Check whether a feature exists with a given id.
	 *
	 * @param string $feature_id The feature id to check.
	 * @return bool True if the feature exists.
	 */
	private function feature_exists( string $feature_id ): bool {
		return isset( $this->features[ $feature_id ] );
	}

	/**
	 * Get the ids of the features that a certain plugin has declared compatibility for.
	 *
	 * This method can't be called before the 'woocommerce_init' hook is fired.
	 *
	 * @param string $plugin_name Plugin name, in the form 'directory/file.php'.
	 * @return array An array having a 'compatible' and an 'incompatible' key, each holding an array of feature ids.
	 */
	public function get_compatible_features_for_plugin( string $plugin_name ) : array {
		$this->verify_did_woocommerce_init( __FUNCTION__ );

		if ( ! isset( $this->compatibility_info_by_plugin[ $plugin_name ] ) ) {
			return array(
				'compatible'   => array(),
				'incompatible' => array(),
			);
		}

		return $this->compatibility_info_by_plugin[ $plugin_name ];
	}

	/**
	 * Get the names of the plugins that have been declared compatible or incompatible with a given feature.
	 *
	 * @param string $feature_id Feature id.
	 * @return array An array having a 'compatible' and an 'incompatible' key, each holding an array of plugin names.
	 */
	public function get_compatible_plugins_for_feature( string $feature_id ) : array {
		$this->verify_did_woocommerce_init( __FUNCTION__ );

		if ( ! $this->feature_exists( $feature_id ) ) {
			return array(
				'compatible'   => array(),
				'incompatible' => array(),
			);
		}

		return $this->compatibility_info_by_feature[ $feature_id ];
	}

	/**
	 * Check if the 'woocommerce_init' has run or is running, do a 'wc_doing_it_wrong' if not.
	 *
	 * @param string $function Name of the invoking method.
	 */
	private function verify_did_woocommerce_init( string $function ) {
		if ( ! $this->proxy->call_function( 'did_action', 'woocommerce_init' ) &&
			! $this->proxy->call_function( 'doing_action', 'woocommerce_init' ) ) {
			$class_and_method = ( new \ReflectionClass( $this ) )->getShortName() . '::' . $function;
			/* translators: 1: class::method 2: plugins_loaded */
			$this->proxy->call_function( 'wc_doing_it_wrong', $class_and_method, sprintf( __( '%1$s should not be called before the %2$s action.', 'woocommerce' ), $class_and_method, 'woocommerce_init' ), '7.0' );
		}
	}

	/**
	 * Get the name of the option that enables/disables a given feature.
	 * Note that it doesn't check if the feature actually exists.
	 *
	 * @param string $feature_id The id of the feature.
	 * @return string The option that enables or disables the feature.
	 */
	public function feature_enable_option_name( string $feature_id ): string {
		if ( 'analytics' === $feature_id ) {
			return Analytics::TOGGLE_OPTION_NAME;
		} elseif ( 'new_navigation' === $feature_id ) {
			return Init::TOGGLE_OPTION_NAME;
		}

		return "woocommerce_feature_${feature_id}_enabled";
	}

	/**
	 * Handler for the 'added_option' hook.
	 *
	 * It fires FEATURE_ENABLED_CHANGED_ACTION when a feature is enabled or disabled.
	 *
	 * @param string $option The option that has been created.
	 * @param mixed  $value The value of the option.
	 */
	private function process_added_option( string $option, $value ) {
		$this->process_updated_option( $option, false, $value );
	}

	/**
	 * Handler for the 'updated_option' hook.
	 *
	 * It fires FEATURE_ENABLED_CHANGED_ACTION when a feature is enabled or disabled.
	 *
	 * @param string $option The option that has been modified.
	 * @param mixed  $old_value The old value of the option.
	 * @param mixed  $value The new value of the option.
	 */
	private function process_updated_option( string $option, $old_value, $value ) {
		$matches = array();
		$success = preg_match( '/^woocommerce_feature_([a-zA-Z0-9_]+)_enabled$/', $option, $matches );

		if ( ! $success ) {
			return;
		}

		if ( $value === $old_value ) {
			return;
		}

		$feature_id = $matches[1];

		/**
		 * Action triggered when a feature is enabled or disabled (the value of the corresponding setting option is changed).
		 *
		 * @param string $feature_id The id of the feature.
		 * @param bool $enabled True if the feature has been enabled, false if it has been disabled.
		 *
		 * @since 7.0.0
		 */
		do_action( self::FEATURE_ENABLED_CHANGED_ACTION, $feature_id, 'yes' === $value );
	}

	/**
	 * Handler for the 'woocommerce_get_sections_advanced' hook,
	 * it adds the "Features" section to the advanced settings page.
	 *
	 * @param array $sections The original sections array.
	 * @return array The updated sections array.
	 */
	private function add_features_section( $sections ) {
		if ( ! isset( $sections['features'] ) ) {
			$sections['features'] = __( 'Features', 'woocommerce' );
		}
		return $sections;
	}

	/**
	 * Handler for the 'woocommerce_get_settings_advanced' hook,
	 * it adds the settings UI for all the existing features.
	 *
	 * Note that the settings added via the 'woocommerce_settings_features' hook will be
	 * displayed in the non-experimental features section.
	 *
	 * @param array  $settings The existing settings for the corresponding settings section.
	 * @param string $current_section The section to get the settings for.
	 * @return array The updated settings array.
	 */
	private function add_feature_settings( $settings, $current_section ): array {
		if ( 'features' !== $current_section ) {
			return $settings;
		}

		// phpcs:disable WooCommerce.Commenting.CommentHooks.MissingSinceComment
		/**
		 * Filter allowing WooCommerce Admin to be disabled.
		 *
		 * @param bool $disabled False.
		 */
		$admin_features_disabled = apply_filters( 'woocommerce_admin_disabled', false );
		// phpcs:enable WooCommerce.Commenting.CommentHooks.MissingSinceComment

		$feature_settings =
			array(
				array(
					'title' => __( 'Features', 'woocommerce' ),
					'type'  => 'title',
					'desc'  => __( 'Start using new features that are being progressively rolled out to improve the store management experience.', 'woocommerce' ),
					'id'    => 'features_options',
				),
			);

		$features = $this->get_features( true );

		$feature_ids              = array_keys( $features );
		$experimental_feature_ids = array_filter(
			$feature_ids,
			function( $feature_id ) use ( $features ) {
				return $features[ $feature_id ]['is_experimental'];
			}
		);
		$mature_feature_ids       = array_diff( $feature_ids, $experimental_feature_ids );
		$feature_ids              = array_merge( $mature_feature_ids, array( 'mature_features_end' ), $experimental_feature_ids );

		foreach ( $feature_ids as $id ) {
			if ( 'mature_features_end' === $id ) {
				// phpcs:disable WooCommerce.Commenting.CommentHooks.MissingSinceComment
				/**
				 * Filter allowing to add additional settings to the WooCommerce Advanced - Features settings page.
				 *
				 * @param bool $disabled False.
				 */
				$additional_features = apply_filters( 'woocommerce_settings_features', $features );
				// phpcs:enable WooCommerce.Commenting.CommentHooks.MissingSinceComment

				$feature_settings = array_merge( $feature_settings, $additional_features );

				if ( ! empty( $experimental_feature_ids ) ) {
					$feature_settings[] = array(
						'type' => 'sectionend',
						'id'   => 'features_options',
					);

					$feature_settings[] = array(
						'title' => __( 'Experimental features', 'woocommerce' ),
						'type'  => 'title',
						'desc'  => __( 'These features are either experimental or incomplete, enable them at your own risk!', 'woocommerce' ),
						'id'    => 'experimental_features_options',
					);
				}
				continue;
			}

			$feature_settings[] = $this->get_setting_for_feature( $id, $features[ $id ], $admin_features_disabled );
		}

		$feature_settings[] = array(
			'type' => 'sectionend',
			'id'   => empty( $experimental_feature_ids ) ? 'features_options' : 'experimental_features_options',
		);

		return $feature_settings;
	}

	/**
	 * Get the parameters to display the setting enable/disable UI for a given feature.
	 *
	 * @param string $feature_id The feature id.
	 * @param array  $feature The feature parameters, as returned by get_features.
	 * @param bool   $admin_features_disabled True if admin features have been disabled via 'woocommerce_admin_disabled' filter.
	 * @return array The parameters to add to the settings array.
	 */
	private function get_setting_for_feature( string $feature_id, array $feature, bool $admin_features_disabled ): array {
		$description = $feature['description'];
		$disabled    = false;
		$desc_tip    = '';

		if ( ( 'analytics' === $feature_id || 'new_navigation' === $feature_id ) && $admin_features_disabled ) {
			$disabled = true;
			$desc_tip = __( 'WooCommerce Admin has been disabled', 'woocommerce' );
		} elseif ( 'new_navigation' === $feature_id ) {
			$needs_update = version_compare( get_bloginfo( 'version' ), '5.6', '<' );
			if ( $needs_update && current_user_can( 'update_core' ) && current_user_can( 'update_php' ) ) {
				$update_text = sprintf(
				// translators: 1: line break tag, 2: open link to WordPress update link, 3: close link tag.
					__( '%1$s %2$sUpdate WordPress to enable the new navigation%3$s', 'woocommerce' ),
					'<br/>',
					'<a href="' . self_admin_url( 'update-core.php' ) . '" target="_blank">',
					'</a>'
				);
				$description .= $update_text;
				$disabled     = true;
			}
		}

		return array(
			'title'    => $feature['name'],
			'desc'     => $description,
			'type'     => 'checkbox',
			'id'       => $this->feature_enable_option_name( $feature_id ),
			'class'    => $disabled ? 'disabled' : '',
			'desc_tip' => $desc_tip,
			'default'  => $this->feature_is_enabled_by_default( $feature_id ) ? 'yes' : 'no',
		);
	}
}<|MERGE_RESOLUTION|>--- conflicted
+++ resolved
@@ -58,18 +58,11 @@
 	 */
 	public function __construct() {
 		$features = array(
-<<<<<<< HEAD
-			'analytics'                        => array(
-				'name'            => __( 'Analytics', 'woocommerce' ),
-				'description'     => __( 'Enables WooCommerce Analytics', 'woocommerce' ),
-				'is_experimental' => false,
-=======
 			'analytics'              => array(
 				'name'               => __( 'Analytics', 'woocommerce' ),
 				'description'        => __( 'Enables WooCommerce Analytics', 'woocommerce' ),
 				'is_experimental'    => false,
 				'enabled_by_default' => true,
->>>>>>> c67a0fbe
 			),
 			'new_navigation'                   => array(
 				'name'            => __( 'Navigation', 'woocommerce' ),
