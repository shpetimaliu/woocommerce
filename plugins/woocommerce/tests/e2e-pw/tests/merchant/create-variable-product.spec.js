--- conflicted
+++ resolved
@@ -52,7 +52,6 @@
 
 		// add 3 attributes
 		for ( let i = 0; i < 3; i++ ) {
-<<<<<<< HEAD
 			await page.click( 'button.add_attribute' );
 			await page.waitForSelector( `input[name="attribute_names[${ i }]"]` );
 			await page.fill(
@@ -63,22 +62,6 @@
 				`textarea[name="attribute_values[${ i }]"]`,
 				'val1 | val2'
 			);
-=======
-			if ( i > 0 ) {
-				await page.click( 'button.add_attribute' );
-			}
-
-			await page
-				.locator(
-					`.woocommerce_attribute_data input[name="attribute_names[${ i }]"]`
-				)
-				.fill( `attr #${ i + 1 }` );
-			await page
-				.locator(
-					`.woocommerce_attribute_data textarea[name="attribute_values[${ i }]"]`
-				)
-				.fill( 'val1 | val2' );
->>>>>>> 2e8b7921
 		}
 		await page.click( 'text=Save attributes', { force: true } );
 		await page.waitForLoadState( 'networkidle' );
