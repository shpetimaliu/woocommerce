=== WooCommerce ===
Contributors: automattic, mikejolley, jameskoster, claudiosanches, claudiulodro, kloon, rodrigosprimo, jshreve, coderkevin
Tags: ecommerce, e-commerce, store, sales, sell, shop, cart, checkout, downloadable, downloads, paypal, storefront, woo commerce
Requires at least: 4.7
Tested up to: 5.0
Stable tag: 3.5.3
License: GPLv3
License URI: https://www.gnu.org/licenses/gpl-3.0.html

WooCommerce is a powerful, extendable eCommerce plugin that helps you sell anything. Beautifully.

== Description ==

WooCommerce is a free eCommerce plugin that allows you to sell anything, beautifully. Built to integrate seamlessly with WordPress, WooCommerce is the world’s favorite eCommerce solution that gives both store owners and developers complete control.

With endless flexibility and access to hundreds of free and premium WordPress extensions, WooCommerce now powers 30% of all online stores &mdash; more than any other platform.

[youtube https://www.youtube.com/watch?v=1KahlicghaE]

= Sell anything, anywhere =
With WooCommerce, you can sell both physical and digital goods in all shapes and sizes, offer product variations, multiple configurations, and instant downloads to shoppers, and even sell affiliate goods from online marketplaces.

With premium extensions, you can offer bookings, memberships, and recurring subscriptions. Perhaps you’d like to sell monthly subscriptions for physical goods, or offer your members a discount on digital downloads? It’s all possible.

= Ship wherever you like =
Offer free shipping, flat rate shipping, or make real-time calculations. Limit your shipments to specific countries, or open your store up to the world. Shipping is highly configurable, and WooCommerce even supports drop shipping.

= Extensive payment options =
WooCommerce comes bundled with the ability to accept major credit cards, PayPal, BACS (bank transfers), and cash on delivery. Need additional options? More than 140 region-specific gateways integrate with WooCommerce, including popular choices like Stripe, Authorize.Net, and Amazon Payments.

= You control it all &mdash; forever =
WooCommerce gives you complete control of your store, from taxes to stock levels to customer accounts. Add and remove extensions, change your design, and switch settings as you please. It’s all under your control.

One of the biggest risks of using a hosted eCommerce platform is what happens to your store if the provider closes up shop. With WooCommerce, you have complete control, so there’s never any reason to worry. Your data belongs to you &mdash; and it’s kept secure, thanks to regular audits by industry leaders.

= Define your style with Storefront =

[Storefront](https://woocommerce.com/storefront/) is a free WordPress theme available to any WooCommerce store. Along with deep WooCommerce integration, Storefront prioritizes speed and uptime while eliminating theme and plugin conflicts during major updates.

Define your style even further by customizing Storefront to your liking or choosing from one of our several [Storefront child themes](https://woocommerce.com/product-category/themes/storefront-child-theme-themes/). It’s all up to you, and all open source.

= Built with developers in mind =

Extendable, adaptable, and open source &mdash; WooCommerce was created with developers in mind. With its strong, robust framework, you can scale your client’s store all the way from basic to high-end (infinity and beyond).

Built with a REST API, WooCommerce can integrate with virtually any service. Your store’s data can be accessed anywhere, anytime, 100% securely. WooCommerce allows developers to easily create, modify, and grow a store that meets their specifications.

No matter the size of the store you want to build, WooCommerce will scale to meet your requirements. With a growing collection of more than 300 extensions, you can enhance each store’s features to meet your client’s unique needs &mdash; or even create your own solution.

If security is a concern, rest easy. WooCommerce is audited by a dedicated team of developers working around the clock to identify and patch any and all discovered bugs.

We also support WooCommerce and all its extensions with comprehensive, easily-accessible documentation. With our docs, you’ll learn how to create the exact site your client needs.

= Extensions galore =

WordPress.org is home to some amazing extensions for WooCommerce, including:

- [Google Analytics](https://wordpress.org/plugins/woocommerce-google-analytics-integration/)
- [Delivery Notes](https://wordpress.org/plugins/woocommerce-delivery-notes/)
- [PDF Invoices and Packing Slips](https://wordpress.org/plugins/woocommerce-pdf-invoices-packing-slips/)
- [Affiliates Integration Light](https://wordpress.org/plugins/affiliates-woocommerce-light/)
- [New Product Badges](https://wordpress.org/plugins/woocommerce-new-product-badge/)

Keen to see them all? Search WordPress.org for ‘WooCommerce’ to dive in.

If you’re looking for something endorsed and maintained by the developers who built WooCommerce, there are a plethora of premium eCommerce extensions, the most popular of which include:

- [WooCommerce Subscriptions](https://woocommerce.com/products/woocommerce-subscriptions/)
- [WooCommerce Memberships](https://woocommerce.com/products/woocommerce-memberships/)
- [WooCommerce Bookings](https://woocommerce.com/products/woocommerce-bookings/)
- [Dynamic Pricing](https://woocommerce.com/products/dynamic-pricing/)
- [Table Rate Shipping](https://woocommerce.com/products/table-rate-shipping/)
- [Product CSV Import Suite](https://woocommerce.com/products/product-csv-import-suite/)

And there’s plenty more where they came from. Visit our [extensions page](https://woocommerce.com/product-category/woocommerce-extensions/) to find out everything you’re capable of and all that's possible with premium WooCommerce extensions.

= Join our growing community =

When you download WooCommerce, you join a community of more than a million store owners, developers, and WordPress enthusiasts. We're one of the fastest-growing open source communities online, and no matter your skill level we'd love to have you!

If you’re interested in contributing to WooCommerce we’ve got more than 350 contributors, and there’s always room for more. Head over to the [WooCommerce GitHub Repository](https://github.com/woocommerce/woocommerce) to find out how you can pitch in.

Want to add a new language to WooCommerce? Swell! You can contribute via [translate.wordpress.org](https://translate.wordpress.org/projects/wp-plugins/woocommerce).

And, finally, consider joining or spearheading a WooCommerce Meetup locally, more about those [here](https://woocommerce.com/woocommerce/meetups/).

== Installation ==

= Minimum Requirements =

* PHP version 5.2.4 or greater (PHP 7.2 or greater is recommended)
* MySQL version 5.0 or greater (MySQL 5.6 or greater is recommended)

Visit the [WooCommerce server requirements documentation](https://docs.woocommerce.com/document/server-requirements/) for a detailed list of server requirements.

= Automatic installation =

Automatic installation is the easiest option as WordPress handles the file transfers itself and you don’t need to leave your web browser. To do an automatic install of WooCommerce, log in to your WordPress dashboard, navigate to the Plugins menu and click Add New.

In the search field type “WooCommerce” and click Search Plugins. Once you’ve found our eCommerce plugin you can view details about it such as the point release, rating and description. Most importantly of course, you can install it by simply clicking “Install Now”.

= Manual installation =

The manual installation method involves downloading our eCommerce plugin and uploading it to your webserver via your favourite FTP application. The WordPress codex contains [instructions on how to do this here](https://codex.wordpress.org/Managing_Plugins#Manual_Plugin_Installation).

= Updating =

Automatic updates should work like a charm; as always though, ensure you backup your site just in case.

If on the off-chance you do encounter issues with the shop/category pages after an update you simply need to flush the permalinks by going to WordPress > Settings > Permalinks and hitting 'save'. That should return things to normal.

= Sample data =

WooCommerce comes with some sample data you can use to see how products look; import sample_products.xml via the [WordPress importer](https://wordpress.org/plugins/wordpress-importer/). You can also use the core [CSV importer](https://docs.woocommerce.com/document/product-csv-importer-exporter/) or our [CSV Import Suite plugin](https://woocommerce.com/products/product-csv-import-suite/) to import sample_products.csv.

== Frequently Asked Questions ==

= Where can I find WooCommerce documentation and user guides? =

For help setting up and configuring WooCommerce please refer to our [user guide](https://docs.woocommerce.com/documentation/plugins/woocommerce/getting-started/)

For extending or theming WooCommerce, see our [codex](https://docs.woocommerce.com/documentation/plugins/woocommerce/woocommerce-codex/).

= Where can I get support or talk to other users? =

If you get stuck, you can ask for help in the [WooCommerce Plugin Forum](https://wordpress.org/support/plugin/woocommerce).

For help with premium extensions from WooCommerce.com, use [our helpdesk](https://woocommerce.com/my-account/tickets/).

= Will WooCommerce work with my theme? =

Yes; WooCommerce will work with any theme, but may require some styling to make it match nicely. Please see our [codex](https://docs.woocommerce.com/documentation/plugins/woocommerce/woocommerce-codex/) for help. If you're looking for a theme with built in WooCommerce integration we recommend [Storefront](https://woocommerce.com/storefront/).

= Where can I request new features, eCommerce themes and extensions? =

You can vote on and request new features and extensions in our [WooIdeas board](http://ideas.woocommerce.com/forums/133476-woocommerce)

= Where can I report bugs or contribute to the project? =

Bugs can be reported either in our support forum or preferably on the [WooCommerce GitHub repository](https://github.com/woocommerce/woocommerce/issues).

= Where can I find the REST API documentation? =

You can find the documentation of our REST API on the [WooCommerce REST API Docs](https://woocommerce.github.io/woocommerce-rest-api-docs/).

= WooCommerce is awesome! Can I contribute? =

Yes you can! Join in on our [GitHub repository](https://github.com/woocommerce/woocommerce/) :)

== Screenshots ==

1. The WooCommerce settings panel.
2. WooCommerce products admin.
3. Product data panel.
4. WooCommerce sales reports.
5. A single product page.
6. A product archive (grid).

== Changelog ==

= 3.5.4 - 2019-01-xx =
* Tweak - Allow limited html in woocommerce_rating_filter_count filter. #21904
* Fix - Unescape CSV formulas in product attributes in CSV importer/exporter. #21938
* Fix - Remove use of non-existing `WC_REST_Dev_Setting_Options_Controller` class. #22121
* Fix - Fix edge case where `get_plugins` would not have the custom WooCommerce plugin headers if `get_plugins` was called early. #21669
* Fix - Prevent PHP warning when deprecated user meta starts with uppercase. #21943
* Fix - Fixed support for multiple query parameters translated to meta queries via REST API requests. #22108
* Fix - Prevent PHP errors when trying to access non-existant report tabs. #22183
* Fix - Filter by attributes dropdown placeholder text should not be wrapped in quotes. #22185
* Fix - Apply sale price until end of closing sale date. #22189
* Fix - Allow empty schema again when registering a custom field for the API. #22204
* Fix - Don't display escaped html on checkout when javascript is disabled. #22214
* Fix - Fixed formatted address in uppercase for languages that use accents. #22096
* Fix - Reload the cart page when the cart is empty when there is a hash in the URL. #22114
* Fix - Do not schedule duplicate webhooks within 10 minutes of each other to maintain previous behavior. #22088
* Fix - Return correct next scheduled date for items in queue by fixing date instantiation in WC_Action_Queue::get_next(). #22104
<<<<<<< HEAD
* Fix - Allow products to use default low stock threshold. #22084
=======
* Fix - Fix 0 value attribute permalink calculation, property population in REST api. #22026
* Fix - Ensure cache delete on coupon trash or delete. #22053
* Fix - Ensure product parent exists before getting its image. #22074
>>>>>>> a9b23113

= 3.5.3 - 2018-12-20 =
* Fix - Fix orders list in the admin after a change introduced in WordPress 5.0.2. #22273

= 3.5.2 - 2018-11-29 =
* Enhancement - Added compatibility for Twenty Nineteen theme. #21970
* Update - Prepare WooCommerce for PHP 7.3. #22009
* Tweak - Updates the signature field type to "password" in PayPal settings for increased security. #21715
* Tweak - Change the filter name in the /myaccount/lost-password-confirmation.php template to differentiate between other filter with same name and different message. #21829
* Tweak - Reintroduce Preview button by popular demand with the understanding that the Preview will only work on some product fields. It was removed from pubished products in 3.5.0 to prevent confusion. #21838
* Tweak - Add tool to systems status tools for running the DB update routine. #21923
* Tweak - Revert default behavior for `woocommerce_formatted_address_force_country_display` filter to maintain backwards compatibility. #21865
* Tweak - Update products block notice for WP 5.0. #21930
* Tweak - Use wp_kses_post instead of esc_html for sanitizing product titles to allow minimal HTML in product titles. #21936
* Tweak - Use dedicated woocommerce_add_order_again_cart_item to filter cart item data when ordering again. Prevents issues with applying woocommerce_add_cart_item out of context. #21947
* Tweak - Remove postal code for Angola, São Tomé and Príncipe since they don't use postal codes and update locale info. #21984 #21985 #21987
* Fix - Metadata with array key of 0 can save properly. #21641
* Fix - Prevent deleting the default product category via REST API. #21696
* Fix - Fix 'Table does not exist' messages on System Status Report in multisite. #21706
* Fix - Add dynamic SSL check to dashboard SSL notice to prevent misdiagnosing that sites aren't set up with SSL. #21738
* Fix - Don't show escaped HTML in admin order item details for fees. #21769
* Fix - Don't include draft variable products in on sale product results. #21778
* Fix - Add woocommerce_hold_stock_minutes check back to stock check in cart/checkout. #21797 #22050
* Fix - Fix potential undefined index notice on checkout fields when comparing the sort order. #21801
* Fix - Throw an error when trying to set a variation as the parent of a variation in the CSV importer. #21810
* Fix - Make "account erasure request" text translatable. #21812
* Fix - Display notices on Order Pay page. #21821
* Fix - Fix tax rate uploading by file path. #21831
* Fix - Make wc_download_log_permission_id constraint creation work better on multisites and multiple sites using the same DB. #21836 #21940
* Fix - Don't render undecoded HTML entities in variations dimensions. #21844
* Fix - Do not check for stock when not managing stock or have backorders enabled when paying through the order-pay page. #21849
* Fix - Apply priority field sorting on additional filters to make it apply on the edit address pages as well. #21856
* Fix - Fix export and edit of attribute labels with html encoded special characters in product CSV exporter. #21864
* Fix - Prevent fatal error when rendering plaintext customer invoice email. #21879
* Fix - Prevent fatal error when delivering webhooks using v3 API. #21921
* Fix - Prevent undefined variable notice in wc_increase_stock_levels. #21928
* Fix - Fix overescaping image output on product widget. #21929
* Fix - Croatian Kuna symbol should be lowercase. #21934
* Fix - Fixed an error when deleting logged entries when using the 'WC_Log_Handler_DB' handler. #21949
* Fix - Update ShipStation plugin info so install works through setup wizard. #21953
* Fix - Use dynamic DB table name in product list table shipping class query. #21954
* Fix - Log file date/time should be in UTC and not site timezone as per the +00:00:00 string appended to it. #21981
* Fix - Set customer's country to selling country when only selling to one country and default customer location is 'none'. #21995
* Fix - Change new account email copy to be compatible with auto-generated accounts. #21999
* Fix - Correct Aria-Labelledby attribute for quantity selectors. #22000
* Fix - Show notices on lost password page. #22001
* Fix - Fix authentication errors when using the REST API with 3rd-party authentication. #22013
* Fix - Fix issues where potentially not all active plugins were included on the system status report. #22057
* Fix - Make PDT validation use the same rounding as the IPN validation to prevent erroneous totals mismatch. #21729

= 3.5.1 - 2018-10-31 =
* Fix - Use CRUD method to get product images to fix custom tables missing images. #21608
* Fix - Use HTML entity for times sign when outputting dimensions to fix RTL support. #21633
* Fix - Fix India address format to look nice in the shipping calculator. #21647
* Fix - Don't default gallery variation images to gallery thumbnail size if flexslider is disabled. #21655
* Fix - Revert show shipping behavior change to prevent missing shipping line on Cart page. #21658
* Fix - Removed non-existing WC_Product_Simple->set_date_created_gmt method. #21675
* Fix - Use correct comment_type when fetching recent reviews for widget. #21689
* Fix - Do not include strong tags as part of translation string on subscriptions disconnect message. #21690
* Fix - Make it possible to send webhooks with the v3 API. #21745
* Fix - Fix get_cart_from_session infinite loop when filters used. #21749
* Fix - Use array instead of string to define class for address line 2 input on checkout. #21757
* Fix - Make checkout fields priority work correctly again. #21763
* Tweak - Remove mentions of deprecated live shipping rates from setup wizard. #21645
* Tweak- Update product block editor hook for WP 5.0. #21703
* Tweak - Merged similar strings to reduce number of translateable strings. #21704
* Tweak - Remove hated "Over to you" text from emails. #21709
* Tweak - Revert problematiic customer as post author change. #21740

= 3.5.0 - 2018-10-17 =
* Feature - REST API v3. #20111
* Feature - Option has been added on the inventory tab of the edit product page to set a low stock threshold for individual products. #20260
* Feature - Add ability to export products by category to the CSV exporter. #20870
* Feature - Ability to define custom product placeholder images that will resize to correct store aspect ratio. #20644
* Enhancement - Excluded children categories from WP_Query in product shortcode if cat_operator=AND. #20207
* Enhancement - Add anchor tag example to email template preview. #20246
* Enhancement - Introduce is_paypal_supported_currency check in setup wizard. #20244
* Enhancement - Payment method table reordering accessibility. #19844
* Enhancement - Log errors from transaction emails with logger. #20203
* Enhancement - Improved shipping calculator experience. Shows destination country and added context to calculate shipping link. #20345
* Enhancement - On the fly image generation for frontend, if image sizes are missing. #20011
* Enhancement - SelectWoo enabled product categories dropdown widget. #20617
* Enhancement - Make it easier to read and act upon the outdated template notice. #20732
* Enhancement - Styled date, time, etc. inputs in admin to match styling of other inputs. #21013
* Enhancement - Show update notices on the System Status page for WordPress.org hosted Official WooCommerce extensions. #21073
* Enhancement - Better wording for transactional emails. #21288
* Fix - Check billing email is posted before using in WC_Cart::check_customer_coupons. #20180
* Fix - Shipping postcode formatting when only posting a billing address. #20330
* Fix - Correctly show/hide save card checkbox on tokenization form. #20506
* Fix - orderby and order parameters in WC_Customer_Download_Log_Data_Store::get_download_logs() were ignored. #20931
* Fix - Unslash city name to prevent double escape in tax settings. #21205
* Fix - Updated phone validation logic. #21188
* Fix - Fix weight and dimensions cache of variable products if childs doesn't have any of those params. #21244
* Fix - Correctly replace images in the woocommerce_uploads folder with the placeholder image. #20848
* Fix - Show parent variable product in shipping class admin screen when variation has shipping class. #21278
* Fix - Correctly excluded administrators from "Customer list" report. #21304
* Fix - Update quick edit logic to show/hide Stock qty and Backorders fields. #21301
* Fix - Fix Layered Nav Widget where special HTML entities did not display correctly in the "Any %s" string. #21312
* Fix - Set the is_checkout javascript parameter on any page that uses the checkout filter or shortcode. #21328
* Fix - Fix cron_interval property support in WP_Background_Process. #21353
* Fix - CSS Changes to make text fields line up on the shipping settings page. #21247
* Fix - Add extra null check to fix an issue with select payment fields using disabed select as placeholders. #21391
* Fix - Don't modify attributes orderby when sorting by name. #21408
* Fix - Allow saving a stock quantity of 0 using quick edit. #21447
* Fix - Change the query used to save session data to the database to protect against deadlocks. #21455
* Fix - Make sure default category tooltip is rendered when the image column is deactivated. #21410
* Fix - Fix warning when using logger instance in woocommerce_logging_class filter. #21448
* Fix - Use uppercase "ID" when sorting product queries by ID. #21461
* Fix - Consistently escape the gateway ID in the checkout payment method template. #21439
* Fix - Avoid treating HTTP 301 and 302 codes as failures for webhooks. #21491 
* Fix - Add address_1 to shipping packages info in WC_Cart:: get_shipping_packages to make it work correctly in address formatting functions. #21493
* Fix - Don't fire two of the same action when saving shipping settings. #21494
* Fix - Remove double condition for address line 2 in `WC_Countries::get_default_address_fields`.  #20629
* Fix - Correctly handle shorthand values for memory_limit in php.ini. #21557
* Fix - Product shortcode numeric term slug matching. #21560
* Fix - Remove the erasure tools links from the descriptions of the erasure settings for users without the manage_privacy_options capability. #21565
* Fix - Don't double urldecode posted variation attributes. #21570
* Fix - Don't double-sanitize cart images. #21574
* Fix - Check if ID exists and is not empty before set Product's download ID in API. #21588
* Fix - Ensure wp_list_pluck() gets a array and not possibly null in WC_Product_Data_Store_CPT::update_attributes. #21591
* Fix - Trim CSV header rows to prevent leading/trailing whitespace issues. #21614
* Fix - Show draft products in previews on unsupported themes. #21619
* Fix/Tweak - Fire `woocommerce_grant_product_download_access` hook after the download has its ID set. #20905
* Fix/Tweak/Performance - Change wp_woocommerce_sessions primary key to session_id. #21245
* Tweak - Show empty terms in admin product category filter dropdown. #20324
* Tweak - Don't force default token gateway active by default. #20125
* Tweak - Move notice output to hooked in functions. #19794
* Tweak - Apply order bulk actions in chronological order. #20338
* Tweak - Updated Emogrifier to 2.0. #20547
* Tweak - Avoid using wp.template (eval) in add-to-cart-variation.js. #19496
* Tweak - Hide Preview button when creating new products, as most fields aren't set up for it. #20650
* Tweak - For guests, store all address fields to the session whilst placing an order. #20665
* Tweak - Removed 'ajax_add_to_cart' class from 'Read more' button. #20690
* Tweak - Removed unnecessary checkout form change trigger on load of the checkout page. #20655
* Tweak - Add image size filters to wc_get_product_attachment_props(). #20722
* Tweak - Only display the current site's tables for a multisite install when viewing the system status. #20731
* Tweak - include the file path and line number where a fatal error occurred in the fatal errors log. #20787
* Tweak - Cast tax rate to float so that it can be treated as number further on in the code. #20910
* Tweak - Send webhooks using Action Scheduler. #20030
* Tweak - Update customer's ip address on successful payment. #21038
* Tweak - Changed wc_clean to checking for valid utf8 for line items and password. #20993
* Tweak - Add to cart notice actions (View cart/Continue shopping) now have tabindex 1 for improved accessibility. #21108
* Tweak - Remove icanhazip from geolocation services. #21198
* Tweak - Remove unnecessary aria-required attributes from product reviews template. #21211
* Tweak - Added hidden label for screen readers on checkout address line 2 input. #21193
* Tweak - Remove empty space in mini-cart template. #21261
* Tweak - Tax display in cart now depends on whether customer is tax exempt. #21292
* Tweak - Change sort dropdown option "Sort by newness" to "Sort by latest". #21311
* Tweak - Sanitize endpoint slugs upon saving. #21355
* Tweak - Ignore converting float meta value for registered post meta. #21333
* Tweak - Remove 'order_again' query string to avoid multiple re-orders. #21444
* Tweak - Remove Netherlands Antilles from the North America continent definitions. #21449
* Tweak - Display label and meta on the same line in order emails to match frontend Order Details styling. #21456
* Tweak - Use wp_get_upload_dir for geolite DB path. #21550
* Performance/Tweak - Use post_author for the order customer instead of '_customer_user' meta data. #17895
* Performance - Exclude frontend include from REST API calls. #20000
* Performance - Improve performance of the query to delete version transients by removing unneeded "ORDER BY". #21274
* Dev - REST API - Allows oAuth1.0a authentication under SSL.
* Dev - REST API - Fix position param for images. #20497
* Dev - REST API - Handle children products deletion regardless of type. #20670
* Dev - Added woocommerce_increase_coupon_usage_count and woocommerce_decrease_coupon_usage_count action hooks to increase extensibility of Coupons. #19981
* Dev - Add endpoints to account menu items filter. #19980
* Dev - Added qty param to `wc_add_to_cart_message` filter. #19817
* Dev - Added `woocommerce_search_products_ids` filter. #20160
* Dev - Introduced `woocommerce_cart_calculate_shipping_address` field to allow manipulation of cart shipping calculator data. #20046
* Dev - Introduced `woocommerce_shipping_calculator_enable_country` filter. #20046
* Dev - Pass product id to backorder notification. #20416
* Dev - Added woocommerce_cart_shipping_total filter to control shipping display. #20591
* Dev - Refactor "Order again" handling to separate logic better. #20606
* Dev - Added 'woocommerce_products_admin_list_table_filters' filter to make it easier to customize the products list table filters. #20634
* Dev - Added `woocommerce_shipping_method_add_rate_args` and `woocommerce_shipping_method_add_rate` filters. #20633
* Dev - Added `woocommerce_coupon_validate_user_usage_limit` filter. #20630
* Dev - Add hooks needed for product custom tables feature plugin. #20520
* Dev - Added new filter to 'Item in quotes' translation for messages. #20714
* Dev - Add 'woocommerce_shutdown_error' hook triggered on request termination with an error. #20787
* Dev - New filter 'woocommerce_admin_meta_boxes_variations_count' to customize the shown count of variations. #21067
* Dev - Added ability to query products that have a field set in wc_get_products/WC_Product_Query using the wildcard symbol '*'. #21162
* Dev - Added a JavaScript events before and after the order total recalculation on the Edit Order page. #21181
* Dev - Check for `needs_payment` instead of `has_status( 'pending' )` in PayPal PDT handler for custom order status support. #21200
* Dev - Added form action hooks for edit account and login templates. #21248
* Dev - Add action for when system tools are run. #21270
* Dev - Add - woocommerce_restock_refunded_items filter to control default state of the restock option when refunding items on an order. #21314
* Dev - Add an extensible/swappable job queue via WC_Action_Queue and WC_Queue_Interface. #20030
* Dev - Use WC_Action_Queue for schedule and delivery of webhooks. #20030
* Dev - Include Action Scheduler v2.1.0 and use it for the default job queue. #21424 /  #20030
* Dev - Save reviews under the 'review' comment type. #21305
* Localization - Updated IT provinces. #20286
* Localization - Eircode validation. #20330
* Localization - Disable postcode requirement for Bahrain. #21103
* Localization - Make postcode field optional and hidden for Nigeria and label State. #21056
* Localization - Make Romania state selection mandatory. #21180
* Localization - Make city field optional and hidden for Singapore addresses. #21016

[See changelog for all versions](https://raw.githubusercontent.com/woocommerce/woocommerce/master/CHANGELOG.txt).

== Upgrade Notice ==

= 3.0 =
3.0 is a major update. Make a full site backup, update your theme and extensions, and [review update best practices](https://docs.woocommerce.com/document/how-to-update-your-site) before upgrading.<|MERGE_RESOLUTION|>--- conflicted
+++ resolved
@@ -174,13 +174,10 @@
 * Fix - Reload the cart page when the cart is empty when there is a hash in the URL. #22114
 * Fix - Do not schedule duplicate webhooks within 10 minutes of each other to maintain previous behavior. #22088
 * Fix - Return correct next scheduled date for items in queue by fixing date instantiation in WC_Action_Queue::get_next(). #22104
-<<<<<<< HEAD
 * Fix - Allow products to use default low stock threshold. #22084
-=======
 * Fix - Fix 0 value attribute permalink calculation, property population in REST api. #22026
 * Fix - Ensure cache delete on coupon trash or delete. #22053
 * Fix - Ensure product parent exists before getting its image. #22074
->>>>>>> a9b23113
 
 = 3.5.3 - 2018-12-20 =
 * Fix - Fix orders list in the admin after a change introduced in WordPress 5.0.2. #22273
