--- conflicted
+++ resolved
@@ -126,11 +126,10 @@
 
 == Changelog ==
 
-<<<<<<< HEAD
 = 2.2.0 =
 * Feature - Added used payment gateway to view orders screens
 * Feature - API: Lookup customers by email endpoint
-=======
+
 = 2.1.3 - 27/02/2014 =
 * Fix - Use correct thresholds to calculate out of stock number in dashboard widget 
 * Fix - Admin screen strings sanitised to work with Chinese characters
@@ -185,7 +184,6 @@
 * Refactor - Multiple code standards improvements
 * Refactor - Changed all text strings without explicit domain, to use the 'woocommerce' text domain
 * Refactor - Speed improvements in various places
->>>>>>> d8ab9de6
 
 = 2.1.2 - 13/02/2014 =
 * Fix - Removed nl2br function from plain text email-order-items email template
