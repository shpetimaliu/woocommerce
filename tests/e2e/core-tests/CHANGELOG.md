--- conflicted
+++ resolved
@@ -6,11 +6,8 @@
 
 - Shopper Checkout Login Account
 - Shopper My Account Create Account
-<<<<<<< HEAD
 - Shopper Cart Calculate Shipping
-=======
 - Shopper Cart Redirection
->>>>>>> baae57ba
 
 ## Fixed
 
