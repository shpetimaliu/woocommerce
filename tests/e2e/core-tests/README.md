--- conflicted
+++ resolved
@@ -58,11 +58,8 @@
   - `runProductEditDetailsTest` - Merchant can edit an existing product
   - `runProductSearchTest` - Merchant can search for a product and view it
   - `runMerchantOrdersCustomerPaymentPage` - Merchant can visit the customer payment page
-<<<<<<< HEAD
   - `runAddNewShippingZoneTest` - Merchant can create shipping zones and let shopper test them
-=======
   - `runMerchantOrderEmailsTest` - Merchant can receive order emails and resend emails by Order Actions
->>>>>>> 54edb576
 
 ### Shopper
 
