--- conflicted
+++ resolved
@@ -72,11 +72,8 @@
 };
 
 const runMerchantTests = () => {
-<<<<<<< HEAD
 	runAddShippingClassesTest();
-=======
 	runImportProductsTest();
->>>>>>> 72cc2c2a
 	runOrderSearchingTest();
 	runAddNewShippingZoneTest();
 	runCreateCouponTest();
