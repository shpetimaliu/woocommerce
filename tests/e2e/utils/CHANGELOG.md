--- conflicted
+++ resolved
@@ -12,11 +12,8 @@
 - Added `describeIf()` to conditionally run a test suite
 - Added `itIf()` to conditionally run a test case.
 - Added merchant workflows around plugins: `uploadAndActivatePlugin()`, `activatePlugin()`, `deactivatePlugin()`, `deletePlugin()`
-<<<<<<< HEAD
-- Added `deleteAllOrders` that goes through and deletes all orders
-=======
+- Added `deleteAllOrders()` that goes through and deletes all orders
 - Added `deleteAllShippingClasses()` which permanently deletes all shipping classes using the API
->>>>>>> 33521dd4
 
 # 0.1.5
 
