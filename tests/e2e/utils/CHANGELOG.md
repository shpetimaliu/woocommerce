--- conflicted
+++ resolved
@@ -1,16 +1,14 @@
 # Unreleased
 
-<<<<<<< HEAD
-## Added
-- `clickFilter()` util helper method that clicks on a list page filter
-- `moveAllItemsToTrash()` util helper method that checks every item in a list page and moves them to the trash
-- `createSimpleOrder( status )` component which accepts an order status string and creates a basic order with that status
-=======
 ## Fixed
 
 - Missing `config` package dependency
 
->>>>>>> 593cd0ea
+## Added
+
+- `clickFilter()` util helper method that clicks on a list page filter
+- `moveAllItemsToTrash()` util helper method that checks every item in a list page and moves them to the trash
+- `createSimpleOrder( status )` component which accepts an order status string and creates a basic order with that status
 
 # 0.1.1
 
