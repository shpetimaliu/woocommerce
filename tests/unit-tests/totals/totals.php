<?php
/**
 * Tests for the totals class.
 *
 * @package WooCommerce\Tests\Discounts
 */

/**
 * WC_Tests_Totals
 */
class WC_Tests_Totals extends WC_Unit_Test_Case {

	/**
	 * Totals class for getter tests.
	 *
	 * @var object
	 */
	protected $totals;

	/**
	 * ID tracking for cleanup.
	 *
	 * @var array
	 */
	protected $ids = array();

	/**
	 * Setup the cart for totals calculation.
	 */
	public function setUp() {
		parent::setUp();

<<<<<<< HEAD
		// Set a valid address for the customer so shipping rates will calculate.
		WC()->customer->set_shipping_country( 'US' );
		WC()->customer->set_shipping_state( 'NY' );
		WC()->customer->set_shipping_postcode( '12345' );
=======
		WC()->cart->empty_cart();
>>>>>>> 2ce4a60f

		$this->ids = array();

		$tax_rate    = array(
			'tax_rate_country'  => '',
			'tax_rate_state'    => '',
			'tax_rate'          => '20.0000',
			'tax_rate_name'     => 'VAT',
			'tax_rate_priority' => '1',
			'tax_rate_compound' => '0',
			'tax_rate_shipping' => '1',
			'tax_rate_order'    => '1',
			'tax_rate_class'    => '',
		);
		$tax_rate_id = WC_Tax::_insert_tax_rate( $tax_rate );

		update_option( 'woocommerce_calc_taxes', 'yes' );
		update_option( 'woocommerce_default_customer_address', 'base' );
		update_option( 'woocommerce_tax_based_on', 'base' );

		$product  = WC_Helper_Product::create_simple_product();
		$product2 = WC_Helper_Product::create_simple_product();
		// Variations with parent tax class.
		$product3   = WC_Helper_Product::create_variation_product();
		$variations = $product3->get_available_variations();

		// Update product3 so that each variation has the parent tax class.
		foreach ( $variations as $variation ) {
			$child = wc_get_product( $variation['variation_id'] );
			$child->set_tax_class( 'parent' );
			$child->save();
		}

		WC_Helper_Shipping::create_simple_flat_rate();
		WC()->session->set( 'chosen_shipping_methods', array( 'flat_rate' ) );

		$coupon = new WC_Coupon();
		$coupon->set_code( 'test-coupon-10' );
		$coupon->set_amount( 10 );
		$coupon->set_discount_type( 'percent' );
		$coupon->save();

		$this->ids['tax_rate_ids'][] = $tax_rate_id;
		$this->ids['products'][]     = $product;
		$this->ids['products'][]     = $product2;
		$this->ids['products'][]     = $product3;
		$this->ids['coupons'][]      = $coupon;

		WC()->cart->add_to_cart( $product->get_id(), 1 );
		WC()->cart->add_to_cart( $product2->get_id(), 2 );
		$variations = $product3->get_available_variations();
		$variation  = array_shift( $variations );
		WC()->cart->add_to_cart( $product3->get_id(), 1, $variation['variation_id'], array( 'Size' => ucfirst( $variation['attributes']['attribute_pa_size'] ) ) );

		WC()->cart->add_discount( $coupon->get_code() );

		add_action( 'woocommerce_cart_calculate_fees', array( $this, 'add_cart_fees_callback' ) );
	}

	/**
	 * Add fees when the fees API is called.
	 */
	public function add_cart_fees_callback() {
		WC()->cart->add_fee( 'test fee', 10, true );
		WC()->cart->add_fee( 'test fee 2', 20, true );
		WC()->cart->add_fee( 'test fee non-taxable', 10, false );
	}

	/**
	 * Clean up after test.
	 */
	public function tearDown() {
		WC()->cart->empty_cart();
		WC()->session->set( 'chosen_shipping_methods', array() );
		WC_Helper_Shipping::delete_simple_flat_rate();
		remove_action( 'woocommerce_cart_calculate_fees', array( $this, 'add_cart_fees_callback' ) );

		WC()->customer->set_is_vat_exempt( false );

		parent::tearDown();
	}

	/**
	 * Test get and set items.
	 */
	public function test_get_totals() {
		WC()->customer->set_is_vat_exempt( false );
		$this->totals = new WC_Cart_Totals( WC()->cart );

		$this->assertEquals(
			array(
				'fees_total'          => 40.00,
				'fees_total_tax'      => 6.00,
				'items_subtotal'      => 40.00,
				'items_subtotal_tax'  => 8.00,
				'items_total'         => 36.00,
				'items_total_tax'     => 7.20,
				'total'               => 101.20,
				'shipping_total'      => 10,
				'shipping_tax_total'  => 2,
				'discounts_total'     => 4.00,
				'discounts_tax_total' => 0.80,
			),
			$this->totals->get_totals()
		);
	}

	/**
	 * Test get totals for tax exempt customer.
	 */
	public function test_get_totals_tax_exempt_customer() {
		WC()->customer->set_is_vat_exempt( true );
		$this->totals = new WC_Cart_Totals( WC()->cart );

		$this->assertEquals(
			array(
				'fees_total'          => 40.00,
				'fees_total_tax'      => 0.00,
				'items_subtotal'      => 40.00,
				'items_subtotal_tax'  => 0.00,
				'items_total'         => 36.00,
				'items_total_tax'     => 0.00,
				'total'               => 86.00,
				'shipping_total'      => 10,
				'shipping_tax_total'  => 0.00,
				'discounts_total'     => 4.00,
				'discounts_tax_total' => 0.00,
			),
			$this->totals->get_totals()
		);
	}

	/**
	 * Test that cart totals get updated.
	 */
	public function test_cart_totals() {
		WC()->customer->set_is_vat_exempt( false );
		$this->totals = new WC_Cart_Totals( WC()->cart );
		$cart         = WC()->cart;

		$this->assertEquals( 40.00, $cart->get_fee_total() );
		$this->assertEquals( 36.00, $cart->get_cart_contents_total() );
		$this->assertEquals( 101.20, $cart->get_total( 'edit' ) );
		$this->assertEquals( 40.00, $cart->get_subtotal() );
		$this->assertEquals( 8.00, $cart->get_subtotal_tax() );
		$this->assertEquals( 7.20, $cart->get_cart_contents_tax() );
		$this->assertEquals( 7.20, array_sum( $cart->get_cart_contents_taxes() ) );
		$this->assertEquals( 6.00, $cart->get_fee_tax() );
		$this->assertEquals( 6.00, array_sum( $cart->get_fee_taxes() ) );
		$this->assertEquals( 4, $cart->get_discount_total() );
		$this->assertEquals( 0.80, $cart->get_discount_tax() );
		$this->assertEquals( 10, $cart->get_shipping_total() );
		$this->assertEquals( 2, $cart->get_shipping_tax() );

		$this->assertEquals( 36.00, $cart->cart_contents_total );
		$this->assertEquals( 101.20, $cart->total );
		$this->assertEquals( 48.00, $cart->subtotal );
		$this->assertEquals( 40.00, $cart->subtotal_ex_tax );
		$this->assertEquals( 13.20, $cart->tax_total );
		$this->assertEquals( 4, $cart->discount_cart );
		$this->assertEquals( 0.80, $cart->discount_cart_tax );
		$this->assertEquals( 40.00, $cart->fee_total );
		$this->assertEquals( 10, $cart->shipping_total );
		$this->assertEquals( 2, $cart->shipping_tax_total );
	}

	/**
	 * Test that cart totals get updated for tax exempt customer.
	 */
	public function test_cart_totals_tax_exempt_customer() {
		WC()->customer->set_is_vat_exempt( true );
		$this->totals = new WC_Cart_Totals( WC()->cart );
		$cart         = WC()->cart;

		$this->assertEquals( 40.00, $cart->get_fee_total() );
		$this->assertEquals( 36.00, $cart->get_cart_contents_total() );
		$this->assertEquals( 86.00, $cart->get_total( 'edit' ) );
		$this->assertEquals( 40.00, $cart->get_subtotal() );
		$this->assertEquals( 0.00, $cart->get_subtotal_tax() );
		$this->assertEquals( 0.00, $cart->get_cart_contents_tax() );
		$this->assertEquals( 0.00, array_sum( $cart->get_cart_contents_taxes() ) );
		$this->assertEquals( 0.00, $cart->get_fee_tax() );
		$this->assertEquals( 0.00, array_sum( $cart->get_fee_taxes() ) );
		$this->assertEquals( 4, $cart->get_discount_total() );
		$this->assertEquals( 0.00, $cart->get_discount_tax() );
		$this->assertEquals( 10, $cart->get_shipping_total() );
		$this->assertEquals( 0.00, $cart->get_shipping_tax() );

		$this->assertEquals( 36.00, $cart->cart_contents_total );
		$this->assertEquals( 86.00, $cart->total );
		$this->assertEquals( 40.00, $cart->subtotal );
		$this->assertEquals( 40.00, $cart->subtotal_ex_tax );
		$this->assertEquals( 0.00, $cart->tax_total );
		$this->assertEquals( 4, $cart->discount_cart );
		$this->assertEquals( 0.00, $cart->discount_cart_tax );
		$this->assertEquals( 40.00, $cart->fee_total );
		$this->assertEquals( 10, $cart->shipping_total );
		$this->assertEquals( 0.00, $cart->shipping_tax_total );
	}
}<|MERGE_RESOLUTION|>--- conflicted
+++ resolved
@@ -30,14 +30,12 @@
 	public function setUp() {
 		parent::setUp();
 
-<<<<<<< HEAD
 		// Set a valid address for the customer so shipping rates will calculate.
 		WC()->customer->set_shipping_country( 'US' );
 		WC()->customer->set_shipping_state( 'NY' );
 		WC()->customer->set_shipping_postcode( '12345' );
-=======
+
 		WC()->cart->empty_cart();
->>>>>>> 2ce4a60f
 
 		$this->ids = array();
 
