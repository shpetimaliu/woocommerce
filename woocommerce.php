<?php
/**
 * Plugin Name: WooCommerce
 * Plugin URI: https://woocommerce.com/
 * Description: An e-commerce toolkit that helps you sell anything. Beautifully.
 * Version: 3.2.0-dev
 * Author: Automattic
 * Author URI: https://woocommerce.com
 * Requires at least: 4.4
 * Tested up to: 4.7
 *
 * Text Domain: woocommerce
 * Domain Path: /i18n/languages/
 *
 * @package WooCommerce
 * @category Core
 * @author Automattic
 */

if ( ! defined( 'ABSPATH' ) ) {
	exit; // Exit if accessed directly.
}

<<<<<<< HEAD
if ( ! class_exists( 'WooCommerce' ) ) :

/**
 * Main WooCommerce Class.
 *
 * @class WooCommerce
 * @version	3.1.0
 */
final class WooCommerce {

	/**
	 * WooCommerce version.
	 *
	 * @var string
	 */
	public $version = '3.1.0';

	/**
	 * The single instance of the class.
	 *
	 * @var WooCommerce
	 * @since 2.1
	 */
	protected static $_instance = null;

	/**
	 * Session instance.
	 *
	 * @var WC_Session|WC_Session_Handler
	 */
	public $session = null;

	/**
	 * Query instance.
	 *
	 * @var WC_Query
	 */
	public $query = null;

	/**
	 * Product factory instance.
	 *
	 * @var WC_Product_Factory
	 */
	public $product_factory = null;

	/**
	 * Countries instance.
	 *
	 * @var WC_Countries
	 */
	public $countries = null;

	/**
	 * Integrations instance.
	 *
	 * @var WC_Integrations
	 */
	public $integrations = null;

	/**
	 * Cart instance.
	 *
	 * @var WC_Cart
	 */
	public $cart = null;

	/**
	 * Customer instance.
	 *
	 * @var WC_Customer
	 */
	public $customer = null;

	/**
	 * Order factory instance.
	 *
	 * @var WC_Order_Factory
	 */
	public $order_factory = null;

	/**
	 * Structured data instance.
	 *
	 * @var WC_Structured_Data
	 */
	public $structured_data = null;

	/**
	 * Array of deprecated hook handlers.
	 *
	 * @var array of WC_Deprecated_Hooks
	 */
	public $deprecated_hook_handlers = array();

	/**
	 * Main WooCommerce Instance.
	 *
	 * Ensures only one instance of WooCommerce is loaded or can be loaded.
	 *
	 * @since 2.1
	 * @static
	 * @see WC()
	 * @return WooCommerce - Main instance.
	 */
	public static function instance() {
		if ( is_null( self::$_instance ) ) {
			self::$_instance = new self();
		}
		return self::$_instance;
	}

	/**
	 * Cloning is forbidden.
	 * @since 2.1
	 */
	public function __clone() {
		wc_doing_it_wrong( __FUNCTION__, __( 'Cheatin&#8217; huh?', 'woocommerce' ), '2.1' );
	}

	/**
	 * Unserializing instances of this class is forbidden.
	 * @since 2.1
	 */
	public function __wakeup() {
		wc_doing_it_wrong( __FUNCTION__, __( 'Cheatin&#8217; huh?', 'woocommerce' ), '2.1' );
	}

	/**
	 * Auto-load in-accessible properties on demand.
	 * @param mixed $key
	 * @return mixed
	 */
	public function __get( $key ) {
		if ( in_array( $key, array( 'payment_gateways', 'shipping', 'mailer', 'checkout' ) ) ) {
			return $this->$key();
		}
	}

	/**
	 * WooCommerce Constructor.
	 */
	public function __construct() {
		$this->define_constants();
		$this->includes();
		$this->init_hooks();

		do_action( 'woocommerce_loaded' );
	}

	/**
	 * Hook into actions and filters.
	 * @since  2.3
	 */
	private function init_hooks() {
		register_activation_hook( __FILE__, array( 'WC_Install', 'install' ) );
		add_action( 'after_setup_theme', array( $this, 'setup_environment' ) );
		add_action( 'after_setup_theme', array( $this, 'include_template_functions' ), 11 );
		add_action( 'init', array( $this, 'init' ), 0 );
		add_action( 'init', array( 'WC_Shortcodes', 'init' ) );
		add_action( 'init', array( 'WC_Emails', 'init_transactional_emails' ) );
		add_action( 'init', array( $this, 'wpdb_table_fix' ), 0 );
		add_action( 'switch_blog', array( $this, 'wpdb_table_fix' ), 0 );
	}

	/**
	 * Define WC Constants.
	 */
	private function define_constants() {
		$upload_dir = wp_upload_dir();

		$this->define( 'WC_PLUGIN_FILE', __FILE__ );
		$this->define( 'WC_ABSPATH', dirname( __FILE__ ) . '/' );
		$this->define( 'WC_PLUGIN_BASENAME', plugin_basename( __FILE__ ) );
		$this->define( 'WC_VERSION', $this->version );
		$this->define( 'WOOCOMMERCE_VERSION', $this->version );
		$this->define( 'WC_ROUNDING_PRECISION', 4 );
		$this->define( 'WC_DISCOUNT_ROUNDING_MODE', 2 );
		$this->define( 'WC_TAX_ROUNDING_MODE', 'yes' === get_option( 'woocommerce_prices_include_tax', 'no' ) ? 2 : 1 );
		$this->define( 'WC_DELIMITER', '|' );
		$this->define( 'WC_LOG_DIR', $upload_dir['basedir'] . '/wc-logs/' );
		$this->define( 'WC_SESSION_CACHE_GROUP', 'wc_session_id' );
		$this->define( 'WC_TEMPLATE_DEBUG_MODE', false );
	}

	/**
	 * Define constant if not already set.
	 *
	 * @param  string $name
	 * @param  string|bool $value
	 */
	private function define( $name, $value ) {
		if ( ! defined( $name ) ) {
			define( $name, $value );
		}
	}

	/**
	 * What type of request is this?
	 *
	 * @param  string $type admin, ajax, cron or frontend.
	 * @return bool
	 */
	private function is_request( $type ) {
		switch ( $type ) {
			case 'admin' :
				return is_admin();
			case 'ajax' :
				return defined( 'DOING_AJAX' );
			case 'cron' :
				return defined( 'DOING_CRON' );
			case 'frontend' :
				return ( ! is_admin() || defined( 'DOING_AJAX' ) ) && ! defined( 'DOING_CRON' );
		}
	}

	/**
	 * Check the active theme.
	 *
	 * @since  2.6.9
	 * @param  string $theme Theme slug to check
	 * @return bool
	 */
	private function is_active_theme( $theme ) {
		return get_template() === $theme;
	}

	/**
	 * Include required core files used in admin and on the frontend.
	 */
	public function includes() {
		/**
		 * Class autoloader.
		 */
		include_once( WC_ABSPATH . 'includes/class-wc-autoloader.php' );

		/**
		 * Interfaces.
		 */
		include_once( WC_ABSPATH . 'includes/interfaces/class-wc-abstract-order-data-store-interface.php' );
		include_once( WC_ABSPATH . 'includes/interfaces/class-wc-coupon-data-store-interface.php' );
		include_once( WC_ABSPATH . 'includes/interfaces/class-wc-customer-data-store-interface.php' );
		include_once( WC_ABSPATH . 'includes/interfaces/class-wc-customer-download-data-store-interface.php' );
		include_once( WC_ABSPATH . 'includes/interfaces/class-wc-object-data-store-interface.php' );
		include_once( WC_ABSPATH . 'includes/interfaces/class-wc-order-data-store-interface.php' );
		include_once( WC_ABSPATH . 'includes/interfaces/class-wc-order-item-data-store-interface.php' );
		include_once( WC_ABSPATH . 'includes/interfaces/class-wc-order-item-product-data-store-interface.php' );
		include_once( WC_ABSPATH . 'includes/interfaces/class-wc-order-item-type-data-store-interface.php' );
		include_once( WC_ABSPATH . 'includes/interfaces/class-wc-order-refund-data-store-interface.php' );
		include_once( WC_ABSPATH . 'includes/interfaces/class-wc-payment-token-data-store-interface.php' );
		include_once( WC_ABSPATH . 'includes/interfaces/class-wc-product-data-store-interface.php' );
		include_once( WC_ABSPATH . 'includes/interfaces/class-wc-product-variable-data-store-interface.php' );
		include_once( WC_ABSPATH . 'includes/interfaces/class-wc-shipping-zone-data-store-interface.php' );
		include_once( WC_ABSPATH . 'includes/interfaces/class-wc-logger-interface.php' );
		include_once( WC_ABSPATH . 'includes/interfaces/class-wc-log-handler-interface.php' );

		/**
		 * Abstract classes.
		 */
		include_once( WC_ABSPATH . 'includes/abstracts/abstract-wc-data.php' ); // WC_Data for CRUD
		include_once( WC_ABSPATH . 'includes/abstracts/abstract-wc-object-query.php' ); // WC_Object_Query for CRUD
		include_once( WC_ABSPATH . 'includes/abstracts/abstract-wc-payment-token.php' ); // Payment Tokens
		include_once( WC_ABSPATH . 'includes/abstracts/abstract-wc-product.php' ); // Products
		include_once( WC_ABSPATH . 'includes/abstracts/abstract-wc-order.php' ); // Orders
		include_once( WC_ABSPATH . 'includes/abstracts/abstract-wc-settings-api.php' ); // Settings API (for gateways, shipping, and integrations)
		include_once( WC_ABSPATH . 'includes/abstracts/abstract-wc-shipping-method.php' ); // A Shipping method
		include_once( WC_ABSPATH . 'includes/abstracts/abstract-wc-payment-gateway.php' ); // A Payment gateway
		include_once( WC_ABSPATH . 'includes/abstracts/abstract-wc-integration.php' ); // An integration with a service
		include_once( WC_ABSPATH . 'includes/abstracts/abstract-wc-log-handler.php' );
		include_once( WC_ABSPATH . 'includes/abstracts/abstract-wc-deprecated-hooks.php' );
		include_once( WC_ABSPATH . 'includes/abstracts/abstract-wc-session.php' );

		/**
		 * Core classes.
		 */
		include_once( WC_ABSPATH . 'includes/wc-core-functions.php' );
		include_once( WC_ABSPATH . 'includes/class-wc-datetime.php' );
		include_once( WC_ABSPATH . 'includes/class-wc-post-types.php' ); // Registers post types
		include_once( WC_ABSPATH . 'includes/class-wc-install.php' );
		include_once( WC_ABSPATH . 'includes/class-wc-geolocation.php' );
		include_once( WC_ABSPATH . 'includes/class-wc-download-handler.php' );
		include_once( WC_ABSPATH . 'includes/class-wc-comments.php' );
		include_once( WC_ABSPATH . 'includes/class-wc-post-data.php' );
		include_once( WC_ABSPATH . 'includes/class-wc-ajax.php' );
		include_once( WC_ABSPATH . 'includes/class-wc-emails.php' );
		include_once( WC_ABSPATH . 'includes/class-wc-data-exception.php' );
		include_once( WC_ABSPATH . 'includes/class-wc-query.php' );
		include_once( WC_ABSPATH . 'includes/class-wc-meta-data.php' ); // Meta data internal object
		include_once( WC_ABSPATH . 'includes/class-wc-order-factory.php' ); // Order factory
		include_once( WC_ABSPATH . 'includes/class-wc-order-query.php' ); // Order query
		include_once( WC_ABSPATH . 'includes/class-wc-product-factory.php' ); // Product factory
		include_once( WC_ABSPATH . 'includes/class-wc-payment-tokens.php' ); // Payment tokens controller
		include_once( WC_ABSPATH . 'includes/class-wc-shipping-zone.php' );
		include_once( WC_ABSPATH . 'includes/gateways/class-wc-payment-gateway-cc.php' ); // CC Payment Gateway
		include_once( WC_ABSPATH . 'includes/gateways/class-wc-payment-gateway-echeck.php' ); // eCheck Payment Gateway
		include_once( WC_ABSPATH . 'includes/class-wc-countries.php' ); // Defines countries and states
		include_once( WC_ABSPATH . 'includes/class-wc-integrations.php' ); // Loads integrations
		include_once( WC_ABSPATH . 'includes/class-wc-cache-helper.php' ); // Cache Helper
		include_once( WC_ABSPATH . 'includes/class-wc-https.php' ); // https Helper
		include_once( WC_ABSPATH . 'includes/class-wc-deprecated-action-hooks.php' );
		include_once( WC_ABSPATH . 'includes/class-wc-deprecated-filter-hooks.php' );
		include_once( WC_ABSPATH . 'includes/class-wc-background-emailer.php' );

		/**
		 * Data stores - used to store and retrieve CRUD object data from the database.
		 */
		include_once( WC_ABSPATH . 'includes/class-wc-data-store.php' );
		include_once( WC_ABSPATH . 'includes/data-stores/class-wc-data-store-wp.php' );
		include_once( WC_ABSPATH . 'includes/data-stores/class-wc-coupon-data-store-cpt.php' );
		include_once( WC_ABSPATH . 'includes/data-stores/class-wc-product-data-store-cpt.php' );
		include_once( WC_ABSPATH . 'includes/data-stores/class-wc-product-grouped-data-store-cpt.php' );
		include_once( WC_ABSPATH . 'includes/data-stores/class-wc-product-variable-data-store-cpt.php' );
		include_once( WC_ABSPATH . 'includes/data-stores/class-wc-product-variation-data-store-cpt.php' );
		include_once( WC_ABSPATH . 'includes/data-stores/abstract-wc-order-item-type-data-store.php' );
		include_once( WC_ABSPATH . 'includes/data-stores/class-wc-order-item-data-store.php' );
		include_once( WC_ABSPATH . 'includes/data-stores/class-wc-order-item-coupon-data-store.php' );
		include_once( WC_ABSPATH . 'includes/data-stores/class-wc-order-item-fee-data-store.php' );
		include_once( WC_ABSPATH . 'includes/data-stores/class-wc-order-item-product-store.php' );
		include_once( WC_ABSPATH . 'includes/data-stores/class-wc-order-item-shipping-data-store.php' );
		include_once( WC_ABSPATH . 'includes/data-stores/class-wc-order-item-tax-data-store.php' );
		include_once( WC_ABSPATH . 'includes/data-stores/class-wc-payment-token-data-store.php' );
		include_once( WC_ABSPATH . 'includes/data-stores/class-wc-customer-data-store.php' );
		include_once( WC_ABSPATH . 'includes/data-stores/class-wc-customer-data-store-session.php' );
		include_once( WC_ABSPATH . 'includes/data-stores/class-wc-customer-download-data-store.php' );
		include_once( WC_ABSPATH . 'includes/data-stores/class-wc-shipping-zone-data-store.php' );
		include_once( WC_ABSPATH . 'includes/data-stores/abstract-wc-order-data-store-cpt.php' );
		include_once( WC_ABSPATH . 'includes/data-stores/class-wc-order-data-store-cpt.php' );
		include_once( WC_ABSPATH . 'includes/data-stores/class-wc-order-refund-data-store-cpt.php' );

		/**
		 * REST API.
		 */
		include_once( WC_ABSPATH . 'includes/class-wc-legacy-api.php' );
 		include_once( WC_ABSPATH . 'includes/class-wc-api.php' ); // API Class
 		include_once( WC_ABSPATH . 'includes/class-wc-auth.php' ); // Auth Class
 		include_once( WC_ABSPATH . 'includes/class-wc-register-wp-admin-settings.php' );

		if ( defined( 'WP_CLI' ) && WP_CLI ) {
 			include_once( WC_ABSPATH . 'includes/class-wc-cli.php' );
 		}

		if ( $this->is_request( 'admin' ) ) {
			include_once( WC_ABSPATH . 'includes/admin/class-wc-admin.php' );
		}

		if ( $this->is_request( 'frontend' ) ) {
			$this->frontend_includes();
		}

		if ( $this->is_request( 'frontend' ) || $this->is_request( 'cron' ) ) {
			include_once( WC_ABSPATH . 'includes/class-wc-session-handler.php' );
		}

		if ( $this->is_request( 'cron' ) && 'yes' === get_option( 'woocommerce_allow_tracking', 'no' ) ) {
			include_once( WC_ABSPATH . 'includes/class-wc-tracker.php' );
		}

		$this->query = new WC_Query();
		$this->api   = new WC_API();
	}

	/**
	 * Include required frontend files.
	 */
	public function frontend_includes() {
		include_once( WC_ABSPATH . 'includes/wc-cart-functions.php' );
		include_once( WC_ABSPATH . 'includes/wc-notice-functions.php' );
		include_once( WC_ABSPATH . 'includes/wc-template-hooks.php' );
		include_once( WC_ABSPATH . 'includes/class-wc-template-loader.php' );                // Template Loader
		include_once( WC_ABSPATH . 'includes/class-wc-frontend-scripts.php' );               // Frontend Scripts
		include_once( WC_ABSPATH . 'includes/class-wc-form-handler.php' );                   // Form Handlers
		include_once( WC_ABSPATH . 'includes/class-wc-cart.php' );                           // The main cart class
		include_once( WC_ABSPATH . 'includes/class-wc-tax.php' );                            // Tax class
		include_once( WC_ABSPATH . 'includes/class-wc-shipping-zones.php' );                 // Shipping Zones class
		include_once( WC_ABSPATH . 'includes/class-wc-customer.php' );                       // Customer class
		include_once( WC_ABSPATH . 'includes/class-wc-shortcodes.php' );                     // Shortcodes class
		include_once( WC_ABSPATH . 'includes/class-wc-embed.php' );                          // Embeds
		include_once( WC_ABSPATH . 'includes/class-wc-structured-data.php' );                // Structured Data class

		if ( $this->is_active_theme( 'twentyseventeen' ) ) {
			include_once( WC_ABSPATH . 'includes/theme-support/class-wc-twenty-seventeen.php' );
		}
	}

	/**
	 * Function used to Init WooCommerce Template Functions - This makes them pluggable by plugins and themes.
	 */
	public function include_template_functions() {
		include_once( WC_ABSPATH . 'includes/wc-template-functions.php' );
	}

	/**
	 * Init WooCommerce when WordPress Initialises.
	 */
	public function init() {
		// Before init action.
		do_action( 'before_woocommerce_init' );

		// Set up localisation.
		$this->load_plugin_textdomain();

		// Load class instances.
		$this->product_factory                     = new WC_Product_Factory(); // Product Factory to create new product instances
		$this->order_factory                       = new WC_Order_Factory(); // Order Factory to create new order instances
		$this->countries                           = new WC_Countries(); // Countries class
		$this->integrations                        = new WC_Integrations(); // Integrations class
		$this->structured_data                     = new WC_Structured_Data(); // Structured Data class, generates and handles structured data
		$this->deprecated_hook_handlers['actions'] = new WC_Deprecated_Action_Hooks();
		$this->deprecated_hook_handlers['filters'] = new WC_Deprecated_Filter_Hooks();

		// Session class, handles session data for users - can be overwritten if custom handler is needed.
		if ( $this->is_request( 'frontend' ) || $this->is_request( 'cron' ) ) {
			$session_class  = apply_filters( 'woocommerce_session_handler', 'WC_Session_Handler' );
			$this->session  = new $session_class();
		}

		// Classes/actions loaded for the frontend and for ajax requests.
		if ( $this->is_request( 'frontend' ) ) {
			$this->cart            = new WC_Cart();                                  // Cart class, stores the cart contents
			$this->customer        = new WC_Customer( get_current_user_id(), true ); // Customer class, handles data such as customer location
			add_action( 'shutdown', array( $this->customer, 'save' ), 10 );          // Customer should be saved during shutdown.
		}

		$this->load_webhooks();

		// Init action.
		do_action( 'woocommerce_init' );
	}

	/**
	 * Load Localisation files.
	 *
	 * Note: the first-loaded translation file overrides any following ones if the same translation is present.
	 *
	 * Locales found in:
	 *      - WP_LANG_DIR/woocommerce/woocommerce-LOCALE.mo
	 *      - WP_LANG_DIR/plugins/woocommerce-LOCALE.mo
	 */
	public function load_plugin_textdomain() {
		$locale = is_admin() && function_exists( 'get_user_locale' ) ? get_user_locale() : get_locale();
		$locale = apply_filters( 'plugin_locale', $locale, 'woocommerce' );

		load_textdomain( 'woocommerce', WP_LANG_DIR . '/woocommerce/woocommerce-' . $locale . '.mo' );
		load_plugin_textdomain( 'woocommerce', false, plugin_basename( dirname( __FILE__ ) ) . '/i18n/languages' );
	}

	/**
	 * Ensure theme and server variable compatibility and setup image sizes.
	 */
	public function setup_environment() {
		/**
		 * @deprecated 2.2 Use WC()->template_path()
		 */
		$this->define( 'WC_TEMPLATE_PATH', $this->template_path() );

		$this->add_thumbnail_support();
		$this->add_image_sizes();
	}

	/**
	 * Ensure post thumbnail support is turned on.
	 */
	private function add_thumbnail_support() {
		if ( ! current_theme_supports( 'post-thumbnails' ) ) {
			add_theme_support( 'post-thumbnails' );
		}
		add_post_type_support( 'product', 'thumbnail' );
	}

	/**
	 * Add WC Image sizes to WP.
	 *
	 * @since 2.3
	 */
	private function add_image_sizes() {
		$shop_thumbnail = wc_get_image_size( 'shop_thumbnail' );
		$shop_catalog	= wc_get_image_size( 'shop_catalog' );
		$shop_single	= wc_get_image_size( 'shop_single' );

		add_image_size( 'shop_thumbnail', $shop_thumbnail['width'], $shop_thumbnail['height'], $shop_thumbnail['crop'] );
		add_image_size( 'shop_catalog', $shop_catalog['width'], $shop_catalog['height'], $shop_catalog['crop'] );
		add_image_size( 'shop_single', $shop_single['width'], $shop_single['height'], $shop_single['crop'] );
	}

	/**
	 * Get the plugin url.
	 * @return string
	 */
	public function plugin_url() {
		return untrailingslashit( plugins_url( '/', __FILE__ ) );
	}

	/**
	 * Get the plugin path.
	 * @return string
	 */
	public function plugin_path() {
		return untrailingslashit( plugin_dir_path( __FILE__ ) );
	}

	/**
	 * Get the template path.
	 * @return string
	 */
	public function template_path() {
		return apply_filters( 'woocommerce_template_path', 'woocommerce/' );
	}

	/**
	 * Get Ajax URL.
	 * @return string
	 */
	public function ajax_url() {
		return admin_url( 'admin-ajax.php', 'relative' );
	}

	/**
	 * Return the WC API URL for a given request.
	 *
	 * @param string $request
	 * @param mixed $ssl (default: null)
	 * @return string
	 */
	public function api_request_url( $request, $ssl = null ) {
		if ( is_null( $ssl ) ) {
			$scheme = parse_url( home_url(), PHP_URL_SCHEME );
		} elseif ( $ssl ) {
			$scheme = 'https';
		} else {
			$scheme = 'http';
		}

		if ( strstr( get_option( 'permalink_structure' ), '/index.php/' ) ) {
			$api_request_url = trailingslashit( home_url( '/index.php/wc-api/' . $request, $scheme ) );
		} elseif ( get_option( 'permalink_structure' ) ) {
			$api_request_url = trailingslashit( home_url( '/wc-api/' . $request, $scheme ) );
		} else {
			$api_request_url = add_query_arg( 'wc-api', $request, trailingslashit( home_url( '', $scheme ) ) );
		}

		return esc_url_raw( apply_filters( 'woocommerce_api_request_url', $api_request_url, $request, $ssl ) );
	}

	/**
	 * Load & enqueue active webhooks.
	 *
	 * @since 2.2
	 */
	private function load_webhooks() {

		if ( ! is_blog_installed() ) {
			return;
		}

		if ( false === ( $webhooks = get_transient( 'woocommerce_webhook_ids' ) ) ) {
			$webhooks = get_posts( array(
				'fields'         => 'ids',
				'post_type'      => 'shop_webhook',
				'post_status'    => 'publish',
				'posts_per_page' => -1,
			) );
			set_transient( 'woocommerce_webhook_ids', $webhooks );
		}
		foreach ( $webhooks as $webhook_id ) {
			$webhook = new WC_Webhook( $webhook_id );
			$webhook->enqueue();
		}
	}

	/**
	 * WooCommerce Payment Token Meta API and Term/Order item Meta - set table names.
	 */
	public function wpdb_table_fix() {
		global $wpdb;
		$wpdb->payment_tokenmeta    = $wpdb->prefix . 'woocommerce_payment_tokenmeta';
		$wpdb->order_itemmeta       = $wpdb->prefix . 'woocommerce_order_itemmeta';
		$wpdb->tables[]             = 'woocommerce_payment_tokenmeta';
		$wpdb->tables[]             = 'woocommerce_order_itemmeta';

		if ( get_option( 'db_version' ) < 34370 ) {
			$wpdb->woocommerce_termmeta = $wpdb->prefix . 'woocommerce_termmeta';
			$wpdb->tables[]             = 'woocommerce_termmeta';
		}
	}

	/**
	 * Get Checkout Class.
	 * @return WC_Checkout
	 */
	public function checkout() {
		return WC_Checkout::instance();
	}

	/**
	 * Get gateways class.
	 * @return WC_Payment_Gateways
	 */
	public function payment_gateways() {
		return WC_Payment_Gateways::instance();
	}

	/**
	 * Get shipping class.
	 * @return WC_Shipping
	 */
	public function shipping() {
		return WC_Shipping::instance();
	}

	/**
	 * Email Class.
	 * @return WC_Emails
	 */
	public function mailer() {
		return WC_Emails::instance();
	}
=======
// Define WC_PLUGIN_FILE.
if ( ! defined( 'WC_PLUGIN_FILE' ) ) {
	define( 'WC_PLUGIN_FILE', __FILE__ );
>>>>>>> 93f93e3d
}

// Include the main WooCommerce class.
if ( ! class_exists( 'WooCommerce' ) ) {
	include_once dirname( __FILE__ ) . '/includes/class-woocommerce.php';
}

/**
 * Main instance of WooCommerce.
 *
 * Returns the main instance of WC to prevent the need to use globals.
 *
 * @since  2.1
 * @return WooCommerce
 */
function wc() {
	return WooCommerce::instance();
}

// Global for backwards compatibility.
$GLOBALS['woocommerce'] = wc();<|MERGE_RESOLUTION|>--- conflicted
+++ resolved
@@ -21,628 +21,9 @@
 	exit; // Exit if accessed directly.
 }
 
-<<<<<<< HEAD
-if ( ! class_exists( 'WooCommerce' ) ) :
-
-/**
- * Main WooCommerce Class.
- *
- * @class WooCommerce
- * @version	3.1.0
- */
-final class WooCommerce {
-
-	/**
-	 * WooCommerce version.
-	 *
-	 * @var string
-	 */
-	public $version = '3.1.0';
-
-	/**
-	 * The single instance of the class.
-	 *
-	 * @var WooCommerce
-	 * @since 2.1
-	 */
-	protected static $_instance = null;
-
-	/**
-	 * Session instance.
-	 *
-	 * @var WC_Session|WC_Session_Handler
-	 */
-	public $session = null;
-
-	/**
-	 * Query instance.
-	 *
-	 * @var WC_Query
-	 */
-	public $query = null;
-
-	/**
-	 * Product factory instance.
-	 *
-	 * @var WC_Product_Factory
-	 */
-	public $product_factory = null;
-
-	/**
-	 * Countries instance.
-	 *
-	 * @var WC_Countries
-	 */
-	public $countries = null;
-
-	/**
-	 * Integrations instance.
-	 *
-	 * @var WC_Integrations
-	 */
-	public $integrations = null;
-
-	/**
-	 * Cart instance.
-	 *
-	 * @var WC_Cart
-	 */
-	public $cart = null;
-
-	/**
-	 * Customer instance.
-	 *
-	 * @var WC_Customer
-	 */
-	public $customer = null;
-
-	/**
-	 * Order factory instance.
-	 *
-	 * @var WC_Order_Factory
-	 */
-	public $order_factory = null;
-
-	/**
-	 * Structured data instance.
-	 *
-	 * @var WC_Structured_Data
-	 */
-	public $structured_data = null;
-
-	/**
-	 * Array of deprecated hook handlers.
-	 *
-	 * @var array of WC_Deprecated_Hooks
-	 */
-	public $deprecated_hook_handlers = array();
-
-	/**
-	 * Main WooCommerce Instance.
-	 *
-	 * Ensures only one instance of WooCommerce is loaded or can be loaded.
-	 *
-	 * @since 2.1
-	 * @static
-	 * @see WC()
-	 * @return WooCommerce - Main instance.
-	 */
-	public static function instance() {
-		if ( is_null( self::$_instance ) ) {
-			self::$_instance = new self();
-		}
-		return self::$_instance;
-	}
-
-	/**
-	 * Cloning is forbidden.
-	 * @since 2.1
-	 */
-	public function __clone() {
-		wc_doing_it_wrong( __FUNCTION__, __( 'Cheatin&#8217; huh?', 'woocommerce' ), '2.1' );
-	}
-
-	/**
-	 * Unserializing instances of this class is forbidden.
-	 * @since 2.1
-	 */
-	public function __wakeup() {
-		wc_doing_it_wrong( __FUNCTION__, __( 'Cheatin&#8217; huh?', 'woocommerce' ), '2.1' );
-	}
-
-	/**
-	 * Auto-load in-accessible properties on demand.
-	 * @param mixed $key
-	 * @return mixed
-	 */
-	public function __get( $key ) {
-		if ( in_array( $key, array( 'payment_gateways', 'shipping', 'mailer', 'checkout' ) ) ) {
-			return $this->$key();
-		}
-	}
-
-	/**
-	 * WooCommerce Constructor.
-	 */
-	public function __construct() {
-		$this->define_constants();
-		$this->includes();
-		$this->init_hooks();
-
-		do_action( 'woocommerce_loaded' );
-	}
-
-	/**
-	 * Hook into actions and filters.
-	 * @since  2.3
-	 */
-	private function init_hooks() {
-		register_activation_hook( __FILE__, array( 'WC_Install', 'install' ) );
-		add_action( 'after_setup_theme', array( $this, 'setup_environment' ) );
-		add_action( 'after_setup_theme', array( $this, 'include_template_functions' ), 11 );
-		add_action( 'init', array( $this, 'init' ), 0 );
-		add_action( 'init', array( 'WC_Shortcodes', 'init' ) );
-		add_action( 'init', array( 'WC_Emails', 'init_transactional_emails' ) );
-		add_action( 'init', array( $this, 'wpdb_table_fix' ), 0 );
-		add_action( 'switch_blog', array( $this, 'wpdb_table_fix' ), 0 );
-	}
-
-	/**
-	 * Define WC Constants.
-	 */
-	private function define_constants() {
-		$upload_dir = wp_upload_dir();
-
-		$this->define( 'WC_PLUGIN_FILE', __FILE__ );
-		$this->define( 'WC_ABSPATH', dirname( __FILE__ ) . '/' );
-		$this->define( 'WC_PLUGIN_BASENAME', plugin_basename( __FILE__ ) );
-		$this->define( 'WC_VERSION', $this->version );
-		$this->define( 'WOOCOMMERCE_VERSION', $this->version );
-		$this->define( 'WC_ROUNDING_PRECISION', 4 );
-		$this->define( 'WC_DISCOUNT_ROUNDING_MODE', 2 );
-		$this->define( 'WC_TAX_ROUNDING_MODE', 'yes' === get_option( 'woocommerce_prices_include_tax', 'no' ) ? 2 : 1 );
-		$this->define( 'WC_DELIMITER', '|' );
-		$this->define( 'WC_LOG_DIR', $upload_dir['basedir'] . '/wc-logs/' );
-		$this->define( 'WC_SESSION_CACHE_GROUP', 'wc_session_id' );
-		$this->define( 'WC_TEMPLATE_DEBUG_MODE', false );
-	}
-
-	/**
-	 * Define constant if not already set.
-	 *
-	 * @param  string $name
-	 * @param  string|bool $value
-	 */
-	private function define( $name, $value ) {
-		if ( ! defined( $name ) ) {
-			define( $name, $value );
-		}
-	}
-
-	/**
-	 * What type of request is this?
-	 *
-	 * @param  string $type admin, ajax, cron or frontend.
-	 * @return bool
-	 */
-	private function is_request( $type ) {
-		switch ( $type ) {
-			case 'admin' :
-				return is_admin();
-			case 'ajax' :
-				return defined( 'DOING_AJAX' );
-			case 'cron' :
-				return defined( 'DOING_CRON' );
-			case 'frontend' :
-				return ( ! is_admin() || defined( 'DOING_AJAX' ) ) && ! defined( 'DOING_CRON' );
-		}
-	}
-
-	/**
-	 * Check the active theme.
-	 *
-	 * @since  2.6.9
-	 * @param  string $theme Theme slug to check
-	 * @return bool
-	 */
-	private function is_active_theme( $theme ) {
-		return get_template() === $theme;
-	}
-
-	/**
-	 * Include required core files used in admin and on the frontend.
-	 */
-	public function includes() {
-		/**
-		 * Class autoloader.
-		 */
-		include_once( WC_ABSPATH . 'includes/class-wc-autoloader.php' );
-
-		/**
-		 * Interfaces.
-		 */
-		include_once( WC_ABSPATH . 'includes/interfaces/class-wc-abstract-order-data-store-interface.php' );
-		include_once( WC_ABSPATH . 'includes/interfaces/class-wc-coupon-data-store-interface.php' );
-		include_once( WC_ABSPATH . 'includes/interfaces/class-wc-customer-data-store-interface.php' );
-		include_once( WC_ABSPATH . 'includes/interfaces/class-wc-customer-download-data-store-interface.php' );
-		include_once( WC_ABSPATH . 'includes/interfaces/class-wc-object-data-store-interface.php' );
-		include_once( WC_ABSPATH . 'includes/interfaces/class-wc-order-data-store-interface.php' );
-		include_once( WC_ABSPATH . 'includes/interfaces/class-wc-order-item-data-store-interface.php' );
-		include_once( WC_ABSPATH . 'includes/interfaces/class-wc-order-item-product-data-store-interface.php' );
-		include_once( WC_ABSPATH . 'includes/interfaces/class-wc-order-item-type-data-store-interface.php' );
-		include_once( WC_ABSPATH . 'includes/interfaces/class-wc-order-refund-data-store-interface.php' );
-		include_once( WC_ABSPATH . 'includes/interfaces/class-wc-payment-token-data-store-interface.php' );
-		include_once( WC_ABSPATH . 'includes/interfaces/class-wc-product-data-store-interface.php' );
-		include_once( WC_ABSPATH . 'includes/interfaces/class-wc-product-variable-data-store-interface.php' );
-		include_once( WC_ABSPATH . 'includes/interfaces/class-wc-shipping-zone-data-store-interface.php' );
-		include_once( WC_ABSPATH . 'includes/interfaces/class-wc-logger-interface.php' );
-		include_once( WC_ABSPATH . 'includes/interfaces/class-wc-log-handler-interface.php' );
-
-		/**
-		 * Abstract classes.
-		 */
-		include_once( WC_ABSPATH . 'includes/abstracts/abstract-wc-data.php' ); // WC_Data for CRUD
-		include_once( WC_ABSPATH . 'includes/abstracts/abstract-wc-object-query.php' ); // WC_Object_Query for CRUD
-		include_once( WC_ABSPATH . 'includes/abstracts/abstract-wc-payment-token.php' ); // Payment Tokens
-		include_once( WC_ABSPATH . 'includes/abstracts/abstract-wc-product.php' ); // Products
-		include_once( WC_ABSPATH . 'includes/abstracts/abstract-wc-order.php' ); // Orders
-		include_once( WC_ABSPATH . 'includes/abstracts/abstract-wc-settings-api.php' ); // Settings API (for gateways, shipping, and integrations)
-		include_once( WC_ABSPATH . 'includes/abstracts/abstract-wc-shipping-method.php' ); // A Shipping method
-		include_once( WC_ABSPATH . 'includes/abstracts/abstract-wc-payment-gateway.php' ); // A Payment gateway
-		include_once( WC_ABSPATH . 'includes/abstracts/abstract-wc-integration.php' ); // An integration with a service
-		include_once( WC_ABSPATH . 'includes/abstracts/abstract-wc-log-handler.php' );
-		include_once( WC_ABSPATH . 'includes/abstracts/abstract-wc-deprecated-hooks.php' );
-		include_once( WC_ABSPATH . 'includes/abstracts/abstract-wc-session.php' );
-
-		/**
-		 * Core classes.
-		 */
-		include_once( WC_ABSPATH . 'includes/wc-core-functions.php' );
-		include_once( WC_ABSPATH . 'includes/class-wc-datetime.php' );
-		include_once( WC_ABSPATH . 'includes/class-wc-post-types.php' ); // Registers post types
-		include_once( WC_ABSPATH . 'includes/class-wc-install.php' );
-		include_once( WC_ABSPATH . 'includes/class-wc-geolocation.php' );
-		include_once( WC_ABSPATH . 'includes/class-wc-download-handler.php' );
-		include_once( WC_ABSPATH . 'includes/class-wc-comments.php' );
-		include_once( WC_ABSPATH . 'includes/class-wc-post-data.php' );
-		include_once( WC_ABSPATH . 'includes/class-wc-ajax.php' );
-		include_once( WC_ABSPATH . 'includes/class-wc-emails.php' );
-		include_once( WC_ABSPATH . 'includes/class-wc-data-exception.php' );
-		include_once( WC_ABSPATH . 'includes/class-wc-query.php' );
-		include_once( WC_ABSPATH . 'includes/class-wc-meta-data.php' ); // Meta data internal object
-		include_once( WC_ABSPATH . 'includes/class-wc-order-factory.php' ); // Order factory
-		include_once( WC_ABSPATH . 'includes/class-wc-order-query.php' ); // Order query
-		include_once( WC_ABSPATH . 'includes/class-wc-product-factory.php' ); // Product factory
-		include_once( WC_ABSPATH . 'includes/class-wc-payment-tokens.php' ); // Payment tokens controller
-		include_once( WC_ABSPATH . 'includes/class-wc-shipping-zone.php' );
-		include_once( WC_ABSPATH . 'includes/gateways/class-wc-payment-gateway-cc.php' ); // CC Payment Gateway
-		include_once( WC_ABSPATH . 'includes/gateways/class-wc-payment-gateway-echeck.php' ); // eCheck Payment Gateway
-		include_once( WC_ABSPATH . 'includes/class-wc-countries.php' ); // Defines countries and states
-		include_once( WC_ABSPATH . 'includes/class-wc-integrations.php' ); // Loads integrations
-		include_once( WC_ABSPATH . 'includes/class-wc-cache-helper.php' ); // Cache Helper
-		include_once( WC_ABSPATH . 'includes/class-wc-https.php' ); // https Helper
-		include_once( WC_ABSPATH . 'includes/class-wc-deprecated-action-hooks.php' );
-		include_once( WC_ABSPATH . 'includes/class-wc-deprecated-filter-hooks.php' );
-		include_once( WC_ABSPATH . 'includes/class-wc-background-emailer.php' );
-
-		/**
-		 * Data stores - used to store and retrieve CRUD object data from the database.
-		 */
-		include_once( WC_ABSPATH . 'includes/class-wc-data-store.php' );
-		include_once( WC_ABSPATH . 'includes/data-stores/class-wc-data-store-wp.php' );
-		include_once( WC_ABSPATH . 'includes/data-stores/class-wc-coupon-data-store-cpt.php' );
-		include_once( WC_ABSPATH . 'includes/data-stores/class-wc-product-data-store-cpt.php' );
-		include_once( WC_ABSPATH . 'includes/data-stores/class-wc-product-grouped-data-store-cpt.php' );
-		include_once( WC_ABSPATH . 'includes/data-stores/class-wc-product-variable-data-store-cpt.php' );
-		include_once( WC_ABSPATH . 'includes/data-stores/class-wc-product-variation-data-store-cpt.php' );
-		include_once( WC_ABSPATH . 'includes/data-stores/abstract-wc-order-item-type-data-store.php' );
-		include_once( WC_ABSPATH . 'includes/data-stores/class-wc-order-item-data-store.php' );
-		include_once( WC_ABSPATH . 'includes/data-stores/class-wc-order-item-coupon-data-store.php' );
-		include_once( WC_ABSPATH . 'includes/data-stores/class-wc-order-item-fee-data-store.php' );
-		include_once( WC_ABSPATH . 'includes/data-stores/class-wc-order-item-product-store.php' );
-		include_once( WC_ABSPATH . 'includes/data-stores/class-wc-order-item-shipping-data-store.php' );
-		include_once( WC_ABSPATH . 'includes/data-stores/class-wc-order-item-tax-data-store.php' );
-		include_once( WC_ABSPATH . 'includes/data-stores/class-wc-payment-token-data-store.php' );
-		include_once( WC_ABSPATH . 'includes/data-stores/class-wc-customer-data-store.php' );
-		include_once( WC_ABSPATH . 'includes/data-stores/class-wc-customer-data-store-session.php' );
-		include_once( WC_ABSPATH . 'includes/data-stores/class-wc-customer-download-data-store.php' );
-		include_once( WC_ABSPATH . 'includes/data-stores/class-wc-shipping-zone-data-store.php' );
-		include_once( WC_ABSPATH . 'includes/data-stores/abstract-wc-order-data-store-cpt.php' );
-		include_once( WC_ABSPATH . 'includes/data-stores/class-wc-order-data-store-cpt.php' );
-		include_once( WC_ABSPATH . 'includes/data-stores/class-wc-order-refund-data-store-cpt.php' );
-
-		/**
-		 * REST API.
-		 */
-		include_once( WC_ABSPATH . 'includes/class-wc-legacy-api.php' );
- 		include_once( WC_ABSPATH . 'includes/class-wc-api.php' ); // API Class
- 		include_once( WC_ABSPATH . 'includes/class-wc-auth.php' ); // Auth Class
- 		include_once( WC_ABSPATH . 'includes/class-wc-register-wp-admin-settings.php' );
-
-		if ( defined( 'WP_CLI' ) && WP_CLI ) {
- 			include_once( WC_ABSPATH . 'includes/class-wc-cli.php' );
- 		}
-
-		if ( $this->is_request( 'admin' ) ) {
-			include_once( WC_ABSPATH . 'includes/admin/class-wc-admin.php' );
-		}
-
-		if ( $this->is_request( 'frontend' ) ) {
-			$this->frontend_includes();
-		}
-
-		if ( $this->is_request( 'frontend' ) || $this->is_request( 'cron' ) ) {
-			include_once( WC_ABSPATH . 'includes/class-wc-session-handler.php' );
-		}
-
-		if ( $this->is_request( 'cron' ) && 'yes' === get_option( 'woocommerce_allow_tracking', 'no' ) ) {
-			include_once( WC_ABSPATH . 'includes/class-wc-tracker.php' );
-		}
-
-		$this->query = new WC_Query();
-		$this->api   = new WC_API();
-	}
-
-	/**
-	 * Include required frontend files.
-	 */
-	public function frontend_includes() {
-		include_once( WC_ABSPATH . 'includes/wc-cart-functions.php' );
-		include_once( WC_ABSPATH . 'includes/wc-notice-functions.php' );
-		include_once( WC_ABSPATH . 'includes/wc-template-hooks.php' );
-		include_once( WC_ABSPATH . 'includes/class-wc-template-loader.php' );                // Template Loader
-		include_once( WC_ABSPATH . 'includes/class-wc-frontend-scripts.php' );               // Frontend Scripts
-		include_once( WC_ABSPATH . 'includes/class-wc-form-handler.php' );                   // Form Handlers
-		include_once( WC_ABSPATH . 'includes/class-wc-cart.php' );                           // The main cart class
-		include_once( WC_ABSPATH . 'includes/class-wc-tax.php' );                            // Tax class
-		include_once( WC_ABSPATH . 'includes/class-wc-shipping-zones.php' );                 // Shipping Zones class
-		include_once( WC_ABSPATH . 'includes/class-wc-customer.php' );                       // Customer class
-		include_once( WC_ABSPATH . 'includes/class-wc-shortcodes.php' );                     // Shortcodes class
-		include_once( WC_ABSPATH . 'includes/class-wc-embed.php' );                          // Embeds
-		include_once( WC_ABSPATH . 'includes/class-wc-structured-data.php' );                // Structured Data class
-
-		if ( $this->is_active_theme( 'twentyseventeen' ) ) {
-			include_once( WC_ABSPATH . 'includes/theme-support/class-wc-twenty-seventeen.php' );
-		}
-	}
-
-	/**
-	 * Function used to Init WooCommerce Template Functions - This makes them pluggable by plugins and themes.
-	 */
-	public function include_template_functions() {
-		include_once( WC_ABSPATH . 'includes/wc-template-functions.php' );
-	}
-
-	/**
-	 * Init WooCommerce when WordPress Initialises.
-	 */
-	public function init() {
-		// Before init action.
-		do_action( 'before_woocommerce_init' );
-
-		// Set up localisation.
-		$this->load_plugin_textdomain();
-
-		// Load class instances.
-		$this->product_factory                     = new WC_Product_Factory(); // Product Factory to create new product instances
-		$this->order_factory                       = new WC_Order_Factory(); // Order Factory to create new order instances
-		$this->countries                           = new WC_Countries(); // Countries class
-		$this->integrations                        = new WC_Integrations(); // Integrations class
-		$this->structured_data                     = new WC_Structured_Data(); // Structured Data class, generates and handles structured data
-		$this->deprecated_hook_handlers['actions'] = new WC_Deprecated_Action_Hooks();
-		$this->deprecated_hook_handlers['filters'] = new WC_Deprecated_Filter_Hooks();
-
-		// Session class, handles session data for users - can be overwritten if custom handler is needed.
-		if ( $this->is_request( 'frontend' ) || $this->is_request( 'cron' ) ) {
-			$session_class  = apply_filters( 'woocommerce_session_handler', 'WC_Session_Handler' );
-			$this->session  = new $session_class();
-		}
-
-		// Classes/actions loaded for the frontend and for ajax requests.
-		if ( $this->is_request( 'frontend' ) ) {
-			$this->cart            = new WC_Cart();                                  // Cart class, stores the cart contents
-			$this->customer        = new WC_Customer( get_current_user_id(), true ); // Customer class, handles data such as customer location
-			add_action( 'shutdown', array( $this->customer, 'save' ), 10 );          // Customer should be saved during shutdown.
-		}
-
-		$this->load_webhooks();
-
-		// Init action.
-		do_action( 'woocommerce_init' );
-	}
-
-	/**
-	 * Load Localisation files.
-	 *
-	 * Note: the first-loaded translation file overrides any following ones if the same translation is present.
-	 *
-	 * Locales found in:
-	 *      - WP_LANG_DIR/woocommerce/woocommerce-LOCALE.mo
-	 *      - WP_LANG_DIR/plugins/woocommerce-LOCALE.mo
-	 */
-	public function load_plugin_textdomain() {
-		$locale = is_admin() && function_exists( 'get_user_locale' ) ? get_user_locale() : get_locale();
-		$locale = apply_filters( 'plugin_locale', $locale, 'woocommerce' );
-
-		load_textdomain( 'woocommerce', WP_LANG_DIR . '/woocommerce/woocommerce-' . $locale . '.mo' );
-		load_plugin_textdomain( 'woocommerce', false, plugin_basename( dirname( __FILE__ ) ) . '/i18n/languages' );
-	}
-
-	/**
-	 * Ensure theme and server variable compatibility and setup image sizes.
-	 */
-	public function setup_environment() {
-		/**
-		 * @deprecated 2.2 Use WC()->template_path()
-		 */
-		$this->define( 'WC_TEMPLATE_PATH', $this->template_path() );
-
-		$this->add_thumbnail_support();
-		$this->add_image_sizes();
-	}
-
-	/**
-	 * Ensure post thumbnail support is turned on.
-	 */
-	private function add_thumbnail_support() {
-		if ( ! current_theme_supports( 'post-thumbnails' ) ) {
-			add_theme_support( 'post-thumbnails' );
-		}
-		add_post_type_support( 'product', 'thumbnail' );
-	}
-
-	/**
-	 * Add WC Image sizes to WP.
-	 *
-	 * @since 2.3
-	 */
-	private function add_image_sizes() {
-		$shop_thumbnail = wc_get_image_size( 'shop_thumbnail' );
-		$shop_catalog	= wc_get_image_size( 'shop_catalog' );
-		$shop_single	= wc_get_image_size( 'shop_single' );
-
-		add_image_size( 'shop_thumbnail', $shop_thumbnail['width'], $shop_thumbnail['height'], $shop_thumbnail['crop'] );
-		add_image_size( 'shop_catalog', $shop_catalog['width'], $shop_catalog['height'], $shop_catalog['crop'] );
-		add_image_size( 'shop_single', $shop_single['width'], $shop_single['height'], $shop_single['crop'] );
-	}
-
-	/**
-	 * Get the plugin url.
-	 * @return string
-	 */
-	public function plugin_url() {
-		return untrailingslashit( plugins_url( '/', __FILE__ ) );
-	}
-
-	/**
-	 * Get the plugin path.
-	 * @return string
-	 */
-	public function plugin_path() {
-		return untrailingslashit( plugin_dir_path( __FILE__ ) );
-	}
-
-	/**
-	 * Get the template path.
-	 * @return string
-	 */
-	public function template_path() {
-		return apply_filters( 'woocommerce_template_path', 'woocommerce/' );
-	}
-
-	/**
-	 * Get Ajax URL.
-	 * @return string
-	 */
-	public function ajax_url() {
-		return admin_url( 'admin-ajax.php', 'relative' );
-	}
-
-	/**
-	 * Return the WC API URL for a given request.
-	 *
-	 * @param string $request
-	 * @param mixed $ssl (default: null)
-	 * @return string
-	 */
-	public function api_request_url( $request, $ssl = null ) {
-		if ( is_null( $ssl ) ) {
-			$scheme = parse_url( home_url(), PHP_URL_SCHEME );
-		} elseif ( $ssl ) {
-			$scheme = 'https';
-		} else {
-			$scheme = 'http';
-		}
-
-		if ( strstr( get_option( 'permalink_structure' ), '/index.php/' ) ) {
-			$api_request_url = trailingslashit( home_url( '/index.php/wc-api/' . $request, $scheme ) );
-		} elseif ( get_option( 'permalink_structure' ) ) {
-			$api_request_url = trailingslashit( home_url( '/wc-api/' . $request, $scheme ) );
-		} else {
-			$api_request_url = add_query_arg( 'wc-api', $request, trailingslashit( home_url( '', $scheme ) ) );
-		}
-
-		return esc_url_raw( apply_filters( 'woocommerce_api_request_url', $api_request_url, $request, $ssl ) );
-	}
-
-	/**
-	 * Load & enqueue active webhooks.
-	 *
-	 * @since 2.2
-	 */
-	private function load_webhooks() {
-
-		if ( ! is_blog_installed() ) {
-			return;
-		}
-
-		if ( false === ( $webhooks = get_transient( 'woocommerce_webhook_ids' ) ) ) {
-			$webhooks = get_posts( array(
-				'fields'         => 'ids',
-				'post_type'      => 'shop_webhook',
-				'post_status'    => 'publish',
-				'posts_per_page' => -1,
-			) );
-			set_transient( 'woocommerce_webhook_ids', $webhooks );
-		}
-		foreach ( $webhooks as $webhook_id ) {
-			$webhook = new WC_Webhook( $webhook_id );
-			$webhook->enqueue();
-		}
-	}
-
-	/**
-	 * WooCommerce Payment Token Meta API and Term/Order item Meta - set table names.
-	 */
-	public function wpdb_table_fix() {
-		global $wpdb;
-		$wpdb->payment_tokenmeta    = $wpdb->prefix . 'woocommerce_payment_tokenmeta';
-		$wpdb->order_itemmeta       = $wpdb->prefix . 'woocommerce_order_itemmeta';
-		$wpdb->tables[]             = 'woocommerce_payment_tokenmeta';
-		$wpdb->tables[]             = 'woocommerce_order_itemmeta';
-
-		if ( get_option( 'db_version' ) < 34370 ) {
-			$wpdb->woocommerce_termmeta = $wpdb->prefix . 'woocommerce_termmeta';
-			$wpdb->tables[]             = 'woocommerce_termmeta';
-		}
-	}
-
-	/**
-	 * Get Checkout Class.
-	 * @return WC_Checkout
-	 */
-	public function checkout() {
-		return WC_Checkout::instance();
-	}
-
-	/**
-	 * Get gateways class.
-	 * @return WC_Payment_Gateways
-	 */
-	public function payment_gateways() {
-		return WC_Payment_Gateways::instance();
-	}
-
-	/**
-	 * Get shipping class.
-	 * @return WC_Shipping
-	 */
-	public function shipping() {
-		return WC_Shipping::instance();
-	}
-
-	/**
-	 * Email Class.
-	 * @return WC_Emails
-	 */
-	public function mailer() {
-		return WC_Emails::instance();
-	}
-=======
 // Define WC_PLUGIN_FILE.
 if ( ! defined( 'WC_PLUGIN_FILE' ) ) {
 	define( 'WC_PLUGIN_FILE', __FILE__ );
->>>>>>> 93f93e3d
 }
 
 // Include the main WooCommerce class.
